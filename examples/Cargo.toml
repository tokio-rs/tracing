[package]
name = "tracing-examples"
version = "0.0.0"
publish = false
edition = "2018"

[features]
default = []

[dev-dependencies]

# tracing crates
tracing = { path = "../tracing", version = "0.2"}
tracing-core = { path = "../tracing-core", version = "0.2"}
tracing-error = { path = "../tracing-error" }
tracing-flame = { path = "../tracing-flame" }
tracing-tower = { version = "0.1.0", path = "../tracing-tower" }
tracing-subscriber = { path = "../tracing-subscriber", version = "0.3", features = ["json", "chrono"] }
tracing-futures = { version = "0.3", path = "../tracing-futures", features = ["futures-01"] }
tracing-attributes =  { path = "../tracing-attributes", version = "0.2"}
tracing-log = { path = "../tracing-log", version = "0.2", features = ["env_logger"] }
tracing-serde = { path = "../tracing-serde" }
tracing-opentelemetry = { path = "../tracing-opentelemetry" }
tracing-appender = { path = "../tracing-appender" }
tracing-journald = { path = "../tracing-journald" }

# serde example
serde_json = "1.0"

futures = "0.3"
tokio = { version = "1.1", features = ["full"] }

# env-logger example
env_logger = "0.8"

# tower examples
tower = { version = "0.4.4", features = ["full"] }
http = "0.2"
hyper = { version = "0.14", features = ["full"] }
rand = "0.7"
bytes = "1"
clap = "2.33"

# sloggish example
ansi_term = "0.12"
humantime = "2.0"
log = "0.4"

# infero example
inferno = "0.10.0"
tempdir = "0.3.7"

# opentelemetry example
<<<<<<< HEAD
opentelemetry = { version = "0.16", default-features = false, features = ["trace"] }
opentelemetry-jaeger = "0.15"
=======
opentelemetry = { version = "0.15", default-features = false, features = ["trace"] }
opentelemetry-jaeger = "0.14"

# fmt examples
snafu = "0.6.10"
thiserror = "1.0.26"
>>>>>>> c307e2a9
<|MERGE_RESOLUTION|>--- conflicted
+++ resolved
@@ -46,19 +46,14 @@
 humantime = "2.0"
 log = "0.4"
 
-# infero example
+# inferno example
 inferno = "0.10.0"
 tempdir = "0.3.7"
 
 # opentelemetry example
-<<<<<<< HEAD
 opentelemetry = { version = "0.16", default-features = false, features = ["trace"] }
 opentelemetry-jaeger = "0.15"
-=======
-opentelemetry = { version = "0.15", default-features = false, features = ["trace"] }
-opentelemetry-jaeger = "0.14"
 
 # fmt examples
 snafu = "0.6.10"
-thiserror = "1.0.26"
->>>>>>> c307e2a9
+thiserror = "1.0.26"