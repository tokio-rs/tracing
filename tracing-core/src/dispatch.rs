//! Dispatches trace events to [`Collect`]s.
//!
//! The _dispatcher_ is the component of the tracing system which is responsible
//! for forwarding trace data from the instrumentation points that generate it
//! to the collector that collects it.
//!
//! # Using the Trace Dispatcher
//!
//! Every thread in a program using `tracing` has a _default collector_. When
//! events occur, or spans are created, they are dispatched to the thread's
//! current collector.
//!
//! ## Setting the Default Collector
//!
//! By default, the current collector is an empty implementation that does
//! nothing. Trace data provided to this "do nothing" implementation is
//! immediately discarded, and is not available for any purpose.
//!
//! To use another collector implementation, it must be set as the default.
//! There are two methods for doing so: [`with_default`] and
//! [`set_global_default`]. `with_default` sets the default collector for the
//! duration of a scope, while `set_global_default` sets a default collector
//! for the entire process.
//!
//! To use either of these functions, we must first wrap our collector in a
//! [`Dispatch`], a cloneable, type-erased reference to a collector. For
//! example:
//! ```rust
//! # pub struct FooCollector;
//! # use tracing_core::{
//! #   dispatch, Event, Metadata,
//! #   span::{Attributes, Current, Id, Record}
//! # };
//! # impl tracing_core::Collect for FooCollector {
//! #   fn new_span(&self, _: &Attributes) -> Id { Id::from_u64(0) }
//! #   fn record(&self, _: &Id, _: &Record) {}
//! #   fn event(&self, _: &Event) {}
//! #   fn record_follows_from(&self, _: &Id, _: &Id) {}
//! #   fn enabled(&self, _: &Metadata) -> bool { false }
//! #   fn enter(&self, _: &Id) {}
//! #   fn exit(&self, _: &Id) {}
//! #   fn current_span(&self) -> Current { Current::unknown() }
//! # }
//! # impl FooCollector { fn new() -> Self { FooCollector } }
//! # #[cfg(feature = "alloc")]
//! use dispatch::Dispatch;
//!
//! # #[cfg(feature = "alloc")]
//! let my_collector = FooCollector::new();
//! # #[cfg(feature = "alloc")]
//! let my_dispatch = Dispatch::new(my_collector);
//! ```
//! Then, we can use [`with_default`] to set our `Dispatch` as the default for
//! the duration of a block:
//! ```rust
//! # pub struct FooCollector;
//! # use tracing_core::{
//! #   dispatch, Event, Metadata,
//! #   span::{Attributes, Current, Id, Record}
//! # };
//! # impl tracing_core::Collect for FooCollector {
//! #   fn new_span(&self, _: &Attributes) -> Id { Id::from_u64(0) }
//! #   fn record(&self, _: &Id, _: &Record) {}
//! #   fn event(&self, _: &Event) {}
//! #   fn record_follows_from(&self, _: &Id, _: &Id) {}
//! #   fn enabled(&self, _: &Metadata) -> bool { false }
//! #   fn enter(&self, _: &Id) {}
//! #   fn exit(&self, _: &Id) {}
//! #   fn current_span(&self) -> Current { Current::unknown() }
//! # }
//! # impl FooCollector { fn new() -> Self { FooCollector } }
//! # let _my_collector = FooCollector::new();
//! # #[cfg(feature = "std")]
//! # let my_dispatch = dispatch::Dispatch::new(_my_collector);
//! // no default collector
//!
//! # #[cfg(feature = "std")]
//! dispatch::with_default(&my_dispatch, || {
//!     // my_collector is the default
//! });
//!
//! // no default collector again
//! ```
//! It's important to note that `with_default` will not propagate the current
//! thread's default collector to any threads spawned within the `with_default`
//! block. To propagate the default collector to new threads, either use
//! `with_default` from the new thread, or use `set_global_default`.
//!
//! As an alternative to `with_default`, we can use [`set_global_default`] to
//! set a `Dispatch` as the default for all threads, for the lifetime of the
//! program. For example:
//! ```rust
//! # pub struct FooCollector;
//! # use tracing_core::{
//! #   dispatch, Event, Metadata,
//! #   span::{Attributes, Current, Id, Record}
//! # };
//! # impl tracing_core::Collect for FooCollector {
//! #   fn new_span(&self, _: &Attributes) -> Id { Id::from_u64(0) }
//! #   fn record(&self, _: &Id, _: &Record) {}
//! #   fn event(&self, _: &Event) {}
//! #   fn record_follows_from(&self, _: &Id, _: &Id) {}
//! #   fn enabled(&self, _: &Metadata) -> bool { false }
//! #   fn enter(&self, _: &Id) {}
//! #   fn exit(&self, _: &Id) {}
//! #   fn current_span(&self) -> Current { Current::unknown() }
//! # }
//! # impl FooCollector { fn new() -> Self { FooCollector } }
//! # #[cfg(feature = "std")]
//! # let my_collector = FooCollector::new();
//! # #[cfg(feature = "std")]
//! # let my_dispatch = dispatch::Dispatch::new(my_collector);
//! // no default collector
//!
//! # #[cfg(feature = "std")]
//! dispatch::set_global_default(my_dispatch)
//!     // `set_global_default` will return an error if the global default
//!     // collector has already been set.
//!     .expect("global default was already set!");
//!
//! // `my_collector` is now the default
//! ```
//!
//! <div class="example-wrap" style="display:inline-block">
//! <pre class="ignore" style="white-space:normal;font:inherit;">
//!
//! **Note**: the thread-local scoped dispatcher ([`with_default`]) requires the
//! Rust standard library. `no_std` users should use [`set_global_default`] instead.
//!
//! </pre></div>
//!
//! ## Accessing the Default Collector
//!
//! A thread's current default collector can be accessed using the
//! [`get_default`] function, which executes a closure with a reference to the
//! currently default `Dispatch`. This is used primarily by `tracing`
//! instrumentation.
use crate::{
    collect::{self, Collect, NoCollector},
    span, Event, LevelFilter, Metadata,
};

use core::{
    any::Any,
    fmt,
    sync::atomic::{AtomicBool, AtomicUsize, Ordering},
};

#[cfg(feature = "std")]
use std::{
    cell::{Cell, RefCell, RefMut},
    error,
    sync::Weak,
};

#[cfg(feature = "alloc")]
use alloc::sync::Arc;

#[cfg(feature = "alloc")]
use core::ops::Deref;

/// `Dispatch` trace data to a [`Collect`].
#[derive(Clone)]
pub struct Dispatch {
    #[cfg(feature = "alloc")]
    collector: Kind<Arc<dyn Collect + Send + Sync>>,

    #[cfg(not(feature = "alloc"))]
    collector: &'static (dyn Collect + Send + Sync),
}

#[cfg(feature = "alloc")]
#[derive(Clone)]
enum Kind<T> {
    Global(&'static (dyn Collect + Send + Sync)),
    Scoped(T),
}

#[cfg(feature = "std")]
thread_local! {
    static CURRENT_STATE: State = State {
        default: RefCell::new(None),
        can_enter: Cell::new(true),
    };
}

static EXISTS: AtomicBool = AtomicBool::new(false);
static GLOBAL_INIT: AtomicUsize = AtomicUsize::new(UNINITIALIZED);

#[cfg(feature = "std")]
static SCOPED_COUNT: AtomicUsize = AtomicUsize::new(0);

const UNINITIALIZED: usize = 0;
const INITIALIZING: usize = 1;
const INITIALIZED: usize = 2;

static mut GLOBAL_DISPATCH: Dispatch = Dispatch {
    #[cfg(feature = "alloc")]
    collector: Kind::Global(&NO_COLLECTOR),
    #[cfg(not(feature = "alloc"))]
    collector: &NO_COLLECTOR,
};
static NONE: Dispatch = Dispatch {
    #[cfg(feature = "alloc")]
    collector: Kind::Global(&NO_COLLECTOR),
    #[cfg(not(feature = "alloc"))]
    collector: &NO_COLLECTOR,
};
static NO_COLLECTOR: NoCollector = NoCollector::new();

/// The dispatch state of a thread.
#[cfg(feature = "std")]
struct State {
    /// This thread's current default dispatcher.
    default: RefCell<Option<Dispatch>>,
    /// Whether or not we can currently begin dispatching a trace event.
    ///
    /// This is set to `false` when functions such as `enter`, `exit`, `event`,
    /// and `new_span` are called on this thread's default dispatcher, to
    /// prevent further trace events triggered inside those functions from
    /// creating an infinite recursion. When we finish handling a dispatch, this
    /// is set back to `true`.
    can_enter: Cell<bool>,
}

/// While this guard is active, additional calls to collector functions on
/// the default dispatcher will not be able to access the dispatch context.
/// Dropping the guard will allow the dispatch context to be re-entered.
#[cfg(feature = "std")]
struct Entered<'a>(&'a State);

/// A guard that resets the current default dispatcher to the prior
/// default dispatcher when dropped.
#[cfg(feature = "std")]
#[cfg_attr(docsrs, doc(cfg(feature = "std")))]
#[derive(Debug)]
pub struct DefaultGuard(Option<Dispatch>);

/// Sets this dispatch as the default for the duration of a closure.
///
/// The default dispatcher is used when creating a new [span] or
/// [`Event`].
///
/// <div class="example-wrap" style="display:inline-block">
/// <pre class="ignore" style="white-space:normal;font:inherit;">
/// <strong>Note</strong>: This function required the Rust standard library.
/// <!-- hack: this whitespace makes rustdoc interpret the next line as markdown again -->
///
/// `no_std` users should use [`set_global_default`] instead.
///
/// </pre></div>
///
/// [span]: super::span
/// [`Event`]: super::event::Event
#[cfg(feature = "std")]
#[cfg_attr(docsrs, doc(cfg(feature = "std")))]
pub fn with_default<T>(dispatcher: &Dispatch, f: impl FnOnce() -> T) -> T {
    // When this guard is dropped, the default dispatcher will be reset to the
    // prior default. Using this (rather than simply resetting after calling
    // `f`) ensures that we always reset to the prior dispatcher even if `f`
    // panics.
    let _guard = set_default(dispatcher);
    f()
}

/// Sets the dispatch as the default dispatch for the duration of the lifetime
/// of the returned DefaultGuard
///
/// <div class="example-wrap" style="display:inline-block">
/// <pre class="ignore" style="white-space:normal;font:inherit;">
///
/// **Note**: This function required the Rust standard library.
/// `no_std` users should use [`set_global_default`] instead.
///
/// </pre></div>
#[cfg(feature = "std")]
#[cfg_attr(docsrs, doc(cfg(feature = "std")))]
#[must_use = "Dropping the guard unregisters the dispatcher."]
pub fn set_default(dispatcher: &Dispatch) -> DefaultGuard {
    // When this guard is dropped, the default dispatcher will be reset to the
    // prior default. Using this ensures that we always reset to the prior
    // dispatcher even if the thread calling this function panics.
    State::set_default(dispatcher.clone())
}

/// Sets this dispatch as the global default for the duration of the entire program.
/// Will be used as a fallback if no thread-local dispatch has been set in a thread
/// (using `with_default`.)
///
/// Can only be set once; subsequent attempts to set the global default will fail.
/// Returns `Err` if the global default has already been set.
///
///
/// <div class="example-wrap" style="display:inline-block"><pre class="compile_fail" style="white-space:normal;font:inherit;">
/// <strong>Warning</strong>: In general, libraries should <em>not</em> call
/// <code>set_global_default()</code>! Doing so will cause conflicts when
/// executables that depend on the library try to set the default collector later.
/// </pre></div>
///
/// [span]: super::span
/// [`Event`]: super::event::Event
pub fn set_global_default(dispatcher: Dispatch) -> Result<(), SetGlobalDefaultError> {
    // if `compare_exchange` returns Result::Ok(_), then `new` has been set and
    // `current`—now the prior value—has been returned in the `Ok()` branch.
    if GLOBAL_INIT
        .compare_exchange(
            UNINITIALIZED,
            INITIALIZING,
            Ordering::SeqCst,
            Ordering::SeqCst,
        )
        .is_ok()
    {
        #[cfg(feature = "alloc")]
        let collector = {
            let collector = match dispatcher.collector {
                Kind::Global(s) => s,
                Kind::Scoped(s) => unsafe {
                    // safety: this leaks the collector onto the heap. the
                    // reference count will always be at least 1.
                    &*Arc::into_raw(s)
                },
            };
            Kind::Global(collector)
        };

        #[cfg(not(feature = "alloc"))]
        let collector = dispatcher.collector;

        unsafe {
            GLOBAL_DISPATCH = Dispatch { collector };
        }
        GLOBAL_INIT.store(INITIALIZED, Ordering::SeqCst);
        EXISTS.store(true, Ordering::Release);
        Ok(())
    } else {
        Err(SetGlobalDefaultError { _no_construct: () })
    }
}

/// Returns true if a `tracing` dispatcher has ever been set.
///
/// This may be used to completely elide trace points if tracing is not in use
/// at all or has yet to be initialized.
#[doc(hidden)]
#[inline(always)]
pub fn has_been_set() -> bool {
    EXISTS.load(Ordering::Relaxed)
}

/// Returned if setting the global dispatcher fails.
#[derive(Debug)]
pub struct SetGlobalDefaultError {
    _no_construct: (),
}

impl fmt::Display for SetGlobalDefaultError {
    fn fmt(&self, f: &mut fmt::Formatter<'_>) -> fmt::Result {
        f.pad("a global default trace dispatcher has already been set")
    }
}

#[cfg(feature = "std")]
#[cfg_attr(docsrs, doc(cfg(feature = "std")))]
impl error::Error for SetGlobalDefaultError {}

/// Executes a closure with a reference to this thread's current [dispatcher].
///
/// Note that calls to `get_default` should not be nested; if this function is
/// called while inside of another `get_default`, that closure will be provided
/// with `Dispatch::none` rather than the previously set dispatcher.
///
/// [dispatcher]: super::dispatch::Dispatch
#[cfg(feature = "std")]
<<<<<<< HEAD
pub fn get_default<T, F>(f: F) -> T
=======
#[inline(always)]
pub fn get_default<T, F>(mut f: F) -> T
>>>>>>> baaab24b
where
    F: FnOnce(&Dispatch) -> T,
{
    if SCOPED_COUNT.load(Ordering::Acquire) == 0 {
        // fast path if no scoped dispatcher has been set; just use the global
        // default.
        return f(get_global());
    }

    get_default_slow(f)
}

#[cfg(feature = "std")]
#[inline(never)]
fn get_default_slow<T, F>(mut f: F) -> T
where
    F: FnMut(&Dispatch) -> T,
{
    // While this guard is active, additional calls to collector functions on
    // the default dispatcher will not be able to access the dispatch context.
    // Dropping the guard will allow the dispatch context to be re-entered.
    struct Entered<'a>(&'a Cell<bool>);
    impl<'a> Drop for Entered<'a> {
        #[inline]
        fn drop(&mut self) {
            self.0.set(true);
        }
    }

    // workaround to allow `f` to be `FnOnce. The `f` in this function will be executed
    // only once thus it is safe to call `f.take().expect()`
    let mut f = Some(f);

    CURRENT_STATE
        .try_with(|state| {
            if state.can_enter.replace(false) {
                let _guard = Entered(&state.can_enter);

                let mut default = state.default.borrow_mut();
                let default = default
                    // if the local default for this thread has never been set,
                    // populate it with the global default, so we don't have to
                    // keep getting the global on every `get_default_slow` call.
                    .get_or_insert_with(|| get_global().clone());

<<<<<<< HEAD
                if default.is::<NoCollector>() {
                    // don't redo this call on the next check
                    *default = get_global().clone();
                }
                return f.take().expect("Failed to get callback (1)")(&*default);
=======
                return f(&*default);
>>>>>>> baaab24b
            }

            f.take().expect("Failed to get callback (2)")(&Dispatch::none())
        })
        .unwrap_or_else(|_| f.take().expect("Failed to get callback (3)")(&Dispatch::none()))
}

/// Executes a closure with a reference to this thread's current [dispatcher].
///
/// Note that calls to `get_default` should not be nested; if this function is
/// called while inside of another `get_default`, that closure will be provided
/// with `Dispatch::none` rather than the previously set dispatcher.
///
/// [dispatcher]: super::dispatcher::Dispatch
#[cfg(feature = "std")]
#[doc(hidden)]
#[inline(never)]
pub fn get_current<T>(f: impl FnOnce(&Dispatch) -> T) -> Option<T> {
    CURRENT_STATE
        .try_with(|state| {
            let entered = state.enter()?;
            Some(f(&*entered.current()))
        })
        .ok()?
}

/// Executes a closure with a reference to the current [dispatcher].
///
/// [dispatcher]: super::dispatcher::Dispatch
#[cfg(not(feature = "std"))]
#[doc(hidden)]
pub fn get_current<T>(f: impl FnOnce(&Dispatch) -> T) -> Option<T> {
    Some(f(&get_global()))
}

/// Executes a closure with a reference to the current [dispatcher].
///
/// [dispatcher]: super::dispatcher::Dispatch
#[cfg(not(feature = "std"))]
pub fn get_default<T, F>(mut f: F) -> T
where
    F: FnMut(&Dispatch) -> T,
{
    f(get_global())
}

#[inline(always)]
pub(crate) fn get_global() -> &'static Dispatch {
    if GLOBAL_INIT.load(Ordering::Acquire) != INITIALIZED {
        return &NONE;
    }
    unsafe {
        // This is safe given the invariant that setting the global dispatcher
        // also sets `GLOBAL_INIT` to `INITIALIZED`.
        &GLOBAL_DISPATCH
    }
}

#[cfg(feature = "std")]
pub(crate) struct Registrar(Kind<Weak<dyn Collect + Send + Sync>>);

impl Dispatch {
    /// Returns a new `Dispatch` that discards events and spans.
    #[inline]
    pub fn none() -> Self {
        Dispatch {
            #[cfg(feature = "alloc")]
            collector: Kind::Global(&NO_COLLECTOR),
            #[cfg(not(feature = "alloc"))]
            collector: &NO_COLLECTOR,
        }
    }

    /// Returns a `Dispatch` that forwards to the given [`Collect`].
    ///
    /// [`Collect`]: super::collect::Collect
    #[cfg(feature = "alloc")]
    #[cfg_attr(docsrs, doc(cfg(any(feature = "std", feature = "alloc"))))]
    pub fn new<C>(collector: C) -> Self
    where
        C: Collect + Send + Sync + 'static,
    {
        let me = Dispatch {
            collector: Kind::Scoped(Arc::new(collector)),
        };
        crate::callsite::register_dispatch(&me);
        me
    }

    /// Returns a `Dispatch` that forwards to the given static [collector].
    ///
    /// Unlike [`Dispatch::new`], this function is always available on all
    /// platforms, even when the `std` or `alloc` features are disabled.
    ///
    /// In order to use `from_static`, the `Collector` itself must be stored in
    /// a static. For example:
    ///
    /// ```rust
    /// struct MyCollector {
    ///    // ...
    /// }
    ///
    /// # use tracing_core::{span::{Id, Attributes, Current, Record}, Event, Metadata};
    /// impl tracing_core::Collect for MyCollector {
    ///     // ...
    /// #   fn new_span(&self, _: &Attributes) -> Id { Id::from_u64(0) }
    /// #   fn record(&self, _: &Id, _: &Record) {}
    /// #   fn event(&self, _: &Event) {}
    /// #   fn record_follows_from(&self, _: &Id, _: &Id) {}
    /// #   fn enabled(&self, _: &Metadata) -> bool { false }
    /// #   fn enter(&self, _: &Id) {}
    /// #   fn exit(&self, _: &Id) {}
    /// #   fn current_span(&self) -> Current { Current::unknown() }
    /// }
    ///
    /// static COLLECTOR: MyCollector = MyCollector {
    ///     // ...
    /// };
    ///
    /// fn main() {
    ///     use tracing_core::dispatch::{self, Dispatch};
    ///
    ///     let dispatch = Dispatch::from_static(&COLLECTOR);
    ///
    ///     dispatch::set_global_default(dispatch)
    ///         .expect("no global default collector should have been set previously!");
    /// }
    /// ```
    ///
    /// Constructing the collector in a static initializer may make some forms
    /// of runtime configuration more challenging. If this is the case, users
    /// with access to `liballoc` or the Rust standard library are encouraged to
    /// use [`Dispatch::new`] rather than `from_static`. `no_std` users who
    /// cannot allocate or do not have access to `liballoc` may want to consider
    /// the [`lazy_static`] crate, or another library which allows lazy
    /// initialization of statics.
    ///
    /// [collector]: super::collect::Collect
    /// [`lazy_static`]: https://crates.io/crates/lazy_static
    pub fn from_static(collector: &'static (dyn Collect + Send + Sync)) -> Self {
        #[cfg(feature = "alloc")]
        let me = Self {
            collector: Kind::Global(collector),
        };
        #[cfg(not(feature = "alloc"))]
        let me = Self { collector };
        crate::callsite::register_dispatch(&me);
        me
    }

    #[cfg(feature = "std")]
    pub(crate) fn registrar(&self) -> Registrar {
        Registrar(match self.collector {
            Kind::Scoped(ref s) => Kind::Scoped(Arc::downgrade(s)),
            Kind::Global(s) => Kind::Global(s),
        })
    }

    #[inline(always)]
    #[cfg(feature = "alloc")]
    fn collector(&self) -> &(dyn Collect + Send + Sync) {
        match self.collector {
            Kind::Scoped(ref s) => Arc::deref(s),
            Kind::Global(s) => s,
        }
    }

    #[inline(always)]
    #[cfg(not(feature = "alloc"))]
    fn collector(&self) -> &(dyn Collect + Send + Sync) {
        self.collector
    }

    /// Registers a new callsite with this collector, returning whether or not
    /// the collector is interested in being notified about the callsite.
    ///
    /// This calls the [`register_callsite`] function on the [`Collect`]
    /// that this `Dispatch` forwards to.
    ///
    /// [`Collect`]: super::collect::Collect
    /// [`register_callsite`]: super::collect::Collect::register_callsite
    #[inline]
    pub fn register_callsite(&self, metadata: &'static Metadata<'static>) -> collect::Interest {
        self.collector().register_callsite(metadata)
    }

    /// Returns the highest [verbosity level][level] that this [collector] will
    /// enable, or `None`, if the collector does not implement level-based
    /// filtering or chooses not to implement this method.
    ///
    /// This calls the [`max_level_hint`] function on the [`Collect`]
    /// that this `Dispatch` forwards to.
    ///
    /// [level]: super::Level
    /// [collector]: super::collect::Collect
    /// [`Collect`]: super::collect::Collect
    /// [`register_callsite`]: super::collect::Collect::max_level_hint
    // TODO(eliza): consider making this a public API?
    #[inline]
    pub(crate) fn max_level_hint(&self) -> Option<LevelFilter> {
        self.collector().max_level_hint()
    }

    /// Record the construction of a new span, returning a new [ID] for the
    /// span being constructed.
    ///
    /// This calls the [`new_span`] function on the [`Collect`] that this
    /// `Dispatch` forwards to.
    ///
    /// [ID]: super::span::Id
    /// [`Collect`]: super::collect::Collect
    /// [`new_span`]: super::collect::Collect::new_span
    #[inline]
    pub fn new_span(&self, span: &span::Attributes<'_>) -> span::Id {
        self.collector().new_span(span)
    }

    /// Record a set of values on a span.
    ///
    /// This calls the [`record`] function on the [`Collect`] that this
    /// `Dispatch` forwards to.
    ///
    /// [`Collect`]: super::collect::Collect
    /// [`record`]: super::collect::Collect::record
    #[inline]
    pub fn record(&self, span: &span::Id, values: &span::Record<'_>) {
        self.collector().record(span, values)
    }

    /// Adds an indication that `span` follows from the span with the id
    /// `follows`.
    ///
    /// This calls the [`record_follows_from`] function on the [`Collect`]
    /// that this `Dispatch` forwards to.
    ///
    /// [`Collect`]: super::collect::Collect
    /// [`record_follows_from`]: super::collect::Collect::record_follows_from
    #[inline]
    pub fn record_follows_from(&self, span: &span::Id, follows: &span::Id) {
        self.collector().record_follows_from(span, follows)
    }

    /// Returns true if a span with the specified [metadata] would be
    /// recorded.
    ///
    /// This calls the [`enabled`] function on the [`Collect`] that this
    /// `Dispatch` forwards to.
    ///
    /// [metadata]: super::metadata::Metadata
    /// [`Collect`]: super::collect::Collect
    /// [`enabled`]: super::collect::Collect::enabled
    #[inline]
    pub fn enabled(&self, metadata: &Metadata<'_>) -> bool {
        self.collector().enabled(metadata)
    }

    /// Records that an [`Event`] has occurred.
    ///
    /// This calls the [`event`] function on the [`Collect`] that this
    /// `Dispatch` forwards to.
    ///
    /// [`Event`]: super::event::Event
    /// [`Collect`]: super::collect::Collect
    /// [`event`]: super::collect::Collect::event
    #[inline]
    pub fn event(&self, event: &Event<'_>) {
        self.collector().event(event)
    }

    /// Records that a span has been can_enter.
    ///
    /// This calls the [`enter`] function on the [`Collect`] that this
    /// `Dispatch` forwards to.
    ///
    /// [`Collect`]: super::collect::Collect
    /// [`enter`]: super::collect::Collect::enter
    pub fn enter(&self, span: &span::Id) {
        self.collector().enter(span);
    }

    /// Records that a span has been exited.
    ///
    /// This calls the [`exit`] function on the [`Collect`] that this
    /// `Dispatch` forwards to.
    ///
    /// [`Collect`]: super::collect::Collect
    /// [`exit`]: super::collect::Collect::exit
    pub fn exit(&self, span: &span::Id) {
        self.collector().exit(span);
    }

    /// Notifies the [collector] that a [span ID] has been cloned.
    ///
    /// This function must only be called with span IDs that were returned by
    /// this `Dispatch`'s [`new_span`] function. The `tracing` crate upholds
    /// this guarantee and any other libraries implementing instrumentation APIs
    /// must as well.
    ///
    /// This calls the [`clone_span`] function on the [`Collect`] that this
    /// `Dispatch` forwards to.
    ///
    /// [span ID]: super::span::Id
    /// [collector]: super::collect::Collect
    /// [`clone_span`]: super::collect::Collect::clone_span
    /// [`new_span`]: super::collect::Collect::new_span
    #[inline]
    pub fn clone_span(&self, id: &span::Id) -> span::Id {
        self.collector().clone_span(id)
    }

    /// Notifies the collector that a [span ID] has been dropped.
    ///
    /// This function must only be called with span IDs that were returned by
    /// this `Dispatch`'s [`new_span`] function. The `tracing` crate upholds
    /// this guarantee and any other libraries implementing instrumentation APIs
    /// must as well.
    ///
    /// This calls the [`drop_span`] function on the [`Collect`] that this
    ///  `Dispatch` forwards to.
    ///
    /// <div class="example-wrap" style="display:inline-block"><pre class="compile_fail" style="white-space:normal;font:inherit;">
    ///
    /// **Deprecated**: The [`try_close`] method is functionally identical, but returns `true` if the span is now closed.
    /// It should be used instead of this method.
    ///
    /// </pre></div>
    ///
    /// [span ID]: super::span::Id
    /// [`Collect`]: super::collect::Collect
    /// [`drop_span`]: super::collect::Collect::drop_span
    /// [`new_span`]: super::collect::Collect::new_span
    /// [`try_close`]: Self::try_close
    #[inline]
    #[deprecated(since = "0.1.2", note = "use `Dispatch::try_close` instead")]
    pub fn drop_span(&self, id: span::Id) {
        #[allow(deprecated)]
        self.collector().drop_span(id);
    }

    /// Notifies the collector that a [span ID] has been dropped, and returns
    /// `true` if there are now 0 IDs referring to that span.
    ///
    /// This function must only be called with span IDs that were returned by
    /// this `Dispatch`'s [`new_span`] function. The `tracing` crate upholds
    /// this guarantee and any other libraries implementing instrumentation APIs
    /// must as well.
    ///
    /// This calls the [`try_close`] function on the [`Collect`] trait
    /// that this `Dispatch` forwards to.
    ///
    /// [span ID]: super::span::Id
    /// [`Collect`]: super::collect::Collect
    /// [`try_close`]: super::collect::Collect::try_close
    /// [`new_span`]: super::collect::Collect::new_span
    pub fn try_close(&self, id: span::Id) -> bool {
        self.collector().try_close(id)
    }

    /// Returns a type representing this collector's view of the current span.
    ///
    /// This calls the [`current`] function on the [`Collect`] that this
    /// `Dispatch` forwards to.
    ///
    /// [`Collect`]: super::collect::Collect
    /// [`current`]: super::collect::Collect::current_span
    #[inline]
    pub fn current_span(&self) -> span::Current {
        self.collector().current_span()
    }

    /// Returns `true` if this `Dispatch` forwards to a collector of type
    /// `T`.
    #[inline]
    pub fn is<T: Any>(&self) -> bool {
        <dyn Collect>::is::<T>(&*self.collector())
    }

    /// Returns some reference to the [`Collect`] this `Dispatch` forwards to
    /// if it is of type `T`, or `None` if it isn't.
    ///
    /// [`Collect`]: super::collect::Collect
    #[inline]
    pub fn downcast_ref<T: Any>(&self) -> Option<&T> {
        <dyn Collect>::downcast_ref(&*self.collector())
    }
}

impl Default for Dispatch {
    /// Returns the current default dispatcher
    fn default() -> Self {
        get_default(|default| default.clone())
    }
}

impl fmt::Debug for Dispatch {
    fn fmt(&self, f: &mut fmt::Formatter<'_>) -> fmt::Result {
        match &self.collector {
            #[cfg(feature = "alloc")]
            Kind::Global(collector) => f
                .debug_tuple("Dispatch::Global")
                .field(&format_args!("{:p}", collector))
                .finish(),

            #[cfg(feature = "alloc")]
            Kind::Scoped(collector) => f
                .debug_tuple("Dispatch::Scoped")
                .field(&format_args!("{:p}", collector))
                .finish(),

            #[cfg(not(feature = "alloc"))]
            collector => f
                .debug_tuple("Dispatch::Global")
                .field(&format_args!("{:p}", collector))
                .finish(),
        }
    }
}

#[cfg(feature = "std")]
impl<C> From<C> for Dispatch
where
    C: Collect + Send + Sync + 'static,
{
    #[inline]
    fn from(collector: C) -> Self {
        Dispatch::new(collector)
    }
}

#[cfg(feature = "std")]
impl Registrar {
    pub(crate) fn upgrade(&self) -> Option<Dispatch> {
        match self.0 {
            Kind::Global(s) => Some(Dispatch {
                collector: Kind::Global(s),
            }),
            Kind::Scoped(ref s) => s.upgrade().map(|s| Dispatch {
                collector: Kind::Scoped(s),
            }),
        }
    }
}

// ===== impl State =====

#[cfg(feature = "std")]
impl State {
    /// Replaces the current default dispatcher on this thread with the provided
    /// dispatcher.
    ///
    /// Dropping the returned `ResetGuard` will reset the default dispatcher to
    /// the previous value.
    #[inline]
    fn set_default(new_dispatch: Dispatch) -> DefaultGuard {
        let prior = CURRENT_STATE
            .try_with(|state| {
                state.can_enter.set(true);
                state
                    .default
                    .replace(Some(new_dispatch))
                    // if the scoped default was not set on this thread, set the
                    // `prior` default to the global default to populate the
                    // scoped default when unsetting *this* default
                    .unwrap_or_else(|| get_global().clone())
            })
            .ok();
        EXISTS.store(true, Ordering::Release);
        SCOPED_COUNT.fetch_add(1, Ordering::Release);
        DefaultGuard(prior)
    }

    #[inline]
    fn enter(&self) -> Option<Entered<'_>> {
        if self.can_enter.replace(false) {
            Some(Entered(self))
        } else {
            None
        }
    }
}

// ===== impl Entered =====

#[cfg(feature = "std")]
impl<'a> Entered<'a> {
    #[inline]
    fn current(&self) -> RefMut<'a, Dispatch> {
        let default = self.0.default.borrow_mut();
        RefMut::map(default, |default| {
            default.get_or_insert_with(|| get_global().clone())
        })
    }
}

#[cfg(feature = "std")]
impl<'a> Drop for Entered<'a> {
    #[inline]
    fn drop(&mut self) {
        self.0.can_enter.set(true);
    }
}

// ===== impl DefaultGuard =====

#[cfg(feature = "std")]
impl Drop for DefaultGuard {
    #[inline]
    fn drop(&mut self) {
        SCOPED_COUNT.fetch_sub(1, Ordering::Release);
        if let Some(dispatch) = self.0.take() {
            // Replace the dispatcher and then drop the old one outside
            // of the thread-local context. Dropping the dispatch may
            // lead to the drop of a collector which, in the process,
            // could then also attempt to access the same thread local
            // state -- causing a clash.
            let prev = CURRENT_STATE.try_with(|state| state.default.replace(Some(dispatch)));
            drop(prev)
        }
    }
}

#[cfg(test)]
mod test {

    use super::*;
    use crate::{
        callsite::Callsite,
        collect::Interest,
        metadata::{Kind, Level, Metadata},
    };

    #[test]
    fn dispatch_is() {
        let dispatcher = Dispatch::from_static(&NO_COLLECTOR);
        assert!(dispatcher.is::<NoCollector>());
    }

    #[test]
    fn dispatch_downcasts() {
        let dispatcher = Dispatch::from_static(&NO_COLLECTOR);
        assert!(dispatcher.downcast_ref::<NoCollector>().is_some());
    }

    struct TestCallsite;
    static TEST_CALLSITE: TestCallsite = TestCallsite;
    static TEST_META: Metadata<'static> = metadata! {
        name: "test",
        target: module_path!(),
        level: Level::DEBUG,
        fields: &[],
        callsite: &TEST_CALLSITE,
        kind: Kind::EVENT
    };

    impl Callsite for TestCallsite {
        fn set_interest(&self, _: Interest) {}
        fn metadata(&self) -> &Metadata<'_> {
            &TEST_META
        }
    }

    #[test]
    #[cfg(feature = "std")]
    fn events_dont_infinite_loop() {
        // This test ensures that an event triggered within a collector
        // won't cause an infinite loop of events.
        struct TestCollector;
        impl Collect for TestCollector {
            fn enabled(&self, _: &Metadata<'_>) -> bool {
                true
            }

            fn new_span(&self, _: &span::Attributes<'_>) -> span::Id {
                span::Id::from_u64(0xAAAA)
            }

            fn record(&self, _: &span::Id, _: &span::Record<'_>) {}

            fn record_follows_from(&self, _: &span::Id, _: &span::Id) {}

            fn event(&self, _: &Event<'_>) {
                static EVENTS: AtomicUsize = AtomicUsize::new(0);
                assert_eq!(
                    EVENTS.fetch_add(1, Ordering::Relaxed),
                    0,
                    "event method called twice!"
                );
                Event::dispatch(&TEST_META, &TEST_META.fields().value_set(&[]))
            }

            fn enter(&self, _: &span::Id) {}

            fn exit(&self, _: &span::Id) {}

            fn current_span(&self) -> span::Current {
                span::Current::unknown()
            }
        }

        with_default(&Dispatch::new(TestCollector), || {
            Event::dispatch(&TEST_META, &TEST_META.fields().value_set(&[]))
        })
    }

    #[test]
    #[cfg(feature = "std")]
    fn spans_dont_infinite_loop() {
        // This test ensures that a span created within a collector
        // won't cause an infinite loop of new spans.

        fn mk_span() {
            get_default(|current| {
                current.new_span(&span::Attributes::new(
                    &TEST_META,
                    &TEST_META.fields().value_set(&[]),
                ))
            });
        }

        struct TestCollector;
        impl Collect for TestCollector {
            fn enabled(&self, _: &Metadata<'_>) -> bool {
                true
            }

            fn new_span(&self, _: &span::Attributes<'_>) -> span::Id {
                static NEW_SPANS: AtomicUsize = AtomicUsize::new(0);
                assert_eq!(
                    NEW_SPANS.fetch_add(1, Ordering::Relaxed),
                    0,
                    "new_span method called twice!"
                );
                mk_span();
                span::Id::from_u64(0xAAAA)
            }

            fn record(&self, _: &span::Id, _: &span::Record<'_>) {}

            fn record_follows_from(&self, _: &span::Id, _: &span::Id) {}

            fn event(&self, _: &Event<'_>) {}

            fn enter(&self, _: &span::Id) {}

            fn exit(&self, _: &span::Id) {}

            fn current_span(&self) -> span::Current {
                span::Current::unknown()
            }
        }

        with_default(&Dispatch::new(TestCollector), mk_span)
    }

    #[test]
    fn default_no_collector() {
        let default_dispatcher = Dispatch::default();
        assert!(default_dispatcher.is::<NoCollector>());
    }

    #[cfg(feature = "std")]
    #[test]
    fn default_dispatch() {
        struct TestCollector;
        impl Collect for TestCollector {
            fn enabled(&self, _: &Metadata<'_>) -> bool {
                true
            }

            fn new_span(&self, _: &span::Attributes<'_>) -> span::Id {
                span::Id::from_u64(0xAAAA)
            }

            fn record(&self, _: &span::Id, _: &span::Record<'_>) {}

            fn record_follows_from(&self, _: &span::Id, _: &span::Id) {}

            fn event(&self, _: &Event<'_>) {}

            fn enter(&self, _: &span::Id) {}

            fn exit(&self, _: &span::Id) {}

            fn current_span(&self) -> span::Current {
                span::Current::unknown()
            }
        }
        let guard = set_default(&Dispatch::new(TestCollector));
        let default_dispatcher = Dispatch::default();
        assert!(default_dispatcher.is::<TestCollector>());

        drop(guard);
        let default_dispatcher = Dispatch::default();
        assert!(default_dispatcher.is::<NoCollector>());
    }
}<|MERGE_RESOLUTION|>--- conflicted
+++ resolved
@@ -372,12 +372,8 @@
 ///
 /// [dispatcher]: super::dispatch::Dispatch
 #[cfg(feature = "std")]
-<<<<<<< HEAD
-pub fn get_default<T, F>(f: F) -> T
-=======
 #[inline(always)]
 pub fn get_default<T, F>(mut f: F) -> T
->>>>>>> baaab24b
 where
     F: FnOnce(&Dispatch) -> T,
 {
@@ -423,15 +419,8 @@
                     // keep getting the global on every `get_default_slow` call.
                     .get_or_insert_with(|| get_global().clone());
 
-<<<<<<< HEAD
-                if default.is::<NoCollector>() {
-                    // don't redo this call on the next check
-                    *default = get_global().clone();
-                }
+
                 return f.take().expect("Failed to get callback (1)")(&*default);
-=======
-                return f(&*default);
->>>>>>> baaab24b
             }
 
             f.take().expect("Failed to get callback (2)")(&Dispatch::none())
