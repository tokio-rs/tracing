//! Dispatches trace events to [`Subscriber`]s.
//!
//! The _dispatcher_ is the component of the tracing system which is responsible
//! for forwarding trace data from the instrumentation points that generate it
//! to the subscriber that collects it.
//!
//! # Using the Trace Dispatcher
//!
//! Every thread in a program using `tracing` has a _default subscriber_. When
//! events occur, or spans are created, they are dispatched to the thread's
//! current subscriber.
//!
//! ## Setting the Default Subscriber
//!
//! By default, the current subscriber is an empty implementation that does
//! nothing. To use a subscriber implementation, it must be set as the default.
//! There are two methods for doing so: [`with_default`] and
//! [`set_global_default`]. `with_default` sets the default subscriber for the
//! duration of a scope, while `set_global_default` sets a default subscriber
//! for the entire process.
//!
//! To use either of these functions, we must first wrap our subscriber in a
//! [`Dispatch`], a cloneable, type-erased reference to a subscriber. For
//! example:
//! ```rust
//! # pub struct FooSubscriber;
//! # use tracing_core::{
//! #   dispatcher, Event, Metadata,
//! #   span::{Attributes, Id, Record}
//! # };
//! # impl tracing_core::Subscriber for FooSubscriber {
//! #   fn new_span(&self, _: &Attributes) -> Id { Id::from_u64(0) }
//! #   fn record(&self, _: &Id, _: &Record) {}
//! #   fn event(&self, _: &Event) {}
//! #   fn record_follows_from(&self, _: &Id, _: &Id) {}
//! #   fn enabled(&self, _: &Metadata) -> bool { false }
//! #   fn enter(&self, _: &Id) {}
//! #   fn exit(&self, _: &Id) {}
//! # }
//! # impl FooSubscriber { fn new() -> Self { FooSubscriber } }
//! use dispatcher::Dispatch;
//!
//! let my_subscriber = FooSubscriber::new();
//! let my_dispatch = Dispatch::new(my_subscriber);
//! ```
//! Then, we can use [`with_default`] to set our `Dispatch` as the default for
//! the duration of a block:
//! ```rust
//! # pub struct FooSubscriber;
//! # use tracing_core::{
//! #   dispatcher, Event, Metadata,
//! #   span::{Attributes, Id, Record}
//! # };
//! # impl tracing_core::Subscriber for FooSubscriber {
//! #   fn new_span(&self, _: &Attributes) -> Id { Id::from_u64(0) }
//! #   fn record(&self, _: &Id, _: &Record) {}
//! #   fn event(&self, _: &Event) {}
//! #   fn record_follows_from(&self, _: &Id, _: &Id) {}
//! #   fn enabled(&self, _: &Metadata) -> bool { false }
//! #   fn enter(&self, _: &Id) {}
//! #   fn exit(&self, _: &Id) {}
//! # }
//! # impl FooSubscriber { fn new() -> Self { FooSubscriber } }
//! # let my_subscriber = FooSubscriber::new();
//! # let my_dispatch = dispatcher::Dispatch::new(my_subscriber);
//! // no default subscriber
//!
//! # #[cfg(feature = "std")]
//! dispatcher::with_default(&my_dispatch, || {
//!     // my_subscriber is the default
//! });
//!
//! // no default subscriber again
//! ```
//! It's important to note that `with_default` will not propagate the current
//! thread's default subscriber to any threads spawned within the `with_default`
//! block. To propagate the default subscriber to new threads, either use
//! `with_default` from the new thread, or use `set_global_default`.
//!
//! As an alternative to `with_default`, we can use [`set_global_default`] to
//! set a `Dispatch` as the default for all threads, for the lifetime of the
//! program. For example:
//! ```rust
//! # pub struct FooSubscriber;
//! # use tracing_core::{
//! #   dispatcher, Event, Metadata,
//! #   span::{Attributes, Id, Record}
//! # };
//! # impl tracing_core::Subscriber for FooSubscriber {
//! #   fn new_span(&self, _: &Attributes) -> Id { Id::from_u64(0) }
//! #   fn record(&self, _: &Id, _: &Record) {}
//! #   fn event(&self, _: &Event) {}
//! #   fn record_follows_from(&self, _: &Id, _: &Id) {}
//! #   fn enabled(&self, _: &Metadata) -> bool { false }
//! #   fn enter(&self, _: &Id) {}
//! #   fn exit(&self, _: &Id) {}
//! # }
//! # impl FooSubscriber { fn new() -> Self { FooSubscriber } }
//! # let my_subscriber = FooSubscriber::new();
//! # let my_dispatch = dispatcher::Dispatch::new(my_subscriber);
//! // no default subscriber
//!
//! dispatcher::set_global_default(my_dispatch)
//!     // `set_global_default` will return an error if the global default
//!     // subscriber has already been set.
//!     .expect("global default was already set!");
//!
//! // `my_subscriber` is now the default
//! ```
//!
//! <pre class="ignore" style="white-space:normal;font:inherit;">
//!     <strong>Note</strong>:the thread-local scoped dispatcher
//!     (<a href="#fn.with_default"><code>with_default</code></a>) requires the
//!     Rust standard library. <code>no_std</code> users should use
//!     <a href="#fn.set_global_default"><code>set_global_default</code></a>
//!     instead.
//! </pre>
//!
//! ## Accessing the Default Subscriber
//!
//! A thread's current default subscriber can be accessed using the
//! [`get_default`] function, which executes a closure with a reference to the
//! currently default `Dispatch`. This is used primarily by `tracing`
//! instrumentation.
//!
use core::ptr::addr_of;

use crate::{
    callsite, span,
    subscriber::{self, NoSubscriber, Subscriber},
    Event, LevelFilter, Metadata,
};

use crate::stdlib::{
    any::Any,
    fmt,
    sync::{
        atomic::{AtomicBool, AtomicUsize, Ordering},
        Arc, Weak,
    },
};

#[cfg(feature = "std")]
use crate::stdlib::{
    cell::{Cell, Ref, RefCell},
    error,
};

/// `Dispatch` trace data to a [`Subscriber`].
#[derive(Clone)]
pub struct Dispatch {
    subscriber: Kind<Arc<dyn Subscriber + Send + Sync>>,
}

/// `WeakDispatch` is a version of [`Dispatch`] that holds a non-owning reference
/// to a [`Subscriber`].
///
/// The Subscriber` may be accessed by calling [`WeakDispatch::upgrade`],
/// which returns an `Option<Dispatch>`. If all [`Dispatch`] clones that point
/// at the `Subscriber` have been dropped, [`WeakDispatch::upgrade`] will return
/// `None`. Otherwise, it will return `Some(Dispatch)`.
///
/// A `WeakDispatch` may be created from a [`Dispatch`] by calling the
/// [`Dispatch::downgrade`] method. The primary use for creating a
/// [`WeakDispatch`] is to allow a Subscriber` to hold a cyclical reference to
/// itself without creating a memory leak. See [here] for details.
///
/// This type is analogous to the [`std::sync::Weak`] type, but for a
/// [`Dispatch`] rather than an [`Arc`].
///
/// [`Arc`]: std::sync::Arc
/// [here]: Subscriber#avoiding-memory-leaks
#[derive(Clone)]
pub struct WeakDispatch {
    subscriber: Kind<Weak<dyn Subscriber + Send + Sync>>,
}

#[derive(Clone)]
enum Kind<T> {
    Global(&'static (dyn Subscriber + Send + Sync)),
    Scoped(T),
}

#[cfg(feature = "std")]
thread_local! {
    static CURRENT_STATE: State = const { State {
        default: RefCell::new(None),
        can_enter: Cell::new(true),
    } };
}

static EXISTS: AtomicBool = AtomicBool::new(false);
static GLOBAL_INIT: AtomicUsize = AtomicUsize::new(UNINITIALIZED);

#[cfg(feature = "std")]
static SCOPED_COUNT: AtomicUsize = AtomicUsize::new(0);

const UNINITIALIZED: usize = 0;
const INITIALIZING: usize = 1;
const INITIALIZED: usize = 2;

static mut GLOBAL_DISPATCH: Dispatch = Dispatch {
    subscriber: Kind::Global(&NO_SUBSCRIBER),
};
static NONE: Dispatch = Dispatch {
    subscriber: Kind::Global(&NO_SUBSCRIBER),
};
static NO_SUBSCRIBER: NoSubscriber = NoSubscriber::new();

/// The dispatch state of a thread.
#[cfg(feature = "std")]
struct State {
    /// This thread's current default dispatcher.
    default: RefCell<Option<Dispatch>>,
    /// Whether or not we can currently begin dispatching a trace event.
    ///
    /// This is set to `false` when functions such as `enter`, `exit`, `event`,
    /// and `new_span` are called on this thread's default dispatcher, to
    /// prevent further trace events triggered inside those functions from
    /// creating an infinite recursion. When we finish handling a dispatch, this
    /// is set back to `true`.
    can_enter: Cell<bool>,
}

/// While this guard is active, additional calls to subscriber functions on
/// the default dispatcher will not be able to access the dispatch context.
/// Dropping the guard will allow the dispatch context to be re-entered.
#[cfg(feature = "std")]
struct Entered<'a>(&'a State);

/// A guard that resets the current default dispatcher to the prior
/// default dispatcher when dropped.
#[cfg(feature = "std")]
#[cfg_attr(docsrs, doc(cfg(feature = "std")))]
#[derive(Debug)]
pub struct DefaultGuard(Option<Dispatch>);

/// Sets this dispatch as the default for the duration of a closure.
///
/// The default dispatcher is used when creating a new [span] or
/// [`Event`].
///
/// <pre class="ignore" style="white-space:normal;font:inherit;">
///     <strong>Note</strong>: This function required the Rust standard library.
///     <code>no_std</code> users should use <a href="../fn.set_global_default.html">
///     <code>set_global_default</code></a> instead.
/// </pre>
///
/// [span]: super::span
/// [`Subscriber`]: super::subscriber::Subscriber
/// [`Event`]: super::event::Event
/// [`set_global_default`]: super::set_global_default
#[cfg(feature = "std")]
#[cfg_attr(docsrs, doc(cfg(feature = "std")))]
pub fn with_default<T>(dispatcher: &Dispatch, f: impl FnOnce() -> T) -> T {
    // When this guard is dropped, the default dispatcher will be reset to the
    // prior default. Using this (rather than simply resetting after calling
    // `f`) ensures that we always reset to the prior dispatcher even if `f`
    // panics.
    let _guard = set_default(dispatcher);
    f()
}

/// Sets the dispatch as the default dispatch for the duration of the lifetime
/// of the returned DefaultGuard
///
/// <pre class="ignore" style="white-space:normal;font:inherit;">
///     <strong>Note</strong>: This function required the Rust standard library.
///     <code>no_std</code> users should use <a href="../fn.set_global_default.html">
///     <code>set_global_default</code></a> instead.
/// </pre>
///
/// [`set_global_default`]: super::set_global_default
#[cfg(feature = "std")]
#[cfg_attr(docsrs, doc(cfg(feature = "std")))]
#[must_use = "Dropping the guard unregisters the dispatcher."]
pub fn set_default(dispatcher: &Dispatch) -> DefaultGuard {
    // When this guard is dropped, the default dispatcher will be reset to the
    // prior default. Using this ensures that we always reset to the prior
    // dispatcher even if the thread calling this function panics.
    State::set_default(dispatcher.clone())
}

/// Sets this dispatch as the global default for the duration of the entire program.
/// Will be used as a fallback if no thread-local dispatch has been set in a thread
/// (using `with_default`.)
///
/// Can only be set once; subsequent attempts to set the global default will fail.
/// Returns `Err` if the global default has already been set.
///
/// <div class="example-wrap" style="display:inline-block"><pre class="compile_fail" style="white-space:normal;font:inherit;">
///     <strong>Warning</strong>: In general, libraries should <em>not</em> call
///     <code>set_global_default()</code>! Doing so will cause conflicts when
///     executables that depend on the library try to set the default later.
/// </pre></div>
///
/// [span]: super::span
/// [`Subscriber`]: super::subscriber::Subscriber
/// [`Event`]: super::event::Event
pub fn set_global_default(dispatcher: Dispatch) -> Result<(), SetGlobalDefaultError> {
    // if `compare_exchange` returns Result::Ok(_), then `new` has been set and
    // `current`—now the prior value—has been returned in the `Ok()` branch.
    if GLOBAL_INIT
        .compare_exchange(
            UNINITIALIZED,
            INITIALIZING,
            Ordering::SeqCst,
            Ordering::SeqCst,
        )
        .is_ok()
    {
        let subscriber = {
            let subscriber = match dispatcher.subscriber {
                Kind::Global(s) => s,
                Kind::Scoped(s) => unsafe {
                    // safety: this leaks the subscriber onto the heap. the
                    // reference count will always be at least 1, because the
                    // global default will never be dropped.
                    &*Arc::into_raw(s)
                },
            };
            Kind::Global(subscriber)
        };
        unsafe {
            GLOBAL_DISPATCH = Dispatch { subscriber };
        }
        GLOBAL_INIT.store(INITIALIZED, Ordering::SeqCst);
        EXISTS.store(true, Ordering::Release);
        Ok(())
    } else {
        Err(SetGlobalDefaultError { _no_construct: () })
    }
}

/// Returns true if a `tracing` dispatcher has ever been set.
///
/// This may be used to completely elide trace points if tracing is not in use
/// at all or has yet to be initialized.
#[doc(hidden)]
#[inline(always)]
pub fn has_been_set() -> bool {
    EXISTS.load(Ordering::Relaxed)
}

/// Returned if setting the global dispatcher fails.
pub struct SetGlobalDefaultError {
    _no_construct: (),
}

impl fmt::Debug for SetGlobalDefaultError {
    fn fmt(&self, f: &mut fmt::Formatter<'_>) -> fmt::Result {
        f.debug_tuple("SetGlobalDefaultError")
            .field(&Self::MESSAGE)
            .finish()
    }
}

impl fmt::Display for SetGlobalDefaultError {
    fn fmt(&self, f: &mut fmt::Formatter<'_>) -> fmt::Result {
        f.pad(Self::MESSAGE)
    }
}

#[cfg(feature = "std")]
#[cfg_attr(docsrs, doc(cfg(feature = "std")))]
impl error::Error for SetGlobalDefaultError {}

impl SetGlobalDefaultError {
    const MESSAGE: &'static str = "a global default trace dispatcher has already been set";
}

/// Executes a closure with a reference to this thread's current [dispatcher].
///
/// Note that calls to `get_default` should not be nested; if this function is
/// called while inside of another `get_default`, that closure will be provided
/// with `Dispatch::none` rather than the previously set dispatcher.
///
/// [dispatcher]: super::dispatcher::Dispatch
#[cfg(feature = "std")]
pub fn get_default<T, F>(mut f: F) -> T
where
    F: FnMut(&Dispatch) -> T,
{
    if SCOPED_COUNT.load(Ordering::Acquire) == 0 {
        // fast path if no scoped dispatcher has been set; just use the global
        // default.
        return f(get_global());
    }

    CURRENT_STATE
        .try_with(|state| {
            if let Some(entered) = state.enter() {
                return f(&entered.current());
            }

            f(&NONE)
        })
        .unwrap_or_else(|_| f(&NONE))
}

/// Executes a closure with a reference to this thread's current [dispatcher].
///
/// Note that calls to `get_default` should not be nested; if this function is
/// called while inside of another `get_default`, that closure will be provided
/// with `Dispatch::none` rather than the previously set dispatcher.
///
/// [dispatcher]: super::dispatcher::Dispatch
#[cfg(feature = "std")]
#[doc(hidden)]
#[inline(never)]
pub fn get_current<T>(f: impl FnOnce(&Dispatch) -> T) -> Option<T> {
    if SCOPED_COUNT.load(Ordering::Acquire) == 0 {
        // fast path if no scoped dispatcher has been set; just use the global
        // default.
        return Some(f(get_global()));
    }

    CURRENT_STATE
        .try_with(|state| {
            let entered = state.enter()?;
            Some(f(&entered.current()))
        })
        .ok()?
}

/// Executes a closure with a reference to the current [dispatcher].
///
/// [dispatcher]: super::dispatcher::Dispatch
#[cfg(not(feature = "std"))]
#[doc(hidden)]
pub fn get_current<T>(f: impl FnOnce(&Dispatch) -> T) -> Option<T> {
    Some(f(get_global()))
}

/// Executes a closure with a reference to the current [dispatcher].
///
/// [dispatcher]: super::dispatcher::Dispatch
#[cfg(not(feature = "std"))]
pub fn get_default<T, F>(mut f: F) -> T
where
    F: FnMut(&Dispatch) -> T,
{
    f(&get_global())
}

#[inline]
fn get_global() -> &'static Dispatch {
    if GLOBAL_INIT.load(Ordering::SeqCst) != INITIALIZED {
        return &NONE;
    }
    unsafe {
        // This is safe given the invariant that setting the global dispatcher
        // also sets `GLOBAL_INIT` to `INITIALIZED`.
<<<<<<< HEAD
        #[allow(static_mut_refs)]
        &GLOBAL_DISPATCH
=======
        &*addr_of!(GLOBAL_DISPATCH)
>>>>>>> 70a86787
    }
}

#[cfg(feature = "std")]
pub(crate) struct Registrar(Kind<Weak<dyn Subscriber + Send + Sync>>);

impl Dispatch {
    /// Returns a new `Dispatch` that discards events and spans.
    #[inline]
    pub fn none() -> Self {
        Dispatch {
            subscriber: Kind::Global(&NO_SUBSCRIBER),
        }
    }

    /// Returns a `Dispatch` that forwards to the given [`Subscriber`].
    ///
    /// [`Subscriber`]: super::subscriber::Subscriber
    pub fn new<S>(subscriber: S) -> Self
    where
        S: Subscriber + Send + Sync + 'static,
    {
        let me = Dispatch {
            subscriber: Kind::Scoped(Arc::new(subscriber)),
        };
        callsite::register_dispatch(&me);
        me
    }

    #[cfg(feature = "std")]
    pub(crate) fn registrar(&self) -> Registrar {
        Registrar(self.subscriber.downgrade())
    }

    /// Creates a [`WeakDispatch`] from this `Dispatch`.
    ///
    /// A [`WeakDispatch`] is similar to a [`Dispatch`], but it does not prevent
    /// the underlying [`Subscriber`] from being dropped. Instead, it only permits
    /// access while other references to the `Subscriber` exist. This is equivalent
    /// to the standard library's [`Arc::downgrade`] method, but for `Dispatch`
    /// rather than `Arc`.
    ///
    /// The primary use for creating a [`WeakDispatch`] is to allow a `Subscriber`
    /// to hold a cyclical reference to itself without creating a memory leak.
    /// See [here] for details.
    ///
    /// [`Arc::downgrade`]: std::sync::Arc::downgrade
    /// [here]: Subscriber#avoiding-memory-leaks
    pub fn downgrade(&self) -> WeakDispatch {
        WeakDispatch {
            subscriber: self.subscriber.downgrade(),
        }
    }

    #[inline(always)]
    pub(crate) fn subscriber(&self) -> &(dyn Subscriber + Send + Sync) {
        match self.subscriber {
            Kind::Global(s) => s,
            Kind::Scoped(ref s) => s.as_ref(),
        }
    }

    /// Registers a new callsite with this subscriber, returning whether or not
    /// the subscriber is interested in being notified about the callsite.
    ///
    /// This calls the [`register_callsite`] function on the [`Subscriber`]
    /// that this `Dispatch` forwards to.
    ///
    /// [`Subscriber`]: super::subscriber::Subscriber
    /// [`register_callsite`]: super::subscriber::Subscriber::register_callsite
    #[inline]
    pub fn register_callsite(&self, metadata: &'static Metadata<'static>) -> subscriber::Interest {
        self.subscriber().register_callsite(metadata)
    }

    /// Returns the highest [verbosity level][level] that this [`Subscriber`] will
    /// enable, or `None`, if the subscriber does not implement level-based
    /// filtering or chooses not to implement this method.
    ///
    /// This calls the [`max_level_hint`] function on the [`Subscriber`]
    /// that this `Dispatch` forwards to.
    ///
    /// [level]: super::Level
    /// [`Subscriber`]: super::subscriber::Subscriber
    /// [`register_callsite`]: super::subscriber::Subscriber::max_level_hint
    // TODO(eliza): consider making this a public API?
    #[inline]
    pub(crate) fn max_level_hint(&self) -> Option<LevelFilter> {
        self.subscriber().max_level_hint()
    }

    /// Record the construction of a new span, returning a new [ID] for the
    /// span being constructed.
    ///
    /// This calls the [`new_span`] function on the [`Subscriber`] that this
    /// `Dispatch` forwards to.
    ///
    /// [ID]: super::span::Id
    /// [`Subscriber`]: super::subscriber::Subscriber
    /// [`new_span`]: super::subscriber::Subscriber::new_span
    #[inline]
    pub fn new_span(&self, span: &span::Attributes<'_>) -> span::Id {
        self.subscriber().new_span(span)
    }

    /// Record a set of values on a span.
    ///
    /// This calls the [`record`] function on the [`Subscriber`] that this
    /// `Dispatch` forwards to.
    ///
    /// [`Subscriber`]: super::subscriber::Subscriber
    /// [`record`]: super::subscriber::Subscriber::record
    #[inline]
    pub fn record(&self, span: &span::Id, values: &span::Record<'_>) {
        self.subscriber().record(span, values)
    }

    /// Adds an indication that `span` follows from the span with the id
    /// `follows`.
    ///
    /// This calls the [`record_follows_from`] function on the [`Subscriber`]
    /// that this `Dispatch` forwards to.
    ///
    /// [`Subscriber`]: super::subscriber::Subscriber
    /// [`record_follows_from`]: super::subscriber::Subscriber::record_follows_from
    #[inline]
    pub fn record_follows_from(&self, span: &span::Id, follows: &span::Id) {
        self.subscriber().record_follows_from(span, follows)
    }

    /// Returns true if a span with the specified [metadata] would be
    /// recorded.
    ///
    /// This calls the [`enabled`] function on the [`Subscriber`] that this
    /// `Dispatch` forwards to.
    ///
    /// [metadata]: super::metadata::Metadata
    /// [`Subscriber`]: super::subscriber::Subscriber
    /// [`enabled`]: super::subscriber::Subscriber::enabled
    #[inline]
    pub fn enabled(&self, metadata: &Metadata<'_>) -> bool {
        self.subscriber().enabled(metadata)
    }

    /// Records that an [`Event`] has occurred.
    ///
    /// This calls the [`event`] function on the [`Subscriber`] that this
    /// `Dispatch` forwards to.
    ///
    /// [`Event`]: super::event::Event
    /// [`Subscriber`]: super::subscriber::Subscriber
    /// [`event`]: super::subscriber::Subscriber::event
    #[inline]
    pub fn event(&self, event: &Event<'_>) {
        let subscriber = self.subscriber();
        if subscriber.event_enabled(event) {
            subscriber.event(event);
        }
    }

    /// Records that a span has been can_enter.
    ///
    /// This calls the [`enter`] function on the [`Subscriber`] that this
    /// `Dispatch` forwards to.
    ///
    /// [`Subscriber`]: super::subscriber::Subscriber
    /// [`enter`]: super::subscriber::Subscriber::enter
    pub fn enter(&self, span: &span::Id) {
        self.subscriber().enter(span);
    }

    /// Records that a span has been exited.
    ///
    /// This calls the [`exit`] function on the [`Subscriber`] that this
    /// `Dispatch` forwards to.
    ///
    /// [`Subscriber`]: super::subscriber::Subscriber
    /// [`exit`]: super::subscriber::Subscriber::exit
    pub fn exit(&self, span: &span::Id) {
        self.subscriber().exit(span);
    }

    /// Notifies the subscriber that a [span ID] has been cloned.
    ///
    /// This function must only be called with span IDs that were returned by
    /// this `Dispatch`'s [`new_span`] function. The `tracing` crate upholds
    /// this guarantee and any other libraries implementing instrumentation APIs
    /// must as well.
    ///
    /// This calls the [`clone_span`] function on the `Subscriber` that this
    /// `Dispatch` forwards to.
    ///
    /// [span ID]: super::span::Id
    /// [`Subscriber`]: super::subscriber::Subscriber
    /// [`clone_span`]: super::subscriber::Subscriber::clone_span
    /// [`new_span`]: super::subscriber::Subscriber::new_span
    #[inline]
    pub fn clone_span(&self, id: &span::Id) -> span::Id {
        self.subscriber().clone_span(id)
    }

    /// Notifies the subscriber that a [span ID] has been dropped.
    ///
    /// This function must only be called with span IDs that were returned by
    /// this `Dispatch`'s [`new_span`] function. The `tracing` crate upholds
    /// this guarantee and any other libraries implementing instrumentation APIs
    /// must as well.
    ///
    /// This calls the [`drop_span`] function on the [`Subscriber`] that this
    /// `Dispatch` forwards to.
    ///
    /// <pre class="compile_fail" style="white-space:normal;font:inherit;">
    ///     <strong>Deprecated</strong>: The <a href="#method.try_close"><code>
    ///     try_close</code></a> method is functionally identical, but returns
    ///     <code>true</code> if the span is now closed. It should be used
    ///     instead of this method.
    /// </pre>
    ///
    /// [span ID]: super::span::Id
    /// [`Subscriber`]: super::subscriber::Subscriber
    /// [`drop_span`]: super::subscriber::Subscriber::drop_span
    /// [`new_span`]: super::subscriber::Subscriber::new_span
    /// [`try_close`]: Entered::try_close()
    #[inline]
    #[deprecated(since = "0.1.2", note = "use `Dispatch::try_close` instead")]
    pub fn drop_span(&self, id: span::Id) {
        #[allow(deprecated)]
        self.subscriber().drop_span(id);
    }

    /// Notifies the subscriber that a [span ID] has been dropped, and returns
    /// `true` if there are now 0 IDs referring to that span.
    ///
    /// This function must only be called with span IDs that were returned by
    /// this `Dispatch`'s [`new_span`] function. The `tracing` crate upholds
    /// this guarantee and any other libraries implementing instrumentation APIs
    /// must as well.
    ///
    /// This calls the [`try_close`] function on the [`Subscriber`] that this
    ///  `Dispatch` forwards to.
    ///
    /// [span ID]: super::span::Id
    /// [`Subscriber`]: super::subscriber::Subscriber
    /// [`try_close`]: super::subscriber::Subscriber::try_close
    /// [`new_span`]: super::subscriber::Subscriber::new_span
    pub fn try_close(&self, id: span::Id) -> bool {
        self.subscriber().try_close(id)
    }

    /// Returns a type representing this subscriber's view of the current span.
    ///
    /// This calls the [`current`] function on the `Subscriber` that this
    /// `Dispatch` forwards to.
    ///
    /// [`current`]: super::subscriber::Subscriber::current_span
    #[inline]
    pub fn current_span(&self) -> span::Current {
        self.subscriber().current_span()
    }

    /// Returns `true` if this `Dispatch` forwards to a `Subscriber` of type
    /// `T`.
    #[inline]
    pub fn is<T: Any>(&self) -> bool {
        <dyn Subscriber>::is::<T>(self.subscriber())
    }

    /// Returns some reference to the `Subscriber` this `Dispatch` forwards to
    /// if it is of type `T`, or `None` if it isn't.
    #[inline]
    pub fn downcast_ref<T: Any>(&self) -> Option<&T> {
        <dyn Subscriber>::downcast_ref(self.subscriber())
    }
}

impl Default for Dispatch {
    /// Returns the current default dispatcher
    fn default() -> Self {
        get_default(|default| default.clone())
    }
}

impl fmt::Debug for Dispatch {
    fn fmt(&self, f: &mut fmt::Formatter<'_>) -> fmt::Result {
        match self.subscriber {
            Kind::Scoped(ref s) => f
                .debug_tuple("Dispatch::Scoped")
                .field(&format_args!("{:p}", s))
                .finish(),
            Kind::Global(s) => f
                .debug_tuple("Dispatch::Global")
                .field(&format_args!("{:p}", s))
                .finish(),
        }
    }
}

impl<S> From<S> for Dispatch
where
    S: Subscriber + Send + Sync + 'static,
{
    #[inline]
    fn from(subscriber: S) -> Self {
        Dispatch::new(subscriber)
    }
}

// === impl WeakDispatch ===

impl WeakDispatch {
    /// Attempts to upgrade this `WeakDispatch` to a [`Dispatch`].
    ///
    /// Returns `None` if the referenced `Dispatch` has already been dropped.
    ///
    /// ## Examples
    ///
    /// ```
    /// # use tracing_core::subscriber::NoSubscriber;
    /// # use tracing_core::dispatcher::Dispatch;
    /// let strong = Dispatch::new(NoSubscriber::default());
    /// let weak = strong.downgrade();
    ///
    /// // The strong here keeps it alive, so we can still access the object.
    /// assert!(weak.upgrade().is_some());
    ///
    /// drop(strong); // But not any more.
    /// assert!(weak.upgrade().is_none());
    /// ```
    pub fn upgrade(&self) -> Option<Dispatch> {
        self.subscriber
            .upgrade()
            .map(|subscriber| Dispatch { subscriber })
    }
}

impl fmt::Debug for WeakDispatch {
    fn fmt(&self, f: &mut fmt::Formatter<'_>) -> fmt::Result {
        match self.subscriber {
            Kind::Scoped(ref s) => f
                .debug_tuple("WeakDispatch::Scoped")
                .field(&format_args!("{:p}", s))
                .finish(),
            Kind::Global(s) => f
                .debug_tuple("WeakDispatch::Global")
                .field(&format_args!("{:p}", s))
                .finish(),
        }
    }
}

#[cfg(feature = "std")]
impl Registrar {
    pub(crate) fn upgrade(&self) -> Option<Dispatch> {
        self.0.upgrade().map(|subscriber| Dispatch { subscriber })
    }
}

// ===== impl State =====

impl Kind<Arc<dyn Subscriber + Send + Sync>> {
    fn downgrade(&self) -> Kind<Weak<dyn Subscriber + Send + Sync>> {
        match self {
            Kind::Global(s) => Kind::Global(*s),
            Kind::Scoped(ref s) => Kind::Scoped(Arc::downgrade(s)),
        }
    }
}

impl Kind<Weak<dyn Subscriber + Send + Sync>> {
    fn upgrade(&self) -> Option<Kind<Arc<dyn Subscriber + Send + Sync>>> {
        match self {
            Kind::Global(s) => Some(Kind::Global(*s)),
            Kind::Scoped(ref s) => Some(Kind::Scoped(s.upgrade()?)),
        }
    }
}

// ===== impl State =====

#[cfg(feature = "std")]
impl State {
    /// Replaces the current default dispatcher on this thread with the provided
    /// dispatcher.Any
    ///
    /// Dropping the returned `ResetGuard` will reset the default dispatcher to
    /// the previous value.
    #[inline]
    fn set_default(new_dispatch: Dispatch) -> DefaultGuard {
        let prior = CURRENT_STATE
            .try_with(|state| {
                state.can_enter.set(true);
                state.default.replace(Some(new_dispatch))
            })
            .ok()
            .flatten();
        EXISTS.store(true, Ordering::Release);
        SCOPED_COUNT.fetch_add(1, Ordering::Release);
        DefaultGuard(prior)
    }

    #[inline]
    fn enter(&self) -> Option<Entered<'_>> {
        if self.can_enter.replace(false) {
            Some(Entered(self))
        } else {
            None
        }
    }
}

// ===== impl Entered =====

#[cfg(feature = "std")]
impl<'a> Entered<'a> {
    #[inline]
    fn current(&self) -> Ref<'a, Dispatch> {
        let default = self.0.default.borrow();
        Ref::map(default, |default| match default {
            Some(default) => default,
            None => get_global(),
        })
    }
}

#[cfg(feature = "std")]
impl<'a> Drop for Entered<'a> {
    #[inline]
    fn drop(&mut self) {
        self.0.can_enter.set(true);
    }
}

// ===== impl DefaultGuard =====

#[cfg(feature = "std")]
impl Drop for DefaultGuard {
    #[inline]
    fn drop(&mut self) {
        // Replace the dispatcher and then drop the old one outside
        // of the thread-local context. Dropping the dispatch may
        // lead to the drop of a subscriber which, in the process,
        // could then also attempt to access the same thread local
        // state -- causing a clash.
        let prev = CURRENT_STATE.try_with(|state| state.default.replace(self.0.take()));
        SCOPED_COUNT.fetch_sub(1, Ordering::Release);
        drop(prev)
    }
}

#[cfg(test)]
mod test {
    use super::*;
    #[cfg(feature = "std")]
    use crate::stdlib::sync::atomic::{AtomicUsize, Ordering};
    use crate::{
        callsite::Callsite,
        metadata::{Kind, Level, Metadata},
        subscriber::Interest,
    };

    #[test]
    fn dispatch_is() {
        let dispatcher = Dispatch::new(NoSubscriber::default());
        assert!(dispatcher.is::<NoSubscriber>());
    }

    #[test]
    fn dispatch_downcasts() {
        let dispatcher = Dispatch::new(NoSubscriber::default());
        assert!(dispatcher.downcast_ref::<NoSubscriber>().is_some());
    }

    struct TestCallsite;
    static TEST_CALLSITE: TestCallsite = TestCallsite;
    static TEST_META: Metadata<'static> = metadata! {
        name: "test",
        target: module_path!(),
        level: Level::DEBUG,
        fields: &[],
        callsite: &TEST_CALLSITE,
        kind: Kind::EVENT
    };

    impl Callsite for TestCallsite {
        fn set_interest(&self, _: Interest) {}
        fn metadata(&self) -> &Metadata<'_> {
            &TEST_META
        }
    }

    #[test]
    #[cfg(feature = "std")]
    fn events_dont_infinite_loop() {
        // This test ensures that an event triggered within a subscriber
        // won't cause an infinite loop of events.
        struct TestSubscriber;
        impl Subscriber for TestSubscriber {
            fn enabled(&self, _: &Metadata<'_>) -> bool {
                true
            }

            fn new_span(&self, _: &span::Attributes<'_>) -> span::Id {
                span::Id::from_u64(0xAAAA)
            }

            fn record(&self, _: &span::Id, _: &span::Record<'_>) {}

            fn record_follows_from(&self, _: &span::Id, _: &span::Id) {}

            fn event(&self, _: &Event<'_>) {
                static EVENTS: AtomicUsize = AtomicUsize::new(0);
                assert_eq!(
                    EVENTS.fetch_add(1, Ordering::Relaxed),
                    0,
                    "event method called twice!"
                );
                Event::dispatch(&TEST_META, &TEST_META.fields().value_set(&[]))
            }

            fn enter(&self, _: &span::Id) {}

            fn exit(&self, _: &span::Id) {}
        }

        with_default(&Dispatch::new(TestSubscriber), || {
            Event::dispatch(&TEST_META, &TEST_META.fields().value_set(&[]))
        })
    }

    #[test]
    #[cfg(feature = "std")]
    fn spans_dont_infinite_loop() {
        // This test ensures that a span created within a subscriber
        // won't cause an infinite loop of new spans.

        fn mk_span() {
            get_default(|current| {
                current.new_span(&span::Attributes::new(
                    &TEST_META,
                    &TEST_META.fields().value_set(&[]),
                ))
            });
        }

        struct TestSubscriber;
        impl Subscriber for TestSubscriber {
            fn enabled(&self, _: &Metadata<'_>) -> bool {
                true
            }

            fn new_span(&self, _: &span::Attributes<'_>) -> span::Id {
                static NEW_SPANS: AtomicUsize = AtomicUsize::new(0);
                assert_eq!(
                    NEW_SPANS.fetch_add(1, Ordering::Relaxed),
                    0,
                    "new_span method called twice!"
                );
                mk_span();
                span::Id::from_u64(0xAAAA)
            }

            fn record(&self, _: &span::Id, _: &span::Record<'_>) {}

            fn record_follows_from(&self, _: &span::Id, _: &span::Id) {}

            fn event(&self, _: &Event<'_>) {}

            fn enter(&self, _: &span::Id) {}

            fn exit(&self, _: &span::Id) {}
        }

        with_default(&Dispatch::new(TestSubscriber), mk_span)
    }

    #[test]
    fn default_no_subscriber() {
        let default_dispatcher = Dispatch::default();
        assert!(default_dispatcher.is::<NoSubscriber>());
    }

    #[cfg(feature = "std")]
    #[test]
    fn default_dispatch() {
        struct TestSubscriber;
        impl Subscriber for TestSubscriber {
            fn enabled(&self, _: &Metadata<'_>) -> bool {
                true
            }

            fn new_span(&self, _: &span::Attributes<'_>) -> span::Id {
                span::Id::from_u64(0xAAAA)
            }

            fn record(&self, _: &span::Id, _: &span::Record<'_>) {}

            fn record_follows_from(&self, _: &span::Id, _: &span::Id) {}

            fn event(&self, _: &Event<'_>) {}

            fn enter(&self, _: &span::Id) {}

            fn exit(&self, _: &span::Id) {}
        }
        let guard = set_default(&Dispatch::new(TestSubscriber));
        let default_dispatcher = Dispatch::default();
        assert!(default_dispatcher.is::<TestSubscriber>());

        drop(guard);
        let default_dispatcher = Dispatch::default();
        assert!(default_dispatcher.is::<NoSubscriber>());
    }
}<|MERGE_RESOLUTION|>--- conflicted
+++ resolved
@@ -451,12 +451,7 @@
     unsafe {
         // This is safe given the invariant that setting the global dispatcher
         // also sets `GLOBAL_INIT` to `INITIALIZED`.
-<<<<<<< HEAD
-        #[allow(static_mut_refs)]
-        &GLOBAL_DISPATCH
-=======
         &*addr_of!(GLOBAL_DISPATCH)
->>>>>>> 70a86787
     }
 }
 
