--- conflicted
+++ resolved
@@ -26,26 +26,17 @@
 
 [features]
 default = ["std"]
-<<<<<<< HEAD
-alloc = []
-std = ["alloc"]
-=======
 alloc = ["portable-atomic-util?/alloc"]
-std = ["once_cell", "alloc", "portable-atomic?/std", "portable-atomic-util?/std"]
-portable-atomic = ["dep:portable-atomic", "dep:portable-atomic-util", "once_cell?/portable-atomic"]
-critical-section = ["portable-atomic?/critical-section", "once_cell?/critical-section"]
->>>>>>> 7efc9646
+std = ["alloc", "portable-atomic?/std", "portable-atomic-util?/std"]
+portable-atomic = ["dep:portable-atomic", "dep:portable-atomic-util"]
+critical-section = ["portable-atomic?/critical-section"]
 
 [badges]
 maintenance = { status = "actively-developed" }
 
 [dependencies]
-<<<<<<< HEAD
-=======
-once_cell = { version = "1.13.0", optional = true }
 portable-atomic-util = { version = "0.2.4", default-features = false, optional = true }
 portable-atomic = { version = "1", default-features = false, optional = true }
->>>>>>> 7efc9646
 
 [package.metadata.docs.rs]
 all-features = true
