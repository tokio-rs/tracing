//! Adapters for connecting unstructured log records from the `log` crate into
//! the `tracing` ecosystem.
//!
//! # Overview
//!
//! [`tracing`] is a framework for instrumenting Rust programs with context-aware,
//! structured, event-based diagnostic information. This crate provides
//! compatibility layers for using `tracing` alongside the logging facade provided
//! by the [`log`] crate.
//!
//! This crate provides:
//!
//! - [`AsTrace`] and [`AsLog`] traits for converting between `tracing` and `log` types.
//! - [`LogTracer`], a [`log::Log`] implementation that consumes [`log::Record`]s
//!   and outputs them as [`tracing::Event`].
//! - An [`env_logger`] module, with helpers for using the [`env_logger` crate]
//!   with `tracing` (optional, enabled by the `env-logger` feature).
//!
<<<<<<< HEAD
//! *Compiler support: [requires `rustc` 1.70+][msrv]*
=======
//! *Compiler support: [requires `rustc` 1.65+][msrv]*
>>>>>>> 7efc9646
//!
//! [msrv]: #supported-rust-versions
//!
//! # Usage
//!
//! ## Convert log records to tracing `Event`s
//!
//! To convert [`log::Record`]s as [`tracing::Event`]s, set `LogTracer` as the default
//! logger by calling its [`init`] or [`init_with_filter`] methods.
//!
//! ```rust
//! # use std::error::Error;
//! use tracing_log::LogTracer;
//! use log;
//!
//! # fn main() -> Result<(), Box<dyn Error>> {
//! LogTracer::init()?;
//!
//! // will be available for Subscribers as a tracing Event
//! log::trace!("an example trace log");
//! # Ok(())
//! # }
//! ```
//!
//! This conversion does not convert unstructured data in log records (such as
//! values passed as format arguments to the `log!` macro) to structured
//! `tracing` fields. However, it *does* attach these new events to to the
//! span that was currently executing when the record was logged. This is the
//! primary use-case for this library: making it possible to locate the log
//! records emitted by dependencies which use `log` within the context of a
//! trace.
//!
//! ## Convert tracing `Event`s to logs
//!
//! Enabling the ["log" and "log-always" feature flags][flags] on the `tracing`
//! crate will cause all `tracing` spans and events to emit `log::Record`s as
//! they occur.
//!
//! ## Caution: Mixing both conversions
//!
//! Note that logger implementations that convert log records to trace events
//! should not be used with `Collector`s that convert trace events _back_ into
//! log records, as doing so will result in the event recursing between the
//! collector and the logger forever (or, in real life, probably overflowing
//! the call stack).
//!
//! If the logging of trace events generated from log records produced by the
//! `log` crate is desired, either the `log` crate should not be used to
//! implement this logging, or an additional subscriber of filtering will be
//! required to avoid infinitely converting between `Event` and `log::Record`.
//!
//! # Feature Flags
//! * `log-tracer`: enables the `LogTracer` type (on by default)
//! * `env_logger`: enables the `env_logger` module, with helpers for working
//!   with the [`env_logger` crate].
//!
//! ## Supported Rust Versions
//!
//! Tracing is built against the latest stable release. The minimum supported
<<<<<<< HEAD
//! version is 1.70. The current Tracing version is not guaranteed to build on
=======
//! version is 1.65. The current Tracing version is not guaranteed to build on
>>>>>>> 7efc9646
//! Rust versions earlier than the minimum supported version.
//!
//! Tracing follows the same compiler support policies as the rest of the Tokio
//! project. The current stable Rust compiler and the three most recent minor
//! versions before it will always be supported. For example, if the current
//! stable compiler version is 1.69, the minimum supported version will not be
//! increased past 1.66, three minor versions prior. Increasing the minimum
//! supported compiler version is not considered a semver breaking change as
//! long as doing so complies with this policy.
//!
//! [`init`]: LogTracer::init()
//! [`init_with_filter`]: LogTracer::init_with_filter()
//! [`tracing`]: https://crates.io/crates/tracing
//! [`log`]: https://crates.io/crates/log
//! [`env_logger` crate]: https://crates.io/crates/env-logger
//! [`tracing::Collector`]: tracing_core::Collect
//! [`tracing::Event`]: tracing_core::Event
//! [`Collect`]: tracing_core::Collect
//! [flags]: https://docs.rs/tracing/latest/tracing/#crate-feature-flags
#![doc(
    html_logo_url = "https://raw.githubusercontent.com/tokio-rs/tracing/master/assets/logo-type.png",
    html_favicon_url = "https://raw.githubusercontent.com/tokio-rs/tracing/master/assets/favicon.ico",
    issue_tracker_base_url = "https://github.com/tokio-rs/tracing/issues/"
)]
#![cfg_attr(docsrs, feature(doc_cfg))]
#![warn(
    missing_debug_implementations,
    missing_docs,
    rust_2018_idioms,
    unreachable_pub,
    bad_style,
    dead_code,
    improper_ctypes,
    non_shorthand_field_patterns,
    no_mangle_generic_items,
    overflowing_literals,
    path_statements,
    patterns_in_fns_without_body,
    private_interfaces,
    private_bounds,
    unconditional_recursion,
    unused,
    unused_allocation,
    unused_comparisons,
    unused_parens,
    while_true
)]

use std::{fmt, io, sync::OnceLock};

use tracing_core::{
    callsite::{self, Callsite},
    collect, dispatch,
    field::{self, Field, Visit},
    identify_callsite,
    metadata::{Kind, Level},
    Event, Metadata,
};

#[cfg(feature = "log-tracer")]
#[cfg_attr(docsrs, doc(cfg(feature = "log-tracer")))]
pub mod log_tracer;

#[cfg(feature = "log-tracer")]
#[cfg_attr(docsrs, doc(cfg(feature = "log-tracer")))]
#[doc(inline)]
pub use self::log_tracer::LogTracer;

#[cfg(feature = "env_logger")]
#[cfg_attr(docsrs, doc(cfg(feature = "env_logger")))]
pub mod env_logger;

pub use log;

/// Format a log record as a trace event in the current span.
pub fn format_trace(record: &log::Record<'_>) -> io::Result<()> {
    dispatch_record(record);
    Ok(())
}

// XXX(eliza): this is factored out so that we don't have to deal with the pub
// function `format_trace`'s `Result` return type...maybe we should get rid of
// that in 0.2...
pub(crate) fn dispatch_record(record: &log::Record<'_>) {
    dispatch::get_default(|dispatch| {
        let filter_meta = record.as_trace();
        if !dispatch.enabled(&filter_meta) {
            return;
        }

        let (_, keys, meta) = loglevel_to_cs(record.level());

        let log_module = record.module_path();
        let log_file = record.file();
        let log_line = record.line();

        let module = log_module.as_ref().map(|s| s as &dyn field::Value);
        let file = log_file.as_ref().map(|s| s as &dyn field::Value);
        let line = log_line.as_ref().map(|s| s as &dyn field::Value);

        dispatch.event(&Event::new(
            meta,
            &meta.fields().value_set(&[
                (&keys.message, Some(record.args() as &dyn field::Value)),
                (&keys.target, Some(&record.target())),
                (&keys.module, module),
                (&keys.file, file),
                (&keys.line, line),
            ]),
        ));
    });
}

/// Trait implemented for `tracing` types that can be converted to a `log`
/// equivalent.
pub trait AsLog: crate::sealed::Sealed {
    /// The `log` type that this type can be converted into.
    type Log;
    /// Returns the `log` equivalent of `self`.
    fn as_log(&self) -> Self::Log;
}

/// Trait implemented for `log` types that can be converted to a `tracing`
/// equivalent.
pub trait AsTrace: crate::sealed::Sealed {
    /// The `tracing` type that this type can be converted into.
    type Trace;
    /// Returns the `tracing` equivalent of `self`.
    fn as_trace(&self) -> Self::Trace;
}

impl crate::sealed::Sealed for Metadata<'_> {}

impl<'a> AsLog for Metadata<'a> {
    type Log = log::Metadata<'a>;
    fn as_log(&self) -> Self::Log {
        log::Metadata::builder()
            .level(self.level().as_log())
            .target(self.target())
            .build()
    }
}
impl crate::sealed::Sealed for log::Metadata<'_> {}

impl<'a> AsTrace for log::Metadata<'a> {
    type Trace = Metadata<'a>;
    fn as_trace(&self) -> Self::Trace {
        let cs_id = identify_callsite!(loglevel_to_cs(self.level()).0);
        Metadata::new(
            "log record",
            self.target(),
            self.level().as_trace(),
            None,
            None,
            None,
            field::FieldSet::new(FIELD_NAMES, cs_id),
            Kind::EVENT,
        )
    }
}

struct Fields {
    message: field::Field,
    target: field::Field,
    module: field::Field,
    file: field::Field,
    line: field::Field,
}

static FIELD_NAMES: &[&str] = &[
    "message",
    "log.target",
    "log.module_path",
    "log.file",
    "log.line",
];

impl Fields {
    fn new(cs: &'static dyn Callsite) -> Self {
        let fieldset = cs.metadata().fields();
        let message = fieldset.field("message").unwrap();
        let target = fieldset.field("log.target").unwrap();
        let module = fieldset.field("log.module_path").unwrap();
        let file = fieldset.field("log.file").unwrap();
        let line = fieldset.field("log.line").unwrap();
        Fields {
            message,
            target,
            module,
            file,
            line,
        }
    }
}

macro_rules! log_cs {
    ($level:expr, $cs:ident, $meta:ident, $ty:ident) => {
        struct $ty;
        static $cs: $ty = $ty;
        static $meta: Metadata<'static> = Metadata::new(
            "log event",
            "log",
            $level,
            ::core::option::Option::None,
            ::core::option::Option::None,
            ::core::option::Option::None,
            field::FieldSet::new(FIELD_NAMES, identify_callsite!(&$cs)),
            Kind::EVENT,
        );

        impl callsite::Callsite for $ty {
            fn set_interest(&self, _: collect::Interest) {}
            fn metadata(&self) -> &'static Metadata<'static> {
                &$meta
            }
        }
    };
}

log_cs!(
    tracing_core::Level::TRACE,
    TRACE_CS,
    TRACE_META,
    TraceCallsite
);
log_cs!(
    tracing_core::Level::DEBUG,
    DEBUG_CS,
    DEBUG_META,
    DebugCallsite
);
log_cs!(tracing_core::Level::INFO, INFO_CS, INFO_META, InfoCallsite);
log_cs!(tracing_core::Level::WARN, WARN_CS, WARN_META, WarnCallsite);
log_cs!(
    tracing_core::Level::ERROR,
    ERROR_CS,
    ERROR_META,
    ErrorCallsite
);

static TRACE_FIELDS: OnceLock<Fields> = OnceLock::new();
static DEBUG_FIELDS: OnceLock<Fields> = OnceLock::new();
static INFO_FIELDS: OnceLock<Fields> = OnceLock::new();
static WARN_FIELDS: OnceLock<Fields> = OnceLock::new();
static ERROR_FIELDS: OnceLock<Fields> = OnceLock::new();

fn level_to_cs(level: Level) -> (&'static dyn Callsite, &'static Fields) {
    match level {
        Level::TRACE => (
            &TRACE_CS,
            TRACE_FIELDS.get_or_init(|| Fields::new(&TRACE_CS)),
        ),
        Level::DEBUG => (
            &DEBUG_CS,
            DEBUG_FIELDS.get_or_init(|| Fields::new(&DEBUG_CS)),
        ),
        Level::INFO => (&INFO_CS, INFO_FIELDS.get_or_init(|| Fields::new(&INFO_CS))),
        Level::WARN => (&WARN_CS, WARN_FIELDS.get_or_init(|| Fields::new(&WARN_CS))),
        Level::ERROR => (
            &ERROR_CS,
            ERROR_FIELDS.get_or_init(|| Fields::new(&ERROR_CS)),
        ),
    }
}

fn loglevel_to_cs(
    level: log::Level,
) -> (
    &'static dyn Callsite,
    &'static Fields,
    &'static Metadata<'static>,
) {
    match level {
        log::Level::Trace => (
            &TRACE_CS,
            TRACE_FIELDS.get_or_init(|| Fields::new(&TRACE_CS)),
            &TRACE_META,
        ),
        log::Level::Debug => (
            &DEBUG_CS,
            DEBUG_FIELDS.get_or_init(|| Fields::new(&DEBUG_CS)),
            &DEBUG_META,
        ),
        log::Level::Info => (
            &INFO_CS,
            INFO_FIELDS.get_or_init(|| Fields::new(&INFO_CS)),
            &INFO_META,
        ),
        log::Level::Warn => (
            &WARN_CS,
            WARN_FIELDS.get_or_init(|| Fields::new(&WARN_CS)),
            &WARN_META,
        ),
        log::Level::Error => (
            &ERROR_CS,
            ERROR_FIELDS.get_or_init(|| Fields::new(&ERROR_CS)),
            &ERROR_META,
        ),
    }
}

impl crate::sealed::Sealed for log::Record<'_> {}

impl<'a> AsTrace for log::Record<'a> {
    type Trace = Metadata<'a>;
    fn as_trace(&self) -> Self::Trace {
        let cs_id = identify_callsite!(loglevel_to_cs(self.level()).0);
        Metadata::new(
            "log record",
            self.target(),
            self.level().as_trace(),
            self.file(),
            self.line(),
            self.module_path(),
            field::FieldSet::new(FIELD_NAMES, cs_id),
            Kind::EVENT,
        )
    }
}

impl crate::sealed::Sealed for tracing_core::Level {}

impl AsLog for tracing_core::Level {
    type Log = log::Level;
    fn as_log(&self) -> log::Level {
        match *self {
            tracing_core::Level::ERROR => log::Level::Error,
            tracing_core::Level::WARN => log::Level::Warn,
            tracing_core::Level::INFO => log::Level::Info,
            tracing_core::Level::DEBUG => log::Level::Debug,
            tracing_core::Level::TRACE => log::Level::Trace,
        }
    }
}

impl crate::sealed::Sealed for log::Level {}

impl AsTrace for log::Level {
    type Trace = tracing_core::Level;
    #[inline]
    fn as_trace(&self) -> tracing_core::Level {
        match self {
            log::Level::Error => tracing_core::Level::ERROR,
            log::Level::Warn => tracing_core::Level::WARN,
            log::Level::Info => tracing_core::Level::INFO,
            log::Level::Debug => tracing_core::Level::DEBUG,
            log::Level::Trace => tracing_core::Level::TRACE,
        }
    }
}

impl crate::sealed::Sealed for log::LevelFilter {}

impl AsTrace for log::LevelFilter {
    type Trace = tracing_core::LevelFilter;
    #[inline]
    fn as_trace(&self) -> tracing_core::LevelFilter {
        match self {
            log::LevelFilter::Off => tracing_core::LevelFilter::OFF,
            log::LevelFilter::Error => tracing_core::LevelFilter::ERROR,
            log::LevelFilter::Warn => tracing_core::LevelFilter::WARN,
            log::LevelFilter::Info => tracing_core::LevelFilter::INFO,
            log::LevelFilter::Debug => tracing_core::LevelFilter::DEBUG,
            log::LevelFilter::Trace => tracing_core::LevelFilter::TRACE,
        }
    }
}

impl crate::sealed::Sealed for tracing_core::LevelFilter {}

impl AsLog for tracing_core::LevelFilter {
    type Log = log::LevelFilter;
    #[inline]
    fn as_log(&self) -> Self::Log {
        match *self {
            tracing_core::LevelFilter::OFF => log::LevelFilter::Off,
            tracing_core::LevelFilter::ERROR => log::LevelFilter::Error,
            tracing_core::LevelFilter::WARN => log::LevelFilter::Warn,
            tracing_core::LevelFilter::INFO => log::LevelFilter::Info,
            tracing_core::LevelFilter::DEBUG => log::LevelFilter::Debug,
            tracing_core::LevelFilter::TRACE => log::LevelFilter::Trace,
        }
    }
}
/// Extends log `Event`s to provide complete `Metadata`.
///
/// In `tracing-log`, an `Event` produced by a log (through [`AsTrace`]) has an hard coded
/// "log" target and no `file`, `line`, or `module_path` attributes. This happens because `Event`
/// requires its `Metadata` to be `'static`, while [`log::Record`]s provide them with a generic
/// lifetime.
///
/// However, these values are stored in the `Event`'s fields and
/// the [`normalized_metadata`] method allows to build a new `Metadata`
/// that only lives as long as its source `Event`, but provides complete
/// data.
///
/// It can typically be used by collectors when processing an `Event`,
/// to allow accessing its complete metadata in a consistent way,
/// regardless of the source of its source.
///
/// [`normalized_metadata`]: NormalizeEvent#normalized_metadata
pub trait NormalizeEvent<'a>: crate::sealed::Sealed {
    /// If this `Event` comes from a `log`, this method provides a new
    /// normalized `Metadata` which has all available attributes
    /// from the original log, including `file`, `line`, `module_path`
    /// and `target`.
    /// Returns `None` is the `Event` is not issued from a `log`.
    fn normalized_metadata(&'a self) -> Option<Metadata<'a>>;
    /// Returns whether this `Event` represents a log (from the `log` crate)
    fn is_log(&self) -> bool;
}

impl crate::sealed::Sealed for Event<'_> {}

impl<'a> NormalizeEvent<'a> for Event<'a> {
    fn normalized_metadata(&'a self) -> Option<Metadata<'a>> {
        let original = self.metadata();
        if self.is_log() {
            let mut fields = LogVisitor::new_for(self, level_to_cs(*original.level()).1);
            self.record(&mut fields);

            Some(Metadata::new(
                "log event",
                fields.target.unwrap_or("log"),
                *original.level(),
                fields.file,
                fields.line.map(|l| l as u32),
                fields.module_path,
                field::FieldSet::new(&["message"], original.callsite()),
                Kind::EVENT,
            ))
        } else {
            None
        }
    }

    fn is_log(&self) -> bool {
        self.metadata().callsite() == identify_callsite!(level_to_cs(*self.metadata().level()).0)
    }
}

struct LogVisitor<'a> {
    target: Option<&'a str>,
    module_path: Option<&'a str>,
    file: Option<&'a str>,
    line: Option<u64>,
    fields: &'static Fields,
}

impl<'a> LogVisitor<'a> {
    // We don't actually _use_ the provided event argument; it is simply to
    // ensure that the `LogVisitor` does not outlive the event whose fields it
    // is visiting, so that the reference casts in `record_str` are safe.
    fn new_for(_event: &'a Event<'a>, fields: &'static Fields) -> Self {
        Self {
            target: None,
            module_path: None,
            file: None,
            line: None,
            fields,
        }
    }
}

impl Visit for LogVisitor<'_> {
    fn record_debug(&mut self, _field: &Field, _value: &dyn fmt::Debug) {}

    fn record_u64(&mut self, field: &Field, value: u64) {
        if field == &self.fields.line {
            self.line = Some(value);
        }
    }

    fn record_str(&mut self, field: &Field, value: &str) {
        unsafe {
            // The `Visit` API erases the string slice's lifetime. However, we
            // know it is part of the `Event` struct with a lifetime of `'a`. If
            // (and only if!) this `LogVisitor` was constructed with the same
            // lifetime parameter `'a` as the event in question, it's safe to
            // cast these string slices to the `'a` lifetime.
            if field == &self.fields.file {
                self.file = Some(&*(value as *const _));
            } else if field == &self.fields.target {
                self.target = Some(&*(value as *const _));
            } else if field == &self.fields.module {
                self.module_path = Some(&*(value as *const _));
            }
        }
    }
}

mod sealed {
    pub trait Sealed {}
}

#[cfg(test)]
mod test {
    use super::*;

    fn test_callsite(level: log::Level) {
        let record = log::Record::builder()
            .args(format_args!("Error!"))
            .level(level)
            .target("myApp")
            .file(Some("server.rs"))
            .line(Some(144))
            .module_path(Some("server"))
            .build();

        let meta = record.as_trace();
        let (cs, _keys, _) = loglevel_to_cs(record.level());
        let cs_meta = cs.metadata();
        assert_eq!(
            meta.callsite(),
            cs_meta.callsite(),
            "actual: {:#?}\nexpected: {:#?}",
            meta,
            cs_meta
        );
        assert_eq!(meta.level(), &level.as_trace());
    }

    #[test]
    fn error_callsite_is_correct() {
        test_callsite(log::Level::Error);
    }

    #[test]
    fn warn_callsite_is_correct() {
        test_callsite(log::Level::Warn);
    }

    #[test]
    fn info_callsite_is_correct() {
        test_callsite(log::Level::Info);
    }

    #[test]
    fn debug_callsite_is_correct() {
        test_callsite(log::Level::Debug);
    }

    #[test]
    fn trace_callsite_is_correct() {
        test_callsite(log::Level::Trace);
    }
}<|MERGE_RESOLUTION|>--- conflicted
+++ resolved
@@ -16,11 +16,7 @@
 //! - An [`env_logger`] module, with helpers for using the [`env_logger` crate]
 //!   with `tracing` (optional, enabled by the `env-logger` feature).
 //!
-<<<<<<< HEAD
 //! *Compiler support: [requires `rustc` 1.70+][msrv]*
-=======
-//! *Compiler support: [requires `rustc` 1.65+][msrv]*
->>>>>>> 7efc9646
 //!
 //! [msrv]: #supported-rust-versions
 //!
@@ -80,11 +76,7 @@
 //! ## Supported Rust Versions
 //!
 //! Tracing is built against the latest stable release. The minimum supported
-<<<<<<< HEAD
 //! version is 1.70. The current Tracing version is not guaranteed to build on
-=======
-//! version is 1.65. The current Tracing version is not guaranteed to build on
->>>>>>> 7efc9646
 //! Rust versions earlier than the minimum supported version.
 //!
 //! Tracing follows the same compiler support policies as the rest of the Tokio
