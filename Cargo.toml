[workspace]

members = [
    "tokio-trace-proc-macros",
    "tokio-trace-fmt",
    "tokio-trace-futures",
    "tokio-trace-tower",
    "tokio-trace-tower-http",
    "tokio-trace-log",
    "tokio-trace-env-logger",
    "tokio-trace-slog",
    "tokio-trace-macros",
<<<<<<< HEAD
    "tokio-trace-subscriber",
    "tokio-trace-serde",
]
=======
    "tokio-trace-subscriber"
]
>>>>>>> a6d2c15a
<|MERGE_RESOLUTION|>--- conflicted
+++ resolved
@@ -10,11 +10,6 @@
     "tokio-trace-env-logger",
     "tokio-trace-slog",
     "tokio-trace-macros",
-<<<<<<< HEAD
     "tokio-trace-subscriber",
     "tokio-trace-serde",
-]
-=======
-    "tokio-trace-subscriber"
-]
->>>>>>> a6d2c15a
+]