--- conflicted
+++ resolved
@@ -1,15 +1,7 @@
 #![doc = include_str!("../README.md")]
-<<<<<<< HEAD
 #![warn(missing_docs)]
 
-use std::{
-    pin::Pin,
-    task::{Context, Poll},
-};
-
-=======
 pub mod ancestry;
->>>>>>> 21c5ce05
 pub mod collector;
 pub mod event;
 pub mod expect;
@@ -18,153 +10,4 @@
 pub mod span;
 
 #[cfg(feature = "tracing-subscriber")]
-<<<<<<< HEAD
-pub mod subscriber;
-
-#[derive(Debug, Eq, PartialEq)]
-pub(crate) enum Parent {
-    ContextualRoot,
-    Contextual(String),
-    ExplicitRoot,
-    Explicit(String),
-}
-
-pub struct PollN<T, E> {
-    and_return: Option<Result<T, E>>,
-    finish_at: usize,
-    polls: usize,
-}
-
-impl Parent {
-    pub(crate) fn check_parent_name(
-        &self,
-        parent_name: Option<&str>,
-        provided_parent: Option<tracing_core::span::Id>,
-        ctx: impl std::fmt::Display,
-        collector_name: &str,
-    ) {
-        match self {
-            Parent::ExplicitRoot => {
-                assert!(
-                    provided_parent.is_none(),
-                    "[{}] expected {} to be an explicit root, but its parent was actually {:?} (name: {:?})",
-                    collector_name,
-                    ctx,
-                    provided_parent,
-                    parent_name,
-                );
-            }
-            Parent::Explicit(expected_parent) => {
-                assert!(
-                    provided_parent.is_some(),
-                    "[{}] expected {} to have explicit parent {}, but it has no explicit parent",
-                    collector_name,
-                    ctx,
-                    expected_parent,
-                );
-                assert_eq!(
-                    Some(expected_parent.as_ref()),
-                    parent_name,
-                    "[{}] expected {} to have explicit parent {}, but its parent was actually {:?} (name: {:?})",
-                    collector_name,
-                    ctx,
-                    expected_parent,
-                    provided_parent,
-                    parent_name,
-                );
-            }
-            Parent::ContextualRoot => {
-                assert!(
-                    provided_parent.is_none(),
-                    "[{}] expected {} to be a contextual root, but its parent was actually {:?} (name: {:?})",
-                    collector_name,
-                    ctx,
-                    provided_parent,
-                    parent_name,
-                );
-                assert!(
-                    parent_name.is_none(),
-                    "[{}] expected {} to be contextual a root, but we were inside span {:?}",
-                    collector_name,
-                    ctx,
-                    parent_name,
-                );
-            }
-            Parent::Contextual(expected_parent) => {
-                assert!(provided_parent.is_none(),
-                    "[{}] expected {} to have a contextual parent\nbut it has the explicit parent {:?} (name: {:?})",
-                    collector_name,
-                    ctx,
-                    provided_parent,
-                    parent_name,
-                );
-                assert_eq!(
-                    Some(expected_parent.as_ref()),
-                    parent_name,
-                    "[{}] expected {} to have contextual parent {:?}, but got {:?}",
-                    collector_name,
-                    ctx,
-                    expected_parent,
-                    parent_name,
-                );
-            }
-        }
-    }
-}
-
-impl<T, E> std::future::Future for PollN<T, E>
-where
-    T: Unpin,
-    E: Unpin,
-{
-    type Output = Result<T, E>;
-    fn poll(self: Pin<&mut Self>, cx: &mut Context) -> Poll<Self::Output> {
-        let this = self.get_mut();
-
-        this.polls += 1;
-        if this.polls == this.finish_at {
-            let value = this.and_return.take().expect("polled after ready");
-
-            Poll::Ready(value)
-        } else {
-            cx.waker().wake_by_ref();
-            Poll::Pending
-        }
-    }
-}
-
-impl PollN<(), ()> {
-    pub fn new_ok(finish_at: usize) -> Self {
-        Self {
-            and_return: Some(Ok(())),
-            finish_at,
-            polls: 0,
-        }
-    }
-
-    pub fn new_err(finish_at: usize) -> Self {
-        Self {
-            and_return: Some(Err(())),
-            finish_at,
-            polls: 0,
-        }
-    }
-}
-
-#[cfg(feature = "tokio-test")]
-pub fn block_on_future<F>(future: F) -> F::Output
-where
-    F: std::future::Future,
-{
-    use tokio_test::task;
-
-    let mut task = task::spawn(future);
-    loop {
-        if let Poll::Ready(v) = task.poll() {
-            break v;
-        }
-    }
-}
-=======
-pub mod subscriber;
->>>>>>> 21c5ce05
+pub mod subscriber;