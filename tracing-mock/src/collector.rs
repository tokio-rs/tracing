--- conflicted
+++ resolved
@@ -281,7 +281,6 @@
     ///
     /// # Examples
     ///
-<<<<<<< HEAD
     /// In the following example, we create 2 collectors, both
     /// expecting to receive an event. As we only record a single
     /// event, the test will fail:
@@ -290,15 +289,6 @@
     /// use tracing_mock::{collector, expect};
     ///
     /// let (collector_1, handle_1) = collector::mock()
-=======
-    /// # Examples
-    ///
-    /// ```
-    /// use tracing::collect::with_default;
-    /// use tracing_mock::{collector, expect};
-    ///
-    /// let (collector, handle) = collector::mock()
->>>>>>> 757d8777
     ///     .named("collector-1")
     ///     .event(expect::event())
     ///     .run_with_handle();
