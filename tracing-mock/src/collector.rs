//! An implementation of the [`Collect`] trait to receive and validate
//! `tracing` data.
//!
//! The [`MockCollector`] is the central component of this crate. The
//! `MockCollector` has expectations set on it which are later
//! validated as the code under test is run.
//!
//! # Examples
//!
//! ```
//! use tracing_mock::{collector, expect, field};
//!
//! let (collector, handle) = collector::mock()
//!     // Expect a single event with a specified message
<<<<<<< HEAD
//!     .event(expect::event().with_fields(field::msg("droids")))
=======
//!     .event(expect::event().with_fields(expect::message("droids")))
>>>>>>> 21c5ce05
//!     .only()
//!     .run_with_handle();
//!
//! // Use `with_default` to apply the `MockCollector` for the duration
//! // of the closure - this is what we are testing.
//! tracing::collect::with_default(collector, || {
//!     // These *are* the droids we are looking for
//!     tracing::info!("droids");
//! });
//!
//! // Use the handle to check the assertions. This line will panic if an
//! // assertion is not met.
//! handle.assert_finished();
//! ```
//!
//! A more complex example may consider multiple spans and events with
//! their respective fields:
//!
//! ```
//! use tracing_mock::{collector, expect, field};
//!
//! let span = expect::span()
//!     .named("my_span");
//! let (collector, handle) = collector::mock()
//!     // Enter a matching span
<<<<<<< HEAD
//!     .enter(span.clone())
//!     // Record an event with message "collect parting message"
//!     .event(expect::event().with_fields(field::msg("collect parting message")))
//!     // Record a value for the field `parting` on a matching span
//!     .record(span.clone(), expect::field("parting").with_value(&"goodbye world!"))
=======
//!     .enter(&span)
//!     // Record an event with message "collect parting message"
//!     .event(expect::event().with_fields(expect::message("collect parting message")))
//!     // Record a value for the field `parting` on a matching span
//!     .record(&span, expect::field("parting").with_value(&"goodbye world!"))
>>>>>>> 21c5ce05
//!     // Exit a matching span
//!     .exit(span)
//!     // Expect no further messages to be recorded
//!     .only()
//!     // Return the collector and handle
//!     .run_with_handle();
//!
//! // Use `with_default` to apply the `MockCollector` for the duration
//! // of the closure - this is what we are testing.
//! tracing::collect::with_default(collector, || {
//!     let span = tracing::trace_span!(
//!         "my_span",
//!         greeting = "hello world",
//!         parting = tracing::field::Empty
//!     );
//!
//!     let _guard = span.enter();
//!     tracing::info!("collect parting message");
//!     let parting = "goodbye world!";
//!
//!     span.record("parting", &parting);
//! });
//!
//! // Use the handle to check the assertions. This line will panic if an
//! // assertion is not met.
//! handle.assert_finished();
//! ```
//!
//! If we modify the previous example so that we **don't** enter the
//! span before recording an event, the test will fail:
//!
//! ```should_panic
//! use tracing_mock::{collector, expect, field};
//!
//! let span = expect::span()
//!     .named("my_span");
//! let (collector, handle) = collector::mock()
<<<<<<< HEAD
//!     .enter(span.clone())
//!     .event(expect::event().with_fields(field::msg("collect parting message")))
//!     .record(span.clone(), expect::field("parting").with_value(&"goodbye world!"))
=======
//!     .enter(&span)
//!     .event(expect::event().with_fields(expect::message("collect parting message")))
//!     .record(&span, expect::field("parting").with_value(&"goodbye world!"))
>>>>>>> 21c5ce05
//!     .exit(span)
//!     .only()
//!     .run_with_handle();
//!
//! // Use `with_default` to apply the `MockCollector` for the duration
//! // of the closure - this is what we are testing.
//! tracing::collect::with_default(collector, || {
//!     let span = tracing::trace_span!(
//!         "my_span",
//!         greeting = "hello world",
//!         parting = tracing::field::Empty
//!     );
//!
//!     // Don't enter the span.
//!     // let _guard = span.enter();
//!     tracing::info!("collect parting message");
//!     let parting = "goodbye world!";
//!
//!     span.record("parting", &parting);
//! });
//!
//! // Use the handle to check the assertions. This line will panic if an
//! // assertion is not met.
//! handle.assert_finished();
//! ```
//!
//! This will result in an error message such as the following:
//!
//! ```text
//! thread 'main' panicked at '
//! [main] expected to enter a span named `my_span`
//! [main] but instead observed event Event {
//!     fields: ValueSet {
//!         message: collect parting message,
//!         callsite: Identifier(0x10eda3278),
//!     },
//!     metadata: Metadata {
//!         name: "event src/collector.rs:27",
//!         target: "rust_out",
//!         level: Level(
//!             Info,
//!         ),
//!         module_path: "rust_out",
//!         location: src/collector.rs:27,
//!         fields: {message},
//!         callsite: Identifier(0x10eda3278),
//!         kind: Kind(EVENT),
//!     },
//!     parent: Current,
//! }', tracing/tracing-mock/src/expect.rs:59:33
//! ```
//!
//! [`Collect`]: trait@tracing::Collect
//! [`MockCollector`]: struct@crate::collector::MockCollector
use crate::{
    ancestry::get_ancestry,
    event::ExpectedEvent,
    expect::Expect,
    field::ExpectedFields,
    span::{ActualSpan, ExpectedSpan, NewSpan},
};
use std::{
    collections::{HashMap, VecDeque},
    sync::{
        atomic::{AtomicUsize, Ordering},
        Arc, Mutex,
    },
    thread,
};
use tracing::{
    collect::Interest,
    level_filters::LevelFilter,
    span::{self, Attributes, Id},
    Collect, Event, Metadata,
};

pub(crate) struct SpanState {
<<<<<<< HEAD
=======
    id: Id,
>>>>>>> 21c5ce05
    name: &'static str,
    refs: usize,
    meta: &'static Metadata<'static>,
}

<<<<<<< HEAD
impl SpanState {
    pub(crate) fn metadata(&self) -> &'static Metadata<'static> {
        self.meta
=======
impl From<&SpanState> for ActualSpan {
    fn from(span_state: &SpanState) -> Self {
        Self::new(span_state.id.clone(), Some(span_state.meta))
>>>>>>> 21c5ce05
    }
}

struct Running<F: Fn(&Metadata<'_>) -> bool> {
    spans: Mutex<HashMap<Id, SpanState>>,
    expected: Arc<Mutex<VecDeque<Expect>>>,
    current: Mutex<Vec<Id>>,
    ids: AtomicUsize,
    max_level: Option<LevelFilter>,
    filter: F,
    name: String,
}

/// A collector which can validate received traces.
///
/// For a detailed description and examples see the documentation
/// for the methods and the [`collector`] module.
///
/// [`collector`]: mod@crate::collector
pub struct MockCollector<F: Fn(&Metadata<'_>) -> bool> {
    expected: VecDeque<Expect>,
    max_level: Option<LevelFilter>,
    filter: F,
    name: String,
}

/// A handle which is used to invoke validation of expectations.
///
/// The handle is currently only used to assert that all the expected
/// events and spans were seen.
///
/// For additional information and examples, see the [`collector`]
/// module documentation.
///
/// [`collector`]: mod@crate::collector
pub struct MockHandle(Arc<Mutex<VecDeque<Expect>>>, String);

/// Create a new [`MockCollector`].
///
/// For additional information and examples, see the [`collector`]
/// module and [`MockCollector`] documentation.
///
/// # Examples
///
///
/// ```
/// use tracing_mock::{collector, expect, field};
///
/// let span = expect::span()
///     .named("my_span");
/// let (collector, handle) = collector::mock()
///     // Enter a matching span
<<<<<<< HEAD
///     .enter(span.clone())
///     // Record an event with message "collect parting message"
///     .event(expect::event().with_fields(field::msg("collect parting message")))
///     // Record a value for the field `parting` on a matching span
///     .record(span.clone(), expect::field("parting").with_value(&"goodbye world!"))
=======
///     .enter(&span)
///     // Record an event with message "collect parting message"
///     .event(expect::event().with_fields(expect::message("collect parting message")))
///     // Record a value for the field `parting` on a matching span
///     .record(&span, expect::field("parting").with_value(&"goodbye world!"))
>>>>>>> 21c5ce05
///     // Exit a matching span
///     .exit(span)
///     // Expect no further messages to be recorded
///     .only()
///     // Return the collector and handle
///     .run_with_handle();
///
/// // Use `with_default` to apply the `MockCollector` for the duration
/// // of the closure - this is what we are testing.
/// tracing::collect::with_default(collector, || {
///     let span = tracing::trace_span!(
///         "my_span",
///         greeting = "hello world",
///         parting = tracing::field::Empty
///     );
///
///     let _guard = span.enter();
///     tracing::info!("collect parting message");
///     let parting = "goodbye world!";
///
///     span.record("parting", &parting);
/// });
///
/// // Use the handle to check the assertions. This line will panic if an
/// // assertion is not met.
/// handle.assert_finished();
/// ```
///
/// [`collector`]: mod@crate::collector
#[must_use]
pub fn mock() -> MockCollector<fn(&Metadata<'_>) -> bool> {
    MockCollector {
        expected: VecDeque::new(),
        filter: (|_: &Metadata<'_>| true) as for<'r, 's> fn(&'r Metadata<'s>) -> _,
        max_level: None,
        name: thread::current()
            .name()
            .unwrap_or("mock_subscriber")
            .to_string(),
    }
}

impl<F> MockCollector<F>
where
    F: Fn(&Metadata<'_>) -> bool + 'static,
{
    /// Overrides the name printed by the mock subscriber's debugging output.
    ///
    /// The debugging output is displayed if the test panics, or if the test is
    /// run with `--nocapture`.
    ///
    /// By default, the mock collector's name is the  name of the test
    /// (*technically*, the name of the thread where it was created, which is
    /// the name of the test unless tests are run with `--test-threads=1`).
    /// When a test has only one mock collector, this is sufficient. However,
    /// some tests may include multiple collectors, in order to test
    /// interactions between multiple collectors. In that case, it can be
    /// helpful to give each collector a separate name to distinguish where the
    /// debugging output comes from.
    ///
    /// # Examples
    ///
    /// In the following example, we create 2 collectors, both
    /// expecting to receive an event. As we only record a single
    /// event, the test will fail:
    ///
    /// ```should_panic
    /// use tracing_mock::{collector, expect};
    ///
    /// let (collector_1, handle_1) = collector::mock()
    ///     .named("collector-1")
    ///     .event(expect::event())
    ///     .run_with_handle();
    ///
    /// let (collector_2, handle_2) = collector::mock()
    ///     .named("collector-2")
    ///     .event(expect::event())
    ///     .run_with_handle();
    ///
    /// let _guard = tracing::collect::set_default(collector_2);
    ///
    /// tracing::collect::with_default(collector_1, || {
    ///     tracing::info!("a");
    /// });
    ///
    /// handle_1.assert_finished();
    /// handle_2.assert_finished();
    /// ```
    ///
    /// In the test output, we see that the collector which didn't
    /// received the event was the one named `collector-2`, which is
    /// correct as the collector named `collector-1` was the default
    /// when the event was recorded:
    ///
    /// ```text
    /// [collector-2] more notifications expected: [
    ///     Event(
    ///         MockEvent,
    ///     ),
    /// ]', tracing-mock/src/collector.rs:1276:13
    /// ```
    pub fn named(self, name: impl ToString) -> Self {
        Self {
            name: name.to_string(),
            ..self
        }
    }

    /// Adds an expectation that an event matching the [`ExpectedEvent`]
    /// will be recorded next.
    ///
    /// The `event` can be a default mock which will match any event
    /// (`expect::event()`) or can include additional expectations.
    /// See the [`ExpectedEvent`] documentation for more details.
    ///
    /// If an event is recorded that doesn't match the `ExpectedEvent`,
    /// or if something else (such as entering a span) is recorded
    /// first, then the expectation will fail.
    ///
    /// # Examples
    ///
    /// ```
    /// use tracing_mock::{collector, expect};
    ///
    /// let (collector, handle) = collector::mock()
    ///     .event(expect::event())
    ///     .run_with_handle();
    ///
    /// tracing::collect::with_default(collector, || {
    ///     tracing::info!("a");
    /// });
    ///
    /// handle.assert_finished();
    /// ```
    ///
    /// A span is entered before the event, causing the test to fail:
    ///
    /// ```should_panic
    /// use tracing_mock::{collector, expect};
    ///
    /// let (collector, handle) = collector::mock()
    ///     .event(expect::event())
    ///     .run_with_handle();
    ///
    /// tracing::collect::with_default(collector, || {
    ///     let span = tracing::info_span!("span");
    ///     let _guard = span.enter();
    ///     tracing::info!("a");
    /// });
    ///
    /// handle.assert_finished();
    /// ```
    pub fn event(mut self, event: ExpectedEvent) -> Self {
        self.expected.push_back(Expect::Event(event));
        self
    }

    /// Adds an expectation that the creation of a span will be
    /// recorded next.
    ///
    /// This function accepts `Into<NewSpan>` instead of
    /// [`ExpectedSpan`] directly, so it can be used to test
    /// span fields and the span parent. This is because a
    /// collector only receives the span fields and parent when
    /// a span is created, not when it is entered.
    ///
    /// The new span doesn't need to be entered for this expectation
    /// to succeed.
    ///
    /// If a span is recorded that doesn't match the `ExpectedSpan`,
    /// or if something else (such as an event) is recorded first,
    /// then the expectation will fail.
    ///
    /// # Examples
    ///
    /// ```
    /// use tracing_mock::{collector, expect};
    ///
    /// let span = expect::span()
    ///     .at_level(tracing::Level::INFO)
    ///     .named("the span we're testing")
<<<<<<< HEAD
    ///     .with_field(expect::field("testing").with_value(&"yes"));
=======
    ///     .with_fields(expect::field("testing").with_value(&"yes"));
>>>>>>> 21c5ce05
    /// let (collector, handle) = collector::mock()
    ///     .new_span(span)
    ///     .run_with_handle();
    ///
    /// tracing::collect::with_default(collector, || {
    ///     _ = tracing::info_span!("the span we're testing", testing = "yes");
    /// });
    ///
    /// handle.assert_finished();
    /// ```
    ///
    /// An event is recorded before the span is created, causing the
    /// test to fail:
    ///
    /// ```should_panic
    /// use tracing_mock::{collector, expect};
    ///
    /// let span = expect::span()
    ///     .at_level(tracing::Level::INFO)
    ///     .named("the span we're testing")
<<<<<<< HEAD
    ///     .with_field(expect::field("testing").with_value(&"yes"));
=======
    ///     .with_fields(expect::field("testing").with_value(&"yes"));
>>>>>>> 21c5ce05
    /// let (collector, handle) = collector::mock()
    ///     .new_span(span)
    ///     .run_with_handle();
    ///
    /// tracing::collect::with_default(collector, || {
    ///     tracing::info!("an event");
    ///     _ = tracing::info_span!("the span we're testing", testing = "yes");
    /// });
    ///
    /// handle.assert_finished();
    /// ```
    pub fn new_span<I>(mut self, new_span: I) -> Self
    where
        I: Into<NewSpan>,
    {
        self.expected.push_back(Expect::NewSpan(new_span.into()));
        self
    }

    /// Adds an expectation that entering a span matching the
    /// [`ExpectedSpan`] will be recorded next.
    ///
    /// This expectation is generally accompanied by a call to
    /// [`exit`] as well. If used together with [`only`], this
    /// is necessary.
    ///
    /// If the span that is entered doesn't match the [`ExpectedSpan`],
    /// or if something else (such as an event) is recorded first,
    /// then the expectation will fail.
    ///
    /// # Examples
    ///
    /// ```
    /// use tracing_mock::{collector, expect};
    ///
    /// let span = expect::span()
    ///     .at_level(tracing::Level::INFO)
    ///     .named("the span we're testing");
    /// let (collector, handle) = collector::mock()
<<<<<<< HEAD
    ///     .enter(span.clone())
    ///     .exit(span)
=======
    ///     .enter(&span)
    ///     .exit(&span)
>>>>>>> 21c5ce05
    ///     .only()
    ///     .run_with_handle();
    ///
    /// tracing::collect::with_default(collector, || {
    ///     let span = tracing::info_span!("the span we're testing");
    ///     let _entered = span.enter();
    /// });
    ///
    /// handle.assert_finished();
    /// ```
    ///
    /// An event is recorded before the span is entered, causing the
    /// test to fail:
    ///
    /// ```should_panic
    /// use tracing_mock::{collector, expect};
    ///
    /// let span = expect::span()
    ///     .at_level(tracing::Level::INFO)
    ///     .named("the span we're testing");
    /// let (collector, handle) = collector::mock()
<<<<<<< HEAD
    ///     .enter(span.clone())
    ///     .exit(span)
=======
    ///     .enter(&span)
    ///     .exit(&span)
>>>>>>> 21c5ce05
    ///     .only()
    ///     .run_with_handle();
    ///
    /// tracing::collect::with_default(collector, || {
    ///     tracing::info!("an event");
    ///     let span = tracing::info_span!("the span we're testing");
    ///     let _entered = span.enter();
    /// });
    ///
    /// handle.assert_finished();
    /// ```
    ///
    /// [`exit`]: fn@Self::exit
    /// [`only`]: fn@Self::only
<<<<<<< HEAD
    pub fn enter(mut self, span: ExpectedSpan) -> Self {
        self.expected.push_back(Expect::Enter(span));
=======
    pub fn enter<S>(mut self, span: S) -> Self
    where
        S: Into<ExpectedSpan>,
    {
        self.expected.push_back(Expect::Enter(span.into()));
>>>>>>> 21c5ce05
        self
    }

    /// Adds ab expectation that exiting a span matching the
    /// [`ExpectedSpan`] will be recorded next.
    ///
    /// As a span may be entered and exited multiple times,
    /// this is different from the span being closed. In
    /// general [`enter`] and `exit` should be paired.
    ///
    /// If the span that is exited doesn't match the [`ExpectedSpan`],
    /// or if something else (such as an event) is recorded first,
    /// then the expectation will fail.
    ///
    /// # Examples
    ///
    /// ```
    /// use tracing_mock::{collector, expect};
    ///
    /// let span = expect::span()
    ///     .at_level(tracing::Level::INFO)
    ///     .named("the span we're testing");
    /// let (collector, handle) = collector::mock()
<<<<<<< HEAD
    ///     .enter(span.clone())
    ///     .exit(span)
=======
    ///     .enter(&span)
    ///     .exit(&span)
>>>>>>> 21c5ce05
    ///     .run_with_handle();
    ///
    /// tracing::collect::with_default(collector, || {
    ///     let span = tracing::info_span!("the span we're testing");
    ///     let _entered = span.enter();
    /// });
    ///
    /// handle.assert_finished();
    /// ```
    ///
    /// An event is recorded before the span is exited, causing the
    /// test to fail:
    ///
    /// ```should_panic
    /// use tracing_mock::{collector, expect};
    ///
    /// let span = expect::span()
    ///     .at_level(tracing::Level::INFO)
    ///     .named("the span we're testing");
    /// let (collector, handle) = collector::mock()
<<<<<<< HEAD
    ///     .enter(span.clone())
    ///     .exit(span)
=======
    ///     .enter(&span)
    ///     .exit(&span)
>>>>>>> 21c5ce05
    ///     .run_with_handle();
    ///
    /// tracing::collect::with_default(collector, || {
    ///     let span = tracing::info_span!("the span we're testing");
    ///     let _entered = span.enter();
    ///     tracing::info!("an event");
    /// });
    ///
    /// handle.assert_finished();
    /// ```
    ///
    /// [`enter`]: fn@Self::enter
<<<<<<< HEAD
    pub fn exit(mut self, span: ExpectedSpan) -> Self {
        self.expected.push_back(Expect::Exit(span));
=======
    pub fn exit<S>(mut self, span: S) -> Self
    where
        S: Into<ExpectedSpan>,
    {
        self.expected.push_back(Expect::Exit(span.into()));
>>>>>>> 21c5ce05
        self
    }

    /// Adds an expectation that cloning a span matching the
    /// [`ExpectedSpan`] will be recorded next.
    ///
    /// The cloned span does need to be entered.
    ///
    /// If the span that is cloned doesn't match the [`ExpectedSpan`],
    /// or if something else (such as an event) is recorded first,
    /// then the expectation will fail.
    ///
    /// # Examples
    ///
    /// ```
    /// use tracing_mock::{collector, expect};
    ///
    /// let span = expect::span()
    ///     .at_level(tracing::Level::INFO)
    ///     .named("the span we're testing");
    /// let (collector, handle) = collector::mock()
    ///     .clone_span(span)
    ///     .run_with_handle();
    ///
    /// tracing::collect::with_default(collector, || {
    ///     let span = tracing::info_span!("the span we're testing");
    ///     _ = span.clone();
    /// });
    ///
    /// handle.assert_finished();
    /// ```
    ///
    /// An event is recorded before the span is cloned, causing the
    /// test to fail:
    ///
    /// ```should_panic
    /// use tracing_mock::{collector, expect};
    ///
    /// let span = expect::span()
    ///     .at_level(tracing::Level::INFO)
    ///     .named("the span we're testing");
    /// let (collector, handle) = collector::mock()
    ///     .clone_span(span)
    ///     .run_with_handle();
    ///
    /// tracing::collect::with_default(collector, || {
    ///     let span = tracing::info_span!("the span we're testing");
    ///     tracing::info!("an event");
    ///     _ = span.clone();
    /// });
    ///
    /// handle.assert_finished();
    /// ```
<<<<<<< HEAD
    pub fn clone_span(mut self, span: ExpectedSpan) -> Self {
        self.expected.push_back(Expect::CloneSpan(span));
=======
    pub fn clone_span<S>(mut self, span: S) -> Self
    where
        S: Into<ExpectedSpan>,
    {
        self.expected.push_back(Expect::CloneSpan(span.into()));
>>>>>>> 21c5ce05
        self
    }

    /// **This method is deprecated.**
    ///
    /// Adds an expectation that a span matching the [`ExpectedSpan`]
    /// getting dropped via the deprecated function
    /// [`Collect::drop_span`] will be recorded next.
    ///
    /// Instead [`Collect::try_close`] should be used on the collector
    /// and should be asserted with `close_span` (which hasn't been
    /// implemented yet, but will be done as part of #539).
    ///
    /// [`Collect::drop_span`]: fn@tracing::Collect::drop_span
    #[allow(deprecated)]
<<<<<<< HEAD
    pub fn drop_span(mut self, span: ExpectedSpan) -> Self {
        self.expected.push_back(Expect::DropSpan(span));
        self
    }

    /// Adds an expectation that a `follows_from` relationship will be
    /// recorded next. Specifically that a span matching `consequence`
    /// follows from a span matching `cause`.
    ///
    /// For further details on what this causal relationship means, see
    /// [`Span::follows_from`].
    ///
    /// If either of the 2 spans don't match their respective
    /// [`ExpectedSpan`] or if something else (such as an event) is
    /// recorded first, then the expectation will fail.
    ///
    /// **Note**: The 2 spans, `consequence` and `cause` are matched
    /// by `name` only.
    ///
    /// # Examples
    ///
    /// ```
    /// use tracing_mock::{collector, expect};
    ///
    /// let cause = expect::span().named("cause");
    /// let consequence = expect::span().named("consequence");
    ///
    /// let (collector, handle) = collector::mock()
    ///     .follows_from(consequence, cause)
    ///     .run_with_handle();
    ///
    /// tracing::collect::with_default(collector, || {
    ///     let cause = tracing::info_span!("cause");
    ///     let consequence = tracing::info_span!("consequence");
    ///
    ///     consequence.follows_from(&cause);
    /// });
    ///
    /// handle.assert_finished();
    /// ```
    ///
    /// The `cause` span doesn't match, it is actually recorded at
    /// `Level::WARN` instead of the expected `Level::INFO`, causing
    /// this test to fail:
    ///
    /// ```should_panic
    /// use tracing_mock::{collector, expect};
    ///
    /// let cause = expect::span().named("cause");
    /// let consequence = expect::span().named("consequence");
    ///
    /// let (collector, handle) = collector::mock()
    ///     .follows_from(consequence, cause)
    ///     .run_with_handle();
    ///
    /// tracing::collect::with_default(collector, || {
    ///     let cause = tracing::info_span!("another cause");
    ///     let consequence = tracing::info_span!("consequence");
    ///
    ///     consequence.follows_from(&cause);
    /// });
    ///
    /// handle.assert_finished();
    /// ```
    ///
    /// [`Span::follows_from`]: fn@tracing::Span::follows_from
    pub fn follows_from(mut self, consequence: ExpectedSpan, cause: ExpectedSpan) -> Self {
        self.expected
            .push_back(Expect::FollowsFrom { consequence, cause });
        self
    }

    /// Adds an expectation that `fields` are recorded on a span
    /// matching the [`ExpectedSpan`] will be recorded next.
    ///
    /// For further information on how to specify the expected
    /// fields, see the documentation on the [`field`] module.
    ///
    /// If either the span doesn't match the [`ExpectedSpan`], the
    /// fields don't match the expected fields, or if something else
    /// (such as an event) is recorded first, then the expectation
    /// will fail.
=======
    pub fn drop_span<S>(mut self, span: S) -> Self
    where
        S: Into<ExpectedSpan>,
    {
        self.expected.push_back(Expect::DropSpan(span.into()));
        self
    }

    /// Adds an expectation that a `follows_from` relationship will be
    /// recorded next. Specifically that a span matching `consequence`
    /// follows from a span matching `cause`.
    ///
    /// For further details on what this causal relationship means, see
    /// [`Span::follows_from`].
    ///
    /// If either of the 2 spans don't match their respective
    /// [`ExpectedSpan`] or if something else (such as an event) is
    /// recorded first, then the expectation will fail.
    ///
    /// **Note**: The 2 spans, `consequence` and `cause` are matched
    /// by `name` only.
>>>>>>> 21c5ce05
    ///
    /// # Examples
    ///
    /// ```
    /// use tracing_mock::{collector, expect};
    ///
<<<<<<< HEAD
    /// let span = expect::span()
    ///     .named("my_span");
    /// let (collector, handle) = collector::mock()
    ///     .record(span, expect::field("parting").with_value(&"goodbye world!"))
    ///     .run_with_handle();
    ///
    /// tracing::collect::with_default(collector, || {
    ///     let span = tracing::trace_span!(
    ///         "my_span",
    ///         greeting = "hello world",
    ///         parting = tracing::field::Empty
    ///     );
    ///     span.record("parting", "goodbye world!");
=======
    /// let cause = expect::span().named("cause");
    /// let consequence = expect::span().named("consequence");
    ///
    /// let (collector, handle) = collector::mock()
    ///     .follows_from(consequence, cause)
    ///     .run_with_handle();
    ///
    /// tracing::collect::with_default(collector, || {
    ///     let cause = tracing::info_span!("cause");
    ///     let consequence = tracing::info_span!("consequence");
    ///
    ///     consequence.follows_from(&cause);
>>>>>>> 21c5ce05
    /// });
    ///
    /// handle.assert_finished();
    /// ```
    ///
<<<<<<< HEAD
    /// The value of the recorded field doesn't match the expectation,
    /// causing the test to fail:
=======
    /// The `cause` span doesn't match, it is actually recorded at
    /// `Level::WARN` instead of the expected `Level::INFO`, causing
    /// this test to fail:
>>>>>>> 21c5ce05
    ///
    /// ```should_panic
    /// use tracing_mock::{collector, expect};
    ///
<<<<<<< HEAD
    /// let span = expect::span()
    ///     .named("my_span");
    /// let (collector, handle) = collector::mock()
    ///     .record(span, expect::field("parting").with_value(&"goodbye world!"))
    ///     .run_with_handle();
    ///
    /// tracing::collect::with_default(collector, || {
    ///     let span = tracing::trace_span!(
    ///         "my_span",
    ///         greeting = "hello world",
    ///         parting = tracing::field::Empty
    ///     );
    ///     span.record("parting", "goodbye universe!");
=======
    /// let cause = expect::span().named("cause");
    /// let consequence = expect::span().named("consequence");
    ///
    /// let (collector, handle) = collector::mock()
    ///     .follows_from(consequence, cause)
    ///     .run_with_handle();
    ///
    /// tracing::collect::with_default(collector, || {
    ///     let cause = tracing::info_span!("another cause");
    ///     let consequence = tracing::info_span!("consequence");
    ///
    ///     consequence.follows_from(&cause);
>>>>>>> 21c5ce05
    /// });
    ///
    /// handle.assert_finished();
    /// ```
    ///
<<<<<<< HEAD
    /// [`field`]: mod@crate::field
    pub fn record<I>(mut self, span: ExpectedSpan, fields: I) -> Self
=======
    /// [`Span::follows_from`]: fn@tracing::Span::follows_from
    pub fn follows_from<S1, S2>(mut self, consequence: S1, cause: S2) -> Self
>>>>>>> 21c5ce05
    where
        S1: Into<ExpectedSpan>,
        S2: Into<ExpectedSpan>,
    {
        self.expected.push_back(Expect::FollowsFrom {
            consequence: consequence.into(),
            cause: cause.into(),
        });
        self
    }

<<<<<<< HEAD
=======
    /// Adds an expectation that `fields` are recorded on a span
    /// matching the [`ExpectedSpan`] will be recorded next.
    ///
    /// For further information on how to specify the expected
    /// fields, see the documentation on the [`field`] module.
    ///
    /// If either the span doesn't match the [`ExpectedSpan`], the
    /// fields don't match the expected fields, or if something else
    /// (such as an event) is recorded first, then the expectation
    /// will fail.
    ///
    /// # Examples
    ///
    /// ```
    /// use tracing_mock::{collector, expect};
    ///
    /// let span = expect::span()
    ///     .named("my_span");
    /// let (collector, handle) = collector::mock()
    ///     .record(span, expect::field("parting").with_value(&"goodbye world!"))
    ///     .run_with_handle();
    ///
    /// tracing::collect::with_default(collector, || {
    ///     let span = tracing::trace_span!(
    ///         "my_span",
    ///         greeting = "hello world",
    ///         parting = tracing::field::Empty
    ///     );
    ///     span.record("parting", "goodbye world!");
    /// });
    ///
    /// handle.assert_finished();
    /// ```
    ///
    /// The value of the recorded field doesn't match the expectation,
    /// causing the test to fail:
    ///
    /// ```should_panic
    /// use tracing_mock::{collector, expect};
    ///
    /// let span = expect::span()
    ///     .named("my_span");
    /// let (collector, handle) = collector::mock()
    ///     .record(span, expect::field("parting").with_value(&"goodbye world!"))
    ///     .run_with_handle();
    ///
    /// tracing::collect::with_default(collector, || {
    ///     let span = tracing::trace_span!(
    ///         "my_span",
    ///         greeting = "hello world",
    ///         parting = tracing::field::Empty
    ///     );
    ///     span.record("parting", "goodbye universe!");
    /// });
    ///
    /// handle.assert_finished();
    /// ```
    ///
    /// [`field`]: mod@crate::field
    pub fn record<S, I>(mut self, span: S, fields: I) -> Self
    where
        S: Into<ExpectedSpan>,
        I: Into<ExpectedFields>,
    {
        self.expected
            .push_back(Expect::Visit(span.into(), fields.into()));
        self
    }

>>>>>>> 21c5ce05
    /// Filter the traces evaluated by the `MockCollector`.
    ///
    /// The filter will be applied to all traces received before
    /// any validation occurs - so its position in the call chain
    /// is not important. The filter does not perform any validation
    /// itself.
    ///
    /// # Examples
    ///
    /// ```
    /// use tracing_mock::{collector, expect};
    ///
    /// let (collector, handle) = collector::mock()
    ///     .with_filter(|meta| meta.level() <= &tracing::Level::WARN)
    ///     .event(expect::event())
    ///     .only()
    ///     .run_with_handle();
    ///
    /// tracing::collect::with_default(collector, || {
    ///     tracing::info!("a");
    ///     tracing::warn!("b");
    /// });
    ///
    /// handle.assert_finished();
    /// ```
    pub fn with_filter<G>(self, filter: G) -> MockCollector<G>
    where
        G: Fn(&Metadata<'_>) -> bool + 'static,
    {
        MockCollector {
            expected: self.expected,
            filter,
            max_level: self.max_level,
            name: self.name,
        }
    }

    /// Sets the max level that will be provided to the `tracing`
    /// system.
    ///
    /// This method can be used to test the internals of `tracing`,
    /// but it is also useful to filter out traces on more verbose
    /// levels if you only want to verify above a certain level.
    ///
    /// **Note**: this value determines a global filter, if
    /// `with_max_level_hint` is called on multiple collectors, the
    /// global filter will be the least restrictive of all collectors.
    /// To filter the events evaluated by a specific `MockCollector`,
    /// use [`with_filter`] instead.
    ///
    /// # Examples
    ///
    /// ```
    /// use tracing_mock::{collector, expect};
    ///
    /// let (collector, handle) = collector::mock()
    ///     .with_max_level_hint(tracing::Level::INFO)
    ///     .event(expect::event().at_level(tracing::Level::INFO))
    ///     .only()
    ///     .run_with_handle();
    ///
    /// tracing::collect::with_default(collector, || {
    ///     tracing::debug!("a message we don't care about");
    ///     tracing::info!("a message we want to validate");
    /// });
    ///
    /// handle.assert_finished();
    /// ```
    ///
    /// [`with_filter`]: fn@Self::with_filter
    pub fn with_max_level_hint(self, hint: impl Into<LevelFilter>) -> Self {
        Self {
            max_level: Some(hint.into()),
            ..self
        }
    }

    /// Expects that no further traces are received.
    ///
    /// The call to `only` should appear immediately before the final
    /// call to `run` or `run_with_handle`, as any expectations which
    /// are added after `only` will not be considered.
    ///
    /// # Examples
    ///
    /// Consider this simple test. It passes even though we only
    /// expect a single event, but receive three:
    ///
    /// ```
    /// use tracing_mock::{collector, expect};
    ///
    /// let (collector, handle) = collector::mock()
    ///     .event(expect::event())
    ///     .run_with_handle();
    ///
    /// tracing::collect::with_default(collector, || {
    ///     tracing::info!("a");
    ///     tracing::info!("b");
    ///     tracing::info!("c");
    /// });
    ///
    /// handle.assert_finished();
    /// ```
    ///
    /// After including `only`, the test will fail:
    ///
    /// ```should_panic
    /// use tracing_mock::{collector, expect};
    ///
    /// let (collector, handle) = collector::mock()
    ///     .event(expect::event())
    ///     .only()
    ///     .run_with_handle();
    ///
    /// tracing::collect::with_default(collector, || {
    ///     tracing::info!("a");
    ///     tracing::info!("b");
    ///     tracing::info!("c");
    /// });
    ///
    /// handle.assert_finished();
    /// ```
    pub fn only(mut self) -> Self {
        self.expected.push_back(Expect::Nothing);
        self
    }

    /// Consume the receiver and return an `impl` [`Collect`] which can
    /// be set as the default collector.
    ///
    /// This function is similar to [`run_with_handle`], but it doesn't
    /// return a [`MockHandle`]. This is useful if the desired
    /// assertions can be checked externally to the collector.
    ///
    /// # Examples
    ///
    /// The following test is used within the `tracing`
    /// codebase:
    ///
    /// ```
    /// use tracing_mock::collector;
    ///
    /// tracing::collect::with_default(collector::mock().run(), || {
    ///     let foo1 = tracing::span!(tracing::Level::TRACE, "foo");
    ///     let foo2 = foo1.clone();
    ///     // Two handles that point to the same span are equal.
    ///     assert_eq!(foo1, foo2);
    /// });
    /// ```
    ///
    /// [`Collect`]: tracing::Collect
    /// [`run_with_handle`]: fn@Self::run_with_handle
    pub fn run(self) -> impl Collect {
        let (collector, _) = self.run_with_handle();
        collector
    }

    /// Consume the receiver and return an `impl` [`Collect`] which can
    /// be set as the default collector and a [`MockHandle`] which can
    /// be used to validate the provided expectations.
    ///
    /// # Examples
    ///
    /// ```
    /// use tracing_mock::{collector, expect};
    ///
    /// // collector and handle are returned from `run_with_handle()`
    /// let (collector, handle) = collector::mock()
    ///     .event(expect::event())
    ///     .run_with_handle();
    ///
    /// tracing::collect::with_default(collector, || {
    ///     tracing::info!("a");
    /// });
    ///
    /// handle.assert_finished();
    /// ```
    ///
    /// [`Collect`]: tracing::Collect
    pub fn run_with_handle(self) -> (impl Collect, MockHandle) {
        let expected = Arc::new(Mutex::new(self.expected));
        let handle = MockHandle(expected.clone(), self.name.clone());
        let collector = Running {
            spans: Mutex::new(HashMap::new()),
            expected,
            current: Mutex::new(Vec::new()),
            ids: AtomicUsize::new(1),
            filter: self.filter,
            max_level: self.max_level,
            name: self.name,
        };
        (collector, handle)
    }
}

impl<F> Collect for Running<F>
where
    F: Fn(&Metadata<'_>) -> bool + 'static,
{
    fn enabled(&self, meta: &Metadata<'_>) -> bool {
        println!("[{}] enabled: {:#?}", self.name, meta);
        let enabled = (self.filter)(meta);
        println!("[{}] enabled -> {}", self.name, enabled);
        enabled
    }

    fn register_callsite(&self, meta: &'static Metadata<'static>) -> Interest {
        println!("[{}] register_callsite: {:#?}", self.name, meta);
        if self.enabled(meta) {
            Interest::always()
        } else {
            Interest::never()
        }
    }
    fn max_level_hint(&self) -> Option<LevelFilter> {
        self.max_level
    }

    fn record(&self, id: &Id, values: &span::Record<'_>) {
        let spans = self.spans.lock().unwrap();
        let mut expected = self.expected.lock().unwrap();
        let span = spans
            .get(id)
            .unwrap_or_else(|| panic!("[{}] no span for ID {:?}", self.name, id));
        println!(
            "[{}] record: {}; id={:?}; values={:?};",
            self.name, span.name, id, values
        );
        let was_expected = matches!(expected.front(), Some(Expect::Visit(_, _)));
        if was_expected {
            if let Expect::Visit(expected_span, mut expected_values) = expected.pop_front().unwrap()
            {
                if let Some(name) = expected_span.name() {
                    assert_eq!(name, span.name);
                }
                let context = format!("span {}: ", span.name);
                let mut checker = expected_values.checker(&context, &self.name);
                values.record(&mut checker);
                checker.finish();
            }
        }
    }

    fn event(&self, event: &Event<'_>) {
        let name = event.metadata().name();
        println!("[{}] event: {};", self.name, name);
        match self.expected.lock().unwrap().pop_front() {
            None => {}
            Some(Expect::Event(mut expected)) => {
                #[cfg(feature = "tracing-subscriber")]
                {
                    if expected.scope_mut().is_some() {
                        unimplemented!(
                            "Expected scope for events is not supported with `MockCollector`."
                        )
                    }
                }
                let event_get_ancestry = || {
                    get_ancestry(
                        event,
                        || self.lookup_current(),
                        |span_id| {
                            self.spans
                                .lock()
                                .unwrap()
                                .get(span_id)
                                .map(|span| span.into())
                        },
                    )
                };
                expected.check(event, event_get_ancestry, &self.name);
            }
            Some(ex) => ex.bad(&self.name, format_args!("observed event {:#?}", event)),
        }
    }

    fn record_follows_from(&self, consequence_id: &Id, cause_id: &Id) {
        let spans = self.spans.lock().unwrap();
        if let Some(consequence_span) = spans.get(consequence_id) {
            if let Some(cause_span) = spans.get(cause_id) {
                println!(
                    "[{}] record_follows_from: {} (id={:?}) follows {} (id={:?})",
                    self.name, consequence_span.name, consequence_id, cause_span.name, cause_id,
                );
                match self.expected.lock().unwrap().pop_front() {
                    None => {}
                    Some(Expect::FollowsFrom {
                        consequence: ref expected_consequence,
                        cause: ref expected_cause,
                    }) => {
                        if let Some(name) = expected_consequence.name() {
                            // TODO(hds): Write proper assertion text.
                            assert_eq!(name, consequence_span.name);
                        }
                        if let Some(name) = expected_cause.name() {
                            // TODO(hds): Write proper assertion text.
                            assert_eq!(name, cause_span.name);
                        }
                    }
                    Some(ex) => ex.bad(
                        &self.name,
                        format_args!(
                            "consequence {:?} followed cause {:?}",
                            consequence_span.name, cause_span.name
                        ),
                    ),
                }
            }
        };
    }

    fn new_span(&self, span: &Attributes<'_>) -> Id {
        let meta = span.metadata();
        let id = self.ids.fetch_add(1, Ordering::SeqCst);
        let id = Id::from_u64(id as u64);
        println!(
            "[{}] new_span: name={:?}; target={:?}; id={:?};",
            self.name,
            meta.name(),
            meta.target(),
            id
        );
        let mut expected = self.expected.lock().unwrap();
        let was_expected = matches!(expected.front(), Some(Expect::NewSpan(_)));
        let mut spans = self.spans.lock().unwrap();
        if was_expected {
            if let Expect::NewSpan(mut expected) = expected.pop_front().unwrap() {
                if let Some(expected_id) = &expected.span.id {
                    expected_id.set(id.into_u64()).unwrap();
                }

                expected.check(
                    span,
                    || {
                        get_ancestry(
                            span,
                            || self.lookup_current(),
                            |span_id| spans.get(span_id).map(|span| span.into()),
                        )
                    },
                    &self.name,
                );
            }
        }
        spans.insert(
            id.clone(),
            SpanState {
                id: id.clone(),
                name: meta.name(),
                refs: 1,
                meta,
            },
        );
        id
    }

    fn enter(&self, id: &Id) {
        let spans = self.spans.lock().unwrap();
        if let Some(span) = spans.get(id) {
            println!("[{}] enter: {}; id={:?};", self.name, span.name, id);
            match self.expected.lock().unwrap().pop_front() {
                None => {}
                Some(Expect::Enter(ref expected_span)) => {
<<<<<<< HEAD
                    expected_span.check(span, &self.name);
=======
                    expected_span.check(&span.into(), "to enter a span", &self.name);
>>>>>>> 21c5ce05
                }
                Some(ex) => ex.bad(&self.name, format_args!("entered span {:?}", span.name)),
            }
        };
        self.current.lock().unwrap().push(id.clone());
    }

    fn exit(&self, id: &Id) {
        if std::thread::panicking() {
            // `exit()` can be called in `drop` impls, so we must guard against
            // double panics.
            println!("[{}] exit {:?} while panicking", self.name, id);
            return;
        }
        let spans = self.spans.lock().unwrap();
        let span = spans
            .get(id)
            .unwrap_or_else(|| panic!("[{}] no span for ID {:?}", self.name, id));
        println!("[{}] exit: {}; id={:?};", self.name, span.name, id);
        match self.expected.lock().unwrap().pop_front() {
            None => {}
            Some(Expect::Exit(ref expected_span)) => {
<<<<<<< HEAD
                expected_span.check(span, &self.name);
=======
                expected_span.check(&span.into(), "to exit a span", &self.name);
>>>>>>> 21c5ce05
                let curr = self.current.lock().unwrap().pop();
                assert_eq!(
                    Some(id),
                    curr.as_ref(),
                    "[{}] exited span {:?}, but the current span was {:?}",
                    self.name,
                    span.name,
                    curr.as_ref().and_then(|id| spans.get(id)).map(|s| s.name)
                );
            }
            Some(ex) => ex.bad(&self.name, format_args!("exited span {:?}", span.name)),
        };
    }

    fn clone_span(&self, id: &Id) -> Id {
        let mut spans = self.spans.lock().unwrap();
        let mut span = spans.get_mut(id);
        match span.as_deref_mut() {
            Some(span) => {
                println!(
                    "[{}] clone_span: {}; id={:?}; refs={:?};",
                    self.name, span.name, id, span.refs,
                );
                span.refs += 1;
            }
            None => {
                println!(
                    "[{}] clone_span: id={:?} (not found in span list);",
                    self.name, id
                );
            }
        }

        let mut expected = self.expected.lock().unwrap();
        let was_expected = if let Some(Expect::CloneSpan(ref expected_span)) = expected.front() {
            match span {
                Some(actual_span) => {
                    let actual_span: &_ = actual_span;
                    expected_span.check(&actual_span.into(), "to clone a span", &self.name);
                }
                // Check only by Id
                None => expected_span.check(&id.into(), "to clone a span", &self.name),
            }
            true
        } else {
            false
        };
        if was_expected {
            expected.pop_front();
        }
        id.clone()
    }

    fn drop_span(&self, id: Id) {
        let mut is_event = false;
        let name = if let Ok(mut spans) = self.spans.try_lock() {
            spans.get_mut(&id).map(|span| {
                let name = span.name;
                if name.contains("event") {
                    is_event = true;
                }
                println!(
                    "[{}] drop_span: {}; id={:?}; refs={:?};",
                    self.name, name, id, span.refs
                );
                span.refs -= 1;
                name
            })
        } else {
            None
        };
        if name.is_none() {
            println!("[{}] drop_span: id={:?}", self.name, id);
        }
        if let Ok(mut expected) = self.expected.try_lock() {
            let was_expected = match expected.front() {
                Some(Expect::DropSpan(ref span)) => {
                    // Don't assert if this function was called while panicking,
                    // as failing the assertion can cause a double panic.
                    if !::std::thread::panicking() {
                        assert_eq!(name, span.name());
                    }
                    true
                }
                Some(Expect::Event(_)) => {
                    if !::std::thread::panicking() {
                        assert!(is_event, "[{}] expected an event", self.name);
                    }
                    true
                }
                _ => false,
            };
            if was_expected {
                expected.pop_front();
            }
        }
    }

    fn current_span(&self) -> tracing_core::span::Current {
        let stack = self.current.lock().unwrap();
        match stack.last() {
            Some(id) => {
                let spans = self.spans.lock().unwrap();
                let state = spans.get(id).expect("state for current span");
                tracing_core::span::Current::new(id.clone(), state.meta)
            }
            None => tracing_core::span::Current::none(),
        }
    }
}

impl<F> Running<F>
where
    F: Fn(&Metadata<'_>) -> bool,
{
    fn lookup_current(&self) -> Option<span::Id> {
        let stack = self.current.lock().unwrap();
        stack.last().cloned()
    }
}

impl MockHandle {
    #[cfg(feature = "tracing-subscriber")]
    pub(crate) fn new(expected: Arc<Mutex<VecDeque<Expect>>>, name: String) -> Self {
        Self(expected, name)
    }

    /// Checks the expectations which were set on the
    /// [`MockCollector`].
    ///
    /// Calling `assert_finished` is usually the final part of a test.
    ///
    /// # Panics
    ///
    /// This method will panic if any of the provided expectations are
    /// not met.
    ///
    /// # Examples
    ///
    /// ```
    /// use tracing_mock::{collector, expect};
    ///
    /// let (collector, handle) = collector::mock()
    ///     .event(expect::event())
    ///     .run_with_handle();
    ///
    /// tracing::collect::with_default(collector, || {
    ///     tracing::info!("a");
    /// });
    ///
    /// // Check assertions set on the mock collector
    /// handle.assert_finished();
    /// ```
    pub fn assert_finished(&self) {
        if let Ok(ref expected) = self.0.lock() {
            assert!(
                !expected.iter().any(|thing| thing != &Expect::Nothing),
                "\n[{}] more notifications expected: {:#?}",
                self.1,
                **expected
            );
        }
    }
}<|MERGE_RESOLUTION|>--- conflicted
+++ resolved
@@ -12,11 +12,7 @@
 //!
 //! let (collector, handle) = collector::mock()
 //!     // Expect a single event with a specified message
-<<<<<<< HEAD
-//!     .event(expect::event().with_fields(field::msg("droids")))
-=======
-//!     .event(expect::event().with_fields(expect::message("droids")))
->>>>>>> 21c5ce05
+//!     .event(expect::event().with_fields(expect::msg("droids")))
 //!     .only()
 //!     .run_with_handle();
 //!
@@ -42,19 +38,11 @@
 //!     .named("my_span");
 //! let (collector, handle) = collector::mock()
 //!     // Enter a matching span
-<<<<<<< HEAD
-//!     .enter(span.clone())
-//!     // Record an event with message "collect parting message"
-//!     .event(expect::event().with_fields(field::msg("collect parting message")))
-//!     // Record a value for the field `parting` on a matching span
-//!     .record(span.clone(), expect::field("parting").with_value(&"goodbye world!"))
-=======
 //!     .enter(&span)
 //!     // Record an event with message "collect parting message"
-//!     .event(expect::event().with_fields(expect::message("collect parting message")))
+//!     .event(expect::event().with_fields(expect::msg("collect parting message")))
 //!     // Record a value for the field `parting` on a matching span
 //!     .record(&span, expect::field("parting").with_value(&"goodbye world!"))
->>>>>>> 21c5ce05
 //!     // Exit a matching span
 //!     .exit(span)
 //!     // Expect no further messages to be recorded
@@ -92,15 +80,9 @@
 //! let span = expect::span()
 //!     .named("my_span");
 //! let (collector, handle) = collector::mock()
-<<<<<<< HEAD
-//!     .enter(span.clone())
-//!     .event(expect::event().with_fields(field::msg("collect parting message")))
-//!     .record(span.clone(), expect::field("parting").with_value(&"goodbye world!"))
-=======
 //!     .enter(&span)
-//!     .event(expect::event().with_fields(expect::message("collect parting message")))
+//!     .event(expect::event().with_fields(expect::msg("collect parting message")))
 //!     .record(&span, expect::field("parting").with_value(&"goodbye world!"))
->>>>>>> 21c5ce05
 //!     .exit(span)
 //!     .only()
 //!     .run_with_handle();
@@ -155,13 +137,6 @@
 //!
 //! [`Collect`]: trait@tracing::Collect
 //! [`MockCollector`]: struct@crate::collector::MockCollector
-use crate::{
-    ancestry::get_ancestry,
-    event::ExpectedEvent,
-    expect::Expect,
-    field::ExpectedFields,
-    span::{ActualSpan, ExpectedSpan, NewSpan},
-};
 use std::{
     collections::{HashMap, VecDeque},
     sync::{
@@ -170,6 +145,7 @@
     },
     thread,
 };
+
 use tracing::{
     collect::Interest,
     level_filters::LevelFilter,
@@ -177,25 +153,24 @@
     Collect, Event, Metadata,
 };
 
+use crate::{
+    ancestry::get_ancestry,
+    event::ExpectedEvent,
+    expect::Expect,
+    field::ExpectedFields,
+    span::{ActualSpan, ExpectedSpan, NewSpan},
+};
+
 pub(crate) struct SpanState {
-<<<<<<< HEAD
-=======
     id: Id,
->>>>>>> 21c5ce05
     name: &'static str,
     refs: usize,
     meta: &'static Metadata<'static>,
 }
 
-<<<<<<< HEAD
-impl SpanState {
-    pub(crate) fn metadata(&self) -> &'static Metadata<'static> {
-        self.meta
-=======
 impl From<&SpanState> for ActualSpan {
     fn from(span_state: &SpanState) -> Self {
         Self::new(span_state.id.clone(), Some(span_state.meta))
->>>>>>> 21c5ce05
     }
 }
 
@@ -248,19 +223,11 @@
 ///     .named("my_span");
 /// let (collector, handle) = collector::mock()
 ///     // Enter a matching span
-<<<<<<< HEAD
-///     .enter(span.clone())
-///     // Record an event with message "collect parting message"
-///     .event(expect::event().with_fields(field::msg("collect parting message")))
-///     // Record a value for the field `parting` on a matching span
-///     .record(span.clone(), expect::field("parting").with_value(&"goodbye world!"))
-=======
 ///     .enter(&span)
 ///     // Record an event with message "collect parting message"
-///     .event(expect::event().with_fields(expect::message("collect parting message")))
+///     .event(expect::event().with_fields(expect::msg("collect parting message")))
 ///     // Record a value for the field `parting` on a matching span
 ///     .record(&span, expect::field("parting").with_value(&"goodbye world!"))
->>>>>>> 21c5ce05
 ///     // Exit a matching span
 ///     .exit(span)
 ///     // Expect no further messages to be recorded
@@ -442,11 +409,7 @@
     /// let span = expect::span()
     ///     .at_level(tracing::Level::INFO)
     ///     .named("the span we're testing")
-<<<<<<< HEAD
-    ///     .with_field(expect::field("testing").with_value(&"yes"));
-=======
     ///     .with_fields(expect::field("testing").with_value(&"yes"));
->>>>>>> 21c5ce05
     /// let (collector, handle) = collector::mock()
     ///     .new_span(span)
     ///     .run_with_handle();
@@ -467,11 +430,7 @@
     /// let span = expect::span()
     ///     .at_level(tracing::Level::INFO)
     ///     .named("the span we're testing")
-<<<<<<< HEAD
-    ///     .with_field(expect::field("testing").with_value(&"yes"));
-=======
     ///     .with_fields(expect::field("testing").with_value(&"yes"));
->>>>>>> 21c5ce05
     /// let (collector, handle) = collector::mock()
     ///     .new_span(span)
     ///     .run_with_handle();
@@ -511,13 +470,8 @@
     ///     .at_level(tracing::Level::INFO)
     ///     .named("the span we're testing");
     /// let (collector, handle) = collector::mock()
-<<<<<<< HEAD
-    ///     .enter(span.clone())
-    ///     .exit(span)
-=======
     ///     .enter(&span)
     ///     .exit(&span)
->>>>>>> 21c5ce05
     ///     .only()
     ///     .run_with_handle();
     ///
@@ -539,13 +493,8 @@
     ///     .at_level(tracing::Level::INFO)
     ///     .named("the span we're testing");
     /// let (collector, handle) = collector::mock()
-<<<<<<< HEAD
-    ///     .enter(span.clone())
-    ///     .exit(span)
-=======
     ///     .enter(&span)
     ///     .exit(&span)
->>>>>>> 21c5ce05
     ///     .only()
     ///     .run_with_handle();
     ///
@@ -560,16 +509,11 @@
     ///
     /// [`exit`]: fn@Self::exit
     /// [`only`]: fn@Self::only
-<<<<<<< HEAD
-    pub fn enter(mut self, span: ExpectedSpan) -> Self {
-        self.expected.push_back(Expect::Enter(span));
-=======
     pub fn enter<S>(mut self, span: S) -> Self
     where
         S: Into<ExpectedSpan>,
     {
         self.expected.push_back(Expect::Enter(span.into()));
->>>>>>> 21c5ce05
         self
     }
 
@@ -593,13 +537,8 @@
     ///     .at_level(tracing::Level::INFO)
     ///     .named("the span we're testing");
     /// let (collector, handle) = collector::mock()
-<<<<<<< HEAD
-    ///     .enter(span.clone())
-    ///     .exit(span)
-=======
     ///     .enter(&span)
     ///     .exit(&span)
->>>>>>> 21c5ce05
     ///     .run_with_handle();
     ///
     /// tracing::collect::with_default(collector, || {
@@ -620,13 +559,8 @@
     ///     .at_level(tracing::Level::INFO)
     ///     .named("the span we're testing");
     /// let (collector, handle) = collector::mock()
-<<<<<<< HEAD
-    ///     .enter(span.clone())
-    ///     .exit(span)
-=======
     ///     .enter(&span)
     ///     .exit(&span)
->>>>>>> 21c5ce05
     ///     .run_with_handle();
     ///
     /// tracing::collect::with_default(collector, || {
@@ -639,16 +573,11 @@
     /// ```
     ///
     /// [`enter`]: fn@Self::enter
-<<<<<<< HEAD
-    pub fn exit(mut self, span: ExpectedSpan) -> Self {
-        self.expected.push_back(Expect::Exit(span));
-=======
     pub fn exit<S>(mut self, span: S) -> Self
     where
         S: Into<ExpectedSpan>,
     {
         self.expected.push_back(Expect::Exit(span.into()));
->>>>>>> 21c5ce05
         self
     }
 
@@ -702,16 +631,11 @@
     ///
     /// handle.assert_finished();
     /// ```
-<<<<<<< HEAD
-    pub fn clone_span(mut self, span: ExpectedSpan) -> Self {
-        self.expected.push_back(Expect::CloneSpan(span));
-=======
     pub fn clone_span<S>(mut self, span: S) -> Self
     where
         S: Into<ExpectedSpan>,
     {
         self.expected.push_back(Expect::CloneSpan(span.into()));
->>>>>>> 21c5ce05
         self
     }
 
@@ -727,90 +651,6 @@
     ///
     /// [`Collect::drop_span`]: fn@tracing::Collect::drop_span
     #[allow(deprecated)]
-<<<<<<< HEAD
-    pub fn drop_span(mut self, span: ExpectedSpan) -> Self {
-        self.expected.push_back(Expect::DropSpan(span));
-        self
-    }
-
-    /// Adds an expectation that a `follows_from` relationship will be
-    /// recorded next. Specifically that a span matching `consequence`
-    /// follows from a span matching `cause`.
-    ///
-    /// For further details on what this causal relationship means, see
-    /// [`Span::follows_from`].
-    ///
-    /// If either of the 2 spans don't match their respective
-    /// [`ExpectedSpan`] or if something else (such as an event) is
-    /// recorded first, then the expectation will fail.
-    ///
-    /// **Note**: The 2 spans, `consequence` and `cause` are matched
-    /// by `name` only.
-    ///
-    /// # Examples
-    ///
-    /// ```
-    /// use tracing_mock::{collector, expect};
-    ///
-    /// let cause = expect::span().named("cause");
-    /// let consequence = expect::span().named("consequence");
-    ///
-    /// let (collector, handle) = collector::mock()
-    ///     .follows_from(consequence, cause)
-    ///     .run_with_handle();
-    ///
-    /// tracing::collect::with_default(collector, || {
-    ///     let cause = tracing::info_span!("cause");
-    ///     let consequence = tracing::info_span!("consequence");
-    ///
-    ///     consequence.follows_from(&cause);
-    /// });
-    ///
-    /// handle.assert_finished();
-    /// ```
-    ///
-    /// The `cause` span doesn't match, it is actually recorded at
-    /// `Level::WARN` instead of the expected `Level::INFO`, causing
-    /// this test to fail:
-    ///
-    /// ```should_panic
-    /// use tracing_mock::{collector, expect};
-    ///
-    /// let cause = expect::span().named("cause");
-    /// let consequence = expect::span().named("consequence");
-    ///
-    /// let (collector, handle) = collector::mock()
-    ///     .follows_from(consequence, cause)
-    ///     .run_with_handle();
-    ///
-    /// tracing::collect::with_default(collector, || {
-    ///     let cause = tracing::info_span!("another cause");
-    ///     let consequence = tracing::info_span!("consequence");
-    ///
-    ///     consequence.follows_from(&cause);
-    /// });
-    ///
-    /// handle.assert_finished();
-    /// ```
-    ///
-    /// [`Span::follows_from`]: fn@tracing::Span::follows_from
-    pub fn follows_from(mut self, consequence: ExpectedSpan, cause: ExpectedSpan) -> Self {
-        self.expected
-            .push_back(Expect::FollowsFrom { consequence, cause });
-        self
-    }
-
-    /// Adds an expectation that `fields` are recorded on a span
-    /// matching the [`ExpectedSpan`] will be recorded next.
-    ///
-    /// For further information on how to specify the expected
-    /// fields, see the documentation on the [`field`] module.
-    ///
-    /// If either the span doesn't match the [`ExpectedSpan`], the
-    /// fields don't match the expected fields, or if something else
-    /// (such as an event) is recorded first, then the expectation
-    /// will fail.
-=======
     pub fn drop_span<S>(mut self, span: S) -> Self
     where
         S: Into<ExpectedSpan>,
@@ -832,28 +672,12 @@
     ///
     /// **Note**: The 2 spans, `consequence` and `cause` are matched
     /// by `name` only.
->>>>>>> 21c5ce05
     ///
     /// # Examples
     ///
     /// ```
     /// use tracing_mock::{collector, expect};
     ///
-<<<<<<< HEAD
-    /// let span = expect::span()
-    ///     .named("my_span");
-    /// let (collector, handle) = collector::mock()
-    ///     .record(span, expect::field("parting").with_value(&"goodbye world!"))
-    ///     .run_with_handle();
-    ///
-    /// tracing::collect::with_default(collector, || {
-    ///     let span = tracing::trace_span!(
-    ///         "my_span",
-    ///         greeting = "hello world",
-    ///         parting = tracing::field::Empty
-    ///     );
-    ///     span.record("parting", "goodbye world!");
-=======
     /// let cause = expect::span().named("cause");
     /// let consequence = expect::span().named("consequence");
     ///
@@ -866,39 +690,18 @@
     ///     let consequence = tracing::info_span!("consequence");
     ///
     ///     consequence.follows_from(&cause);
->>>>>>> 21c5ce05
-    /// });
-    ///
-    /// handle.assert_finished();
-    /// ```
-    ///
-<<<<<<< HEAD
-    /// The value of the recorded field doesn't match the expectation,
-    /// causing the test to fail:
-=======
+    /// });
+    ///
+    /// handle.assert_finished();
+    /// ```
+    ///
     /// The `cause` span doesn't match, it is actually recorded at
     /// `Level::WARN` instead of the expected `Level::INFO`, causing
     /// this test to fail:
->>>>>>> 21c5ce05
     ///
     /// ```should_panic
     /// use tracing_mock::{collector, expect};
     ///
-<<<<<<< HEAD
-    /// let span = expect::span()
-    ///     .named("my_span");
-    /// let (collector, handle) = collector::mock()
-    ///     .record(span, expect::field("parting").with_value(&"goodbye world!"))
-    ///     .run_with_handle();
-    ///
-    /// tracing::collect::with_default(collector, || {
-    ///     let span = tracing::trace_span!(
-    ///         "my_span",
-    ///         greeting = "hello world",
-    ///         parting = tracing::field::Empty
-    ///     );
-    ///     span.record("parting", "goodbye universe!");
-=======
     /// let cause = expect::span().named("cause");
     /// let consequence = expect::span().named("consequence");
     ///
@@ -911,19 +714,13 @@
     ///     let consequence = tracing::info_span!("consequence");
     ///
     ///     consequence.follows_from(&cause);
->>>>>>> 21c5ce05
-    /// });
-    ///
-    /// handle.assert_finished();
-    /// ```
-    ///
-<<<<<<< HEAD
-    /// [`field`]: mod@crate::field
-    pub fn record<I>(mut self, span: ExpectedSpan, fields: I) -> Self
-=======
+    /// });
+    ///
+    /// handle.assert_finished();
+    /// ```
+    ///
     /// [`Span::follows_from`]: fn@tracing::Span::follows_from
     pub fn follows_from<S1, S2>(mut self, consequence: S1, cause: S2) -> Self
->>>>>>> 21c5ce05
     where
         S1: Into<ExpectedSpan>,
         S2: Into<ExpectedSpan>,
@@ -935,8 +732,6 @@
         self
     }
 
-<<<<<<< HEAD
-=======
     /// Adds an expectation that `fields` are recorded on a span
     /// matching the [`ExpectedSpan`] will be recorded next.
     ///
@@ -1006,7 +801,6 @@
         self
     }
 
->>>>>>> 21c5ce05
     /// Filter the traces evaluated by the `MockCollector`.
     ///
     /// The filter will be applied to all traces received before
@@ -1370,11 +1164,7 @@
             match self.expected.lock().unwrap().pop_front() {
                 None => {}
                 Some(Expect::Enter(ref expected_span)) => {
-<<<<<<< HEAD
-                    expected_span.check(span, &self.name);
-=======
                     expected_span.check(&span.into(), "to enter a span", &self.name);
->>>>>>> 21c5ce05
                 }
                 Some(ex) => ex.bad(&self.name, format_args!("entered span {:?}", span.name)),
             }
@@ -1397,11 +1187,7 @@
         match self.expected.lock().unwrap().pop_front() {
             None => {}
             Some(Expect::Exit(ref expected_span)) => {
-<<<<<<< HEAD
-                expected_span.check(span, &self.name);
-=======
                 expected_span.check(&span.into(), "to exit a span", &self.name);
->>>>>>> 21c5ce05
                 let curr = self.current.lock().unwrap().pop();
                 assert_eq!(
                     Some(id),
