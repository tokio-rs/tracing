[package]
name = "tracing-attributes"
# When releasing to crates.io:
# - Remove path dependencies
# - Update html_root_url.
# - Update doc url
#   - Cargo.toml
#   - README.md
# - Update CHANGELOG.md.
# - Create "v0.2.x" git tag.
version = "0.2.0"
authors = [
    "Tokio Contributors <team@tokio.rs>",
    "Eliza Weisman <eliza@buoyant.io>",
    "David Barsky <dbarsky@amazon.com>",
]
repository = "https://github.com/tokio-rs/tracing"
homepage = "https://tokio.rs"
description = """
Procedural macro attributes for automatically instrumenting functions.
"""
categories = [
    "development-tools::debugging",
    "development-tools::profiling",
    "asynchronous",
]
keywords = ["logging", "tracing", "macro", "instrument", "log"]
license = "MIT"
readme = "README.md"
edition = "2018"
rust-version = "1.56.0"

[lib]
proc-macro = true

[dependencies]
proc-macro2 = "1.0.40"
<<<<<<< HEAD
syn = { version = "2.0", default-features = false, features = ["full", "parsing", "printing", "visit", "visit-mut", "clone-impls", "extra-traits", "proc-macro"] }
=======
syn = { version = "1.0.98", default-features = false, features = ["full", "parsing", "printing", "visit-mut", "clone-impls", "extra-traits", "proc-macro"] }
>>>>>>> ca267463
quote = "1.0.20"

[dev-dependencies]
tracing = { path = "../tracing", version = "0.2" }
tracing-mock = { path = "../tracing-mock", features = ["tokio-test"] }
tokio-test = "0.4.2"
tracing-subscriber = { path = "../tracing-subscriber", version = "0.3", features = ["env-filter"] }
async-trait = "0.1.67"
trybuild = "1.0.64"
rustversion = "1.0.9"

[badges]
maintenance = { status = "experimental" }<|MERGE_RESOLUTION|>--- conflicted
+++ resolved
@@ -35,11 +35,7 @@
 
 [dependencies]
 proc-macro2 = "1.0.40"
-<<<<<<< HEAD
-syn = { version = "2.0", default-features = false, features = ["full", "parsing", "printing", "visit", "visit-mut", "clone-impls", "extra-traits", "proc-macro"] }
-=======
-syn = { version = "1.0.98", default-features = false, features = ["full", "parsing", "printing", "visit-mut", "clone-impls", "extra-traits", "proc-macro"] }
->>>>>>> ca267463
+syn = { version = "2.0", default-features = false, features = ["full", "parsing", "printing", "visit-mut", "clone-impls", "extra-traits", "proc-macro"] 
 quote = "1.0.20"
 
 [dev-dependencies]
