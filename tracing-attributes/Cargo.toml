--- conflicted
+++ resolved
@@ -40,10 +40,7 @@
 
 [dev-dependencies]
 tracing = { path = "../tracing", version = "0.2" }
-<<<<<<< HEAD
-=======
 tracing-mock = { path = "../tracing-mock", features = ["tokio-test"] }
->>>>>>> b2cd503f
 tokio-test = { version = "0.3.0" }
 tracing-core = { path = "../tracing-core", version = "0.2"}
 async-trait = "0.1.44"
