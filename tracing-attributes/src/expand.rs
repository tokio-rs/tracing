--- conflicted
+++ resolved
@@ -221,11 +221,7 @@
             })
             .map(|(user_name, (real_name, record_type))| match record_type {
                 RecordType::Value => quote!(#user_name = #real_name),
-<<<<<<< HEAD
                 RecordType::Debug => quote!(#user_name = #tracing::field::debug(&#real_name)),
-=======
-                RecordType::Debug => quote!(#user_name = ::tracing::field::debug(&#real_name)),
->>>>>>> 7efc9646
             })
             .collect();
 
@@ -249,11 +245,7 @@
 
         let custom_fields = args.fields.as_ref().map(|fields| fields.with_args(&args));
 
-<<<<<<< HEAD
         quote!(#tracing::span!(
-=======
-        quote!(::tracing::span!(
->>>>>>> 7efc9646
             target: #target,
             #(parent: #parent,)*
             #level,
@@ -271,17 +263,10 @@
             let level_tokens = event_args.level(Level::Error).with_tracing(&tracing);
             match event_args.mode {
                 FormatMode::Default | FormatMode::Display => Some(quote!(
-<<<<<<< HEAD
                     #tracing::event!(target: #target, #level_tokens, error = %e)
                 )),
                 FormatMode::Debug => Some(quote!(
                     #tracing::event!(target: #target, #level_tokens, error = ?e)
-=======
-                    ::tracing::event!(target: #target, #level_tokens, error = %e)
-                )),
-                FormatMode::Debug => Some(quote!(
-                    ::tracing::event!(target: #target, #level_tokens, error = ?e)
->>>>>>> 7efc9646
                 )),
             }
         }
@@ -293,17 +278,10 @@
             let level_tokens = event_args.level(args_level).with_tracing(&tracing);
             match event_args.mode {
                 FormatMode::Display => Some(quote!(
-<<<<<<< HEAD
                     #tracing::event!(target: #target, #level_tokens, return = %x)
                 )),
                 FormatMode::Default | FormatMode::Debug => Some(quote!(
                     #tracing::event!(target: #target, #level_tokens, return = ?x)
-=======
-                    ::tracing::event!(target: #target, #level_tokens, return = %x)
-                )),
-                FormatMode::Default | FormatMode::Debug => Some(quote!(
-                    ::tracing::event!(target: #target, #level_tokens, return = ?x)
->>>>>>> 7efc9646
                 )),
             }
         }
@@ -364,11 +342,7 @@
             let __tracing_instrument_future = #mk_fut;
             if !__tracing_attr_span.is_disabled() {
                 #follows_from
-<<<<<<< HEAD
                 #tracing::Instrument::instrument(
-=======
-                ::tracing::Instrument::instrument(
->>>>>>> 7efc9646
                     __tracing_instrument_future,
                     __tracing_attr_span
                 )
@@ -392,11 +366,7 @@
         // regression in case the level is enabled.
         let __tracing_attr_span;
         let __tracing_attr_guard;
-<<<<<<< HEAD
         if #tracing::level_enabled!(#level) || #tracing::if_log_enabled!(#level, {true} else {false}) {
-=======
-        if ::tracing::level_enabled!(#level) || ::tracing::if_log_enabled!(#level, {true} else {false}) {
->>>>>>> 7efc9646
             __tracing_attr_span = #span;
             #follows_from
             __tracing_attr_guard = __tracing_attr_span.enter();
