--- conflicted
+++ resolved
@@ -532,16 +532,10 @@
             )
         };
 
-<<<<<<< HEAD
         return quote!(
-            if tracing::level_enabled!(#level) {
-                let __tracing_attr_span = #span;
-=======
-        return quote_spanned!(block.span()=>
             let __tracing_attr_span = #span;
             let __tracing_instrument_future = #mk_fut;
             if !__tracing_attr_span.is_disabled() {
->>>>>>> 72400d71
                 tracing::Instrument::instrument(
                     __tracing_instrument_future,
                     __tracing_attr_span
