use std::collections::HashSet;
use syn::{punctuated::Punctuated, Expr, Ident, LitInt, LitStr, Path, Token};

use proc_macro2::TokenStream;
use quote::{quote, quote_spanned, ToTokens};
use syn::ext::IdentExt as _;
use syn::parse::{Parse, ParseStream};

/// Arguments to `#[instrument(err(...))]` and `#[instrument(ret(...))]` which describe how the
/// return value event should be emitted.
#[derive(Clone, Default, Debug)]
pub(crate) struct EventArgs {
    level: Option<Level>,
    pub(crate) mode: FormatMode,
}

#[derive(Clone, Default, Debug)]
pub(crate) struct InstrumentArgs {
    level: Option<Level>,
    pub(crate) name: Option<LitStr>,
    target: Option<LitStr>,
    pub(crate) parent: Option<Expr>,
    pub(crate) follows_from: Option<Expr>,
    pub(crate) skips: HashSet<Ident>,
    pub(crate) fields: Option<Fields>,
<<<<<<< HEAD
    pub(crate) err_mode: Option<FormatMode>,
    pub(crate) ret_mode: Option<FormatMode>,
    tracing: Option<Path>,
=======
    pub(crate) err_args: Option<EventArgs>,
    pub(crate) ret_args: Option<EventArgs>,
>>>>>>> a0126b2e
    /// Errors describing any unrecognized parse inputs that we skipped.
    parse_warnings: Vec<syn::Error>,
}

impl InstrumentArgs {
<<<<<<< HEAD
    pub(crate) fn level(&self) -> impl ToTokens {
        fn is_level(lit: &LitInt, expected: u64) -> bool {
            match lit.base10_parse::<u64>() {
                Ok(value) => value == expected,
                Err(_) => false,
            }
        }

        let tracing = self.tracing();
        match &self.level {
            Some(Level::Str(ref lit)) if lit.value().eq_ignore_ascii_case("trace") => {
                quote!(#tracing::Level::TRACE)
            }
            Some(Level::Str(ref lit)) if lit.value().eq_ignore_ascii_case("debug") => {
                quote!(#tracing::Level::DEBUG)
            }
            Some(Level::Str(ref lit)) if lit.value().eq_ignore_ascii_case("info") => {
                quote!(#tracing::Level::INFO)
            }
            Some(Level::Str(ref lit)) if lit.value().eq_ignore_ascii_case("warn") => {
                quote!(#tracing::Level::WARN)
            }
            Some(Level::Str(ref lit)) if lit.value().eq_ignore_ascii_case("error") => {
                quote!(#tracing::Level::ERROR)
            }
            Some(Level::Int(ref lit)) if is_level(lit, 1) => quote!(#tracing::Level::TRACE),
            Some(Level::Int(ref lit)) if is_level(lit, 2) => quote!(#tracing::Level::DEBUG),
            Some(Level::Int(ref lit)) if is_level(lit, 3) => quote!(#tracing::Level::INFO),
            Some(Level::Int(ref lit)) if is_level(lit, 4) => quote!(#tracing::Level::WARN),
            Some(Level::Int(ref lit)) if is_level(lit, 5) => quote!(#tracing::Level::ERROR),
            Some(Level::Path(ref pat)) => quote!(#pat),
            Some(_) => quote! {
                compile_error!(
                    "unknown verbosity level, expected one of \"trace\", \
                     \"debug\", \"info\", \"warn\", or \"error\", or a number 1-5"
                )
            },
            None => quote!(#tracing::Level::INFO),
        }
=======
    pub(crate) fn level(&self) -> Level {
        self.level.clone().unwrap_or(Level::Info)
>>>>>>> a0126b2e
    }

    pub(crate) fn target(&self) -> impl ToTokens {
        if let Some(ref target) = self.target {
            quote!(#target)
        } else {
            quote!(module_path!())
        }
    }

    /// The location of the `tracing` crate.
    ///
    /// For backwards-compatibility, this must default to the plain `tracing` identifier with call site resolution.
    pub(crate) fn tracing(&self) -> impl ToTokens {
        if let Some(ref tracing) = self.tracing {
            quote!(#tracing)
        } else {
            quote!(tracing)
        }
    }

    /// Generate "deprecation" warnings for any unrecognized attribute inputs
    /// that we skipped.
    ///
    /// For backwards compatibility, we need to emit compiler warnings rather
    /// than errors for unrecognized inputs. Generating a fake deprecation is
    /// the only way to do this on stable Rust right now.
    pub(crate) fn warnings(&self) -> impl ToTokens {
        let warnings = self.parse_warnings.iter().map(|err| {
            let msg = format!("found unrecognized input, {}", err);
            let msg = LitStr::new(&msg, err.span());
            // TODO(eliza): This is a bit of a hack, but it's just about the
            // only way to emit warnings from a proc macro on stable Rust.
            // Eventually, when the `proc_macro::Diagnostic` API stabilizes, we
            // should definitely use that instead.
            quote_spanned! {err.span()=>
                #[warn(deprecated)]
                {
                    #[deprecated(since = "not actually deprecated", note = #msg)]
                    const TRACING_INSTRUMENT_WARNING: () = ();
                    let _ = TRACING_INSTRUMENT_WARNING;
                }
            }
        });
        quote! {
            { #(#warnings)* }
        }
    }
}

impl Parse for InstrumentArgs {
    fn parse(input: ParseStream<'_>) -> syn::Result<Self> {
        let mut args = Self::default();
        while !input.is_empty() {
            let lookahead = input.lookahead1();
            if lookahead.peek(kw::name) {
                if args.name.is_some() {
                    return Err(input.error("expected only a single `name` argument"));
                }
                let name = input.parse::<StrArg<kw::name>>()?.value;
                args.name = Some(name);
            } else if lookahead.peek(LitStr) {
                // XXX: apparently we support names as either named args with an
                // sign, _or_ as unnamed string literals. That's weird, but
                // changing it is apparently breaking.
                if args.name.is_some() {
                    return Err(input.error("expected only a single `name` argument"));
                }
                args.name = Some(input.parse()?);
            } else if lookahead.peek(kw::target) {
                if args.target.is_some() {
                    return Err(input.error("expected only a single `target` argument"));
                }
                let target = input.parse::<StrArg<kw::target>>()?.value;
                args.target = Some(target);
            } else if lookahead.peek(kw::parent) {
                if args.target.is_some() {
                    return Err(input.error("expected only a single `parent` argument"));
                }
                let parent = input.parse::<ExprArg<kw::parent>>()?;
                args.parent = Some(parent.value);
            } else if lookahead.peek(kw::follows_from) {
                if args.target.is_some() {
                    return Err(input.error("expected only a single `follows_from` argument"));
                }
                let follows_from = input.parse::<ExprArg<kw::follows_from>>()?;
                args.follows_from = Some(follows_from.value);
            } else if lookahead.peek(kw::level) {
                if args.level.is_some() {
                    return Err(input.error("expected only a single `level` argument"));
                }
                args.level = Some(input.parse()?);
            } else if lookahead.peek(kw::skip) {
                if !args.skips.is_empty() {
                    return Err(input.error("expected only a single `skip` argument"));
                }
                let Skips(skips) = input.parse()?;
                args.skips = skips;
            } else if lookahead.peek(kw::fields) {
                if args.fields.is_some() {
                    return Err(input.error("expected only a single `fields` argument"));
                }
                args.fields = Some(input.parse()?);
            } else if lookahead.peek(kw::err) {
                let _ = input.parse::<kw::err>();
                let err_args = EventArgs::parse(input)?;
                args.err_args = Some(err_args);
            } else if lookahead.peek(kw::ret) {
                let _ = input.parse::<kw::ret>()?;
<<<<<<< HEAD
                let mode = FormatMode::parse(input)?;
                args.ret_mode = Some(mode);
            } else if lookahead.peek(kw::tracing) {
                if args.tracing.is_some() {
                    return Err(input.error("expected only a single `fields` argument"));
                }
                let _ = input.parse::<kw::tracing>()?;
                let _ = input.parse::<Token![=]>()?;
                let tracing = Path::parse(input)?;
                args.tracing = Some(tracing);
=======
                let ret_args = EventArgs::parse(input)?;
                args.ret_args = Some(ret_args);
>>>>>>> a0126b2e
            } else if lookahead.peek(Token![,]) {
                let _ = input.parse::<Token![,]>()?;
            } else {
                // We found a token that we didn't expect!
                // We want to emit warnings for these, rather than errors, so
                // we'll add it to the list of unrecognized inputs we've seen so
                // far and keep going.
                args.parse_warnings.push(lookahead.error());
                // Parse the unrecognized token tree to advance the parse
                // stream, and throw it away so we can keep parsing.
                let _ = input.parse::<proc_macro2::TokenTree>();
            }
        }
        Ok(args)
    }
}

impl EventArgs {
    pub(crate) fn level(&self, default: Level) -> Level {
        self.level.clone().unwrap_or(default)
    }
}

impl Parse for EventArgs {
    fn parse(input: ParseStream<'_>) -> syn::Result<Self> {
        if !input.peek(syn::token::Paren) {
            return Ok(Self::default());
        }
        let content;
        let _ = syn::parenthesized!(content in input);
        let mut result = Self::default();
        let mut parse_one_arg =
            || {
                let lookahead = content.lookahead1();
                if lookahead.peek(kw::level) {
                    if result.level.is_some() {
                        return Err(content.error("expected only a single `level` argument"));
                    }
                    result.level = Some(content.parse()?);
                } else if result.mode != FormatMode::default() {
                    return Err(content.error("expected only a single format argument"));
                } else if let Some(ident) = content.parse::<Option<Ident>>()? {
                    match ident.to_string().as_str() {
                        "Debug" => result.mode = FormatMode::Debug,
                        "Display" => result.mode = FormatMode::Display,
                        _ => return Err(syn::Error::new(
                            ident.span(),
                            "unknown event formatting mode, expected either `Debug` or `Display`",
                        )),
                    }
                }
                Ok(())
            };
        parse_one_arg()?;
        if !content.is_empty() {
            if content.lookahead1().peek(Token![,]) {
                let _ = content.parse::<Token![,]>()?;
                parse_one_arg()?;
            } else {
                return Err(content.error("expected `,` or `)`"));
            }
        }
        Ok(result)
    }
}

struct StrArg<T> {
    value: LitStr,
    _p: std::marker::PhantomData<T>,
}

impl<T: Parse> Parse for StrArg<T> {
    fn parse(input: ParseStream<'_>) -> syn::Result<Self> {
        let _ = input.parse::<T>()?;
        let _ = input.parse::<Token![=]>()?;
        let value = input.parse()?;
        Ok(Self {
            value,
            _p: std::marker::PhantomData,
        })
    }
}

struct ExprArg<T> {
    value: Expr,
    _p: std::marker::PhantomData<T>,
}

impl<T: Parse> Parse for ExprArg<T> {
    fn parse(input: ParseStream<'_>) -> syn::Result<Self> {
        let _ = input.parse::<T>()?;
        let _ = input.parse::<Token![=]>()?;
        let value = input.parse()?;
        Ok(Self {
            value,
            _p: std::marker::PhantomData,
        })
    }
}

struct Skips(HashSet<Ident>);

impl Parse for Skips {
    fn parse(input: ParseStream<'_>) -> syn::Result<Self> {
        let _ = input.parse::<kw::skip>();
        let content;
        let _ = syn::parenthesized!(content in input);
        let names: Punctuated<Ident, Token![,]> = content.parse_terminated(Ident::parse_any)?;
        let mut skips = HashSet::new();
        for name in names {
            if skips.contains(&name) {
                return Err(syn::Error::new(
                    name.span(),
                    "tried to skip the same field twice",
                ));
            } else {
                skips.insert(name);
            }
        }
        Ok(Self(skips))
    }
}

#[derive(Clone, Debug, Hash, PartialEq, Eq)]
pub(crate) enum FormatMode {
    Default,
    Display,
    Debug,
}

impl Default for FormatMode {
    fn default() -> Self {
        FormatMode::Default
    }
}

#[derive(Clone, Debug)]
pub(crate) struct Fields(pub(crate) Punctuated<Field, Token![,]>);

#[derive(Clone, Debug)]
pub(crate) struct Field {
    pub(crate) name: Punctuated<Ident, Token![.]>,
    pub(crate) value: Option<Expr>,
    pub(crate) kind: FieldKind,
}

#[derive(Clone, Debug, Eq, PartialEq)]
pub(crate) enum FieldKind {
    Debug,
    Display,
    Value,
}

pub(crate) struct WithArgs<'a, T> {
    value: &'a T,
    args: &'a InstrumentArgs,
}

impl Parse for Fields {
    fn parse(input: ParseStream<'_>) -> syn::Result<Self> {
        let _ = input.parse::<kw::fields>();
        let content;
        let _ = syn::parenthesized!(content in input);
        let fields: Punctuated<_, Token![,]> = content.parse_terminated(Field::parse)?;
        Ok(Self(fields))
    }
}

impl Fields {
    pub(crate) fn with_args<'a>(&'a self, args: &'a InstrumentArgs) -> WithArgs<'a, Self> {
        WithArgs { value: self, args }
    }
}

impl ToTokens for WithArgs<'_, Fields> {
    fn to_tokens(&self, tokens: &mut TokenStream) {
        for pair in self.value.0.pairs() {
            pair.value().with_args(self.args).to_tokens(tokens);
            pair.punct().to_tokens(tokens);
        }
    }
}

impl Parse for Field {
    fn parse(input: ParseStream<'_>) -> syn::Result<Self> {
        let mut kind = FieldKind::Value;
        if input.peek(Token![%]) {
            input.parse::<Token![%]>()?;
            kind = FieldKind::Display;
        } else if input.peek(Token![?]) {
            input.parse::<Token![?]>()?;
            kind = FieldKind::Debug;
        };
        let name = Punctuated::parse_separated_nonempty_with(input, Ident::parse_any)?;
        let value = if input.peek(Token![=]) {
            input.parse::<Token![=]>()?;
            if input.peek(Token![%]) {
                input.parse::<Token![%]>()?;
                kind = FieldKind::Display;
            } else if input.peek(Token![?]) {
                input.parse::<Token![?]>()?;
                kind = FieldKind::Debug;
            };
            Some(input.parse()?)
        } else {
            None
        };
        Ok(Self { name, value, kind })
    }
}

impl Field {
    fn with_args<'a>(&'a self, args: &'a InstrumentArgs) -> WithArgs<'a, Self> {
        WithArgs { value: self, args }
    }
}

impl ToTokens for WithArgs<'_, Field> {
    fn to_tokens(&self, tokens: &mut TokenStream) {
        let field = self.value;

        if let Some(ref value) = field.value {
            let name = &field.name;
            let kind = &field.kind;
            tokens.extend(quote! {
                #name = #kind#value
            })
        } else if field.kind == FieldKind::Value {
            // XXX(eliza): I don't like that fields without values produce
            // empty fields rather than local variable shorthand...but,
            // we've released a version where field names without values in
            // `instrument` produce empty field values, so changing it now
            // is a breaking change. agh.
            let name = &field.name;
            let tracing = self.args.tracing();
            tokens.extend(quote!(#name = #tracing::field::Empty))
        } else {
            field.kind.to_tokens(tokens);
            field.name.to_tokens(tokens);
        }
    }
}

impl ToTokens for FieldKind {
    fn to_tokens(&self, tokens: &mut TokenStream) {
        match self {
            FieldKind::Debug => tokens.extend(quote! { ? }),
            FieldKind::Display => tokens.extend(quote! { % }),
            _ => {}
        }
    }
}

#[derive(Clone, Debug)]
pub(crate) enum Level {
    Trace,
    Debug,
    Info,
    Warn,
    Error,
    Path(Path),
}

impl Parse for Level {
    fn parse(input: ParseStream<'_>) -> syn::Result<Self> {
        let _ = input.parse::<kw::level>()?;
        let _ = input.parse::<Token![=]>()?;
        let lookahead = input.lookahead1();
        if lookahead.peek(LitStr) {
            let str: LitStr = input.parse()?;
            match str.value() {
                s if s.eq_ignore_ascii_case("trace") => Ok(Level::Trace),
                s if s.eq_ignore_ascii_case("debug") => Ok(Level::Debug),
                s if s.eq_ignore_ascii_case("info") => Ok(Level::Info),
                s if s.eq_ignore_ascii_case("warn") => Ok(Level::Warn),
                s if s.eq_ignore_ascii_case("error") => Ok(Level::Error),
                _ => Err(input.error(
                    "unknown verbosity level, expected one of \"trace\", \
                     \"debug\", \"info\", \"warn\", or \"error\", or a number 1-5",
                )),
            }
        } else if lookahead.peek(LitInt) {
            fn is_level(lit: &LitInt, expected: u64) -> bool {
                match lit.base10_parse::<u64>() {
                    Ok(value) => value == expected,
                    Err(_) => false,
                }
            }
            let int: LitInt = input.parse()?;
            match &int {
                i if is_level(i, 1) => Ok(Level::Trace),
                i if is_level(i, 2) => Ok(Level::Debug),
                i if is_level(i, 3) => Ok(Level::Info),
                i if is_level(i, 4) => Ok(Level::Warn),
                i if is_level(i, 5) => Ok(Level::Error),
                _ => Err(input.error(
                    "unknown verbosity level, expected one of \"trace\", \
                     \"debug\", \"info\", \"warn\", or \"error\", or a number 1-5",
                )),
            }
        } else if lookahead.peek(Ident) {
            Ok(Self::Path(input.parse()?))
        } else {
            Err(lookahead.error())
        }
    }
}

impl ToTokens for Level {
    fn to_tokens(&self, tokens: &mut TokenStream) {
        match self {
            Level::Trace => tokens.extend(quote!(tracing::Level::TRACE)),
            Level::Debug => tokens.extend(quote!(tracing::Level::DEBUG)),
            Level::Info => tokens.extend(quote!(tracing::Level::INFO)),
            Level::Warn => tokens.extend(quote!(tracing::Level::WARN)),
            Level::Error => tokens.extend(quote!(tracing::Level::ERROR)),
            Level::Path(ref pat) => tokens.extend(quote!(#pat)),
        }
    }
}

mod kw {
    syn::custom_keyword!(fields);
    syn::custom_keyword!(skip);
    syn::custom_keyword!(level);
    syn::custom_keyword!(target);
    syn::custom_keyword!(parent);
    syn::custom_keyword!(follows_from);
    syn::custom_keyword!(name);
    syn::custom_keyword!(err);
    syn::custom_keyword!(ret);
    syn::custom_keyword!(tracing);
}<|MERGE_RESOLUTION|>--- conflicted
+++ resolved
@@ -23,63 +23,16 @@
     pub(crate) follows_from: Option<Expr>,
     pub(crate) skips: HashSet<Ident>,
     pub(crate) fields: Option<Fields>,
-<<<<<<< HEAD
-    pub(crate) err_mode: Option<FormatMode>,
-    pub(crate) ret_mode: Option<FormatMode>,
-    tracing: Option<Path>,
-=======
     pub(crate) err_args: Option<EventArgs>,
     pub(crate) ret_args: Option<EventArgs>,
->>>>>>> a0126b2e
+    tracing: Option<Path>,
     /// Errors describing any unrecognized parse inputs that we skipped.
     parse_warnings: Vec<syn::Error>,
 }
 
 impl InstrumentArgs {
-<<<<<<< HEAD
-    pub(crate) fn level(&self) -> impl ToTokens {
-        fn is_level(lit: &LitInt, expected: u64) -> bool {
-            match lit.base10_parse::<u64>() {
-                Ok(value) => value == expected,
-                Err(_) => false,
-            }
-        }
-
-        let tracing = self.tracing();
-        match &self.level {
-            Some(Level::Str(ref lit)) if lit.value().eq_ignore_ascii_case("trace") => {
-                quote!(#tracing::Level::TRACE)
-            }
-            Some(Level::Str(ref lit)) if lit.value().eq_ignore_ascii_case("debug") => {
-                quote!(#tracing::Level::DEBUG)
-            }
-            Some(Level::Str(ref lit)) if lit.value().eq_ignore_ascii_case("info") => {
-                quote!(#tracing::Level::INFO)
-            }
-            Some(Level::Str(ref lit)) if lit.value().eq_ignore_ascii_case("warn") => {
-                quote!(#tracing::Level::WARN)
-            }
-            Some(Level::Str(ref lit)) if lit.value().eq_ignore_ascii_case("error") => {
-                quote!(#tracing::Level::ERROR)
-            }
-            Some(Level::Int(ref lit)) if is_level(lit, 1) => quote!(#tracing::Level::TRACE),
-            Some(Level::Int(ref lit)) if is_level(lit, 2) => quote!(#tracing::Level::DEBUG),
-            Some(Level::Int(ref lit)) if is_level(lit, 3) => quote!(#tracing::Level::INFO),
-            Some(Level::Int(ref lit)) if is_level(lit, 4) => quote!(#tracing::Level::WARN),
-            Some(Level::Int(ref lit)) if is_level(lit, 5) => quote!(#tracing::Level::ERROR),
-            Some(Level::Path(ref pat)) => quote!(#pat),
-            Some(_) => quote! {
-                compile_error!(
-                    "unknown verbosity level, expected one of \"trace\", \
-                     \"debug\", \"info\", \"warn\", or \"error\", or a number 1-5"
-                )
-            },
-            None => quote!(#tracing::Level::INFO),
-        }
-=======
     pub(crate) fn level(&self) -> Level {
         self.level.clone().unwrap_or(Level::Info)
->>>>>>> a0126b2e
     }
 
     pub(crate) fn target(&self) -> impl ToTokens {
@@ -189,9 +142,8 @@
                 args.err_args = Some(err_args);
             } else if lookahead.peek(kw::ret) {
                 let _ = input.parse::<kw::ret>()?;
-<<<<<<< HEAD
-                let mode = FormatMode::parse(input)?;
-                args.ret_mode = Some(mode);
+                let ret_args = EventArgs::parse(input)?;
+                args.ret_args = Some(ret_args);
             } else if lookahead.peek(kw::tracing) {
                 if args.tracing.is_some() {
                     return Err(input.error("expected only a single `fields` argument"));
@@ -200,10 +152,6 @@
                 let _ = input.parse::<Token![=]>()?;
                 let tracing = Path::parse(input)?;
                 args.tracing = Some(tracing);
-=======
-                let ret_args = EventArgs::parse(input)?;
-                args.ret_args = Some(ret_args);
->>>>>>> a0126b2e
             } else if lookahead.peek(Token![,]) {
                 let _ = input.parse::<Token![,]>()?;
             } else {
