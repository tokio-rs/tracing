use crate::SpanTrace;
use std::error::Error;
use std::fmt::{self, Debug, Display};

struct Erased;

/// A wrapper type for `Error`s that bundles a `SpanTrace` with an inner `Error`
/// type.
///
/// This type is a good match for the error-kind pattern where you have an error
/// type with an inner enum of error variants and you would like to capture a
/// span trace that can be extracted during printing without formatting the span
/// trace as part of your display impl.
///
/// An example of implementing an error type for a library using `TracedError`
/// might look like this
///
/// ```rust,compile_fail
/// #[derive(Debug, thiserror::Error)]
/// enum Kind {
///     // ...
/// }
///
/// #[derive(Debug)]
/// pub struct Error {
///     source: TracedError<Kind>,
///     backtrace: Backtrace,
/// }
///
/// impl std::error::Error for Error {
///     fn source(&self) -> Option<&(dyn std::error::Error + 'static)> {
///         self.source.source()
///     }
///
///     fn backtrace(&self) -> Option<&Backtrace> {
///         Some(&self.backtrace)
///     }
/// }
///
/// impl fmt::Display for Error {
///     fn fmt(&self, fmt: &mut fmt::Formatter<'_>) -> fmt::Result {
///         fmt::Display::fmt(&self.source, fmt)
///     }
/// }
///
/// impl<E> From<E> for Error
/// where
///     Kind: From<E>,
/// {
///     fn from(source: E) -> Self {
///         Self {
///             source: Kind::from(source).into(),
///             backtrace: Backtrace::capture(),
///         }
///     }
/// }
/// ```
#[cfg_attr(docsrs, doc(cfg(feature = "traced-error")))]
pub struct TracedError<E> {
    inner: ErrorImpl<E>,
}

impl<E> TracedError<E>
where
    E: std::error::Error + Send + Sync + 'static,
{
    /// Construct a TracedError given both the SpanTrace and the inner Error
    pub fn new(error: E, span_trace: SpanTrace) -> Self {
        // # SAFETY
        //
        // This function + the repr(C) on the ErrorImpl make the type erasure throughout the rest
        // of this struct's methods safe. This saves a function pointer that is parameterized on the Error type
        // being stored inside the ErrorImpl. This lets the object_ref function safely cast a type
        // erased `ErrorImpl` back to its original type, which is needed in order to forward our
        // error/display/debug impls to the internal error type from the type erased error type.
        //
        // The repr(C) is necessary to ensure that the struct is layed out in the order we
        // specified it, so that we can safely access the vtable and spantrace fields through a type
        // erased pointer to the original object.
        let vtable = &ErrorVTable {
            object_ref: object_ref::<E>,
        };

        TracedError {
            inner: ErrorImpl {
                vtable,
                span_trace,
                error,
            },
        }
    }

    /// Convert the inner error type of a `TracedError` while preserving the
    /// attached `SpanTrace`.
    ///
    /// # Examples
    ///
    /// ```rust
    /// use tracing_error::TracedError;
    /// # #[derive(Debug)]
    /// # struct InnerError;
    /// # #[derive(Debug)]
    /// # struct OuterError(InnerError);
    /// # impl std::fmt::Display for InnerError {
    /// #     fn fmt(&self, f: &mut std::fmt::Formatter<'_>) -> std::fmt::Result {
    /// #         write!(f, "Inner Error")
    /// #     }
    /// # }
    /// # impl std::error::Error for InnerError {
    /// # }
    /// # impl std::fmt::Display for OuterError {
    /// #     fn fmt(&self, f: &mut std::fmt::Formatter<'_>) -> std::fmt::Result {
    /// #         write!(f, "Outer Error")
    /// #     }
    /// # }
    /// # impl std::error::Error for OuterError {
    /// #     fn source(&self) -> Option<&(dyn std::error::Error + 'static)> {
    /// #         Some(&self.0)
    /// #     }
    /// # }
    ///
    /// let err: TracedError<InnerError> = InnerError.into();
    /// let err: TracedError<OuterError> = err.map(|inner| OuterError(inner));
    /// ```
    pub fn map<F, O>(self, op: O) -> TracedError<F>
    where
        O: FnOnce(E) -> F,
        F: std::error::Error + Send + Sync + 'static,
    {
        let span_trace = self.inner.span_trace;
        let error = self.inner.error;
        let error = op(error);

        TracedError::new(error, span_trace)
    }

<<<<<<< HEAD
    /// Convert the inner error type of a `TracedError` while preserving the
    /// attached `SpanTrace` using the inner error's `Into` impl.
    ///
    /// # Examples
    ///
    /// ```rust
    /// use tracing_error::TracedError;
    /// # #[derive(Debug)]
    /// # struct InnerError;
    /// # #[derive(Debug)]
    /// # struct OuterError(InnerError);
    /// # impl std::fmt::Display for InnerError {
    /// #     fn fmt(&self, f: &mut std::fmt::Formatter<'_>) -> std::fmt::Result {
    /// #         write!(f, "Inner Error")
    /// #     }
    /// # }
    /// # impl std::error::Error for InnerError {
    /// # }
    /// # impl std::fmt::Display for OuterError {
    /// #     fn fmt(&self, f: &mut std::fmt::Formatter<'_>) -> std::fmt::Result {
    /// #         write!(f, "Outer Error")
    /// #     }
    /// # }
    /// # impl std::error::Error for OuterError {
    /// #     fn source(&self) -> Option<&(dyn std::error::Error + 'static)> {
    /// #         Some(&self.0)
    /// #     }
    /// # }
    ///
    /// impl From<InnerError> for OuterError {
    ///     fn from(inner: InnerError) -> Self {
    ///         Self(inner)
    ///     }
    /// }
    ///
    /// let err: TracedError<InnerError> = InnerError.into();
    /// let err: TracedError<OuterError> = err.err_into();
    /// ```
=======
    /// Convert the inner error type of a `TracedError` using the inner error's `Into`
    /// implementation, while preserving the attached `SpanTrace`.
>>>>>>> 375ba5df
    pub fn err_into<F>(self) -> TracedError<F>
    where
        E: Into<F>,
        F: std::error::Error + Send + Sync + 'static,
    {
        self.map(Into::into)
    }
}

impl<E> From<E> for TracedError<E>
where
    E: Error + Send + Sync + 'static,
{
    fn from(error: E) -> Self {
        TracedError::new(error, SpanTrace::capture())
    }
}

#[repr(C)]
struct ErrorImpl<E> {
    vtable: &'static ErrorVTable,
    span_trace: SpanTrace,
    // NOTE: Don't use directly. Use only through vtable. Erased type may have
    // different alignment.
    error: E,
}

impl ErrorImpl<Erased> {
    pub(crate) fn error(&self) -> &(dyn Error + Send + Sync + 'static) {
        // # SAFETY
        //
        // this function is used to cast a type-erased pointer to a pointer to error's
        // original type. the `ErrorImpl::error` method, which calls this function, requires that
        // the type this function casts to be the original erased type of the error; failure to
        // uphold this is UB. since the `From` impl is parameterized over the original error type,
        // the function pointer we construct here will also retain the original type. therefore,
        // when this is consumed by the `error` method, it will be safe to call.
        unsafe { &*(self.vtable.object_ref)(self) }
    }
}

struct ErrorVTable {
    object_ref: unsafe fn(&ErrorImpl<Erased>) -> &(dyn Error + Send + Sync + 'static),
}

// # SAFETY
//
// This function must be parameterized on the type E of the original error that is being stored
// inside of the `ErrorImpl`. When it is parameterized by the correct type, it safely
// casts the erased `ErrorImpl` pointer type back to the original pointer type.
unsafe fn object_ref<E>(e: &ErrorImpl<Erased>) -> &(dyn Error + Send + Sync + 'static)
where
    E: Error + Send + Sync + 'static,
{
    // Attach E's native Error vtable onto a pointer to e.error.
    &(*(e as *const ErrorImpl<Erased> as *const ErrorImpl<E>)).error
}

impl<E> Error for TracedError<E>
where
    E: std::error::Error + 'static,
{
    // # SAFETY
    //
    // This function is safe so long as all functions on `ErrorImpl<Erased>` uphold the invariant
    // that the wrapped error is only ever accessed by the `error` method. This method uses the
    // function in the vtable to safely convert the pointer type back to the original type, and
    // then returns the reference to the erased error.
    //
    // This function is necessary for the `downcast_ref` in `ExtractSpanTrace` to work, because it
    // needs a concrete type to downcast to and we cannot downcast to ErrorImpls parameterized on
    // errors defined in other crates. By erasing the type here we can always cast back to the
    // Erased version of the ErrorImpl pointer, and still access the internal error type safely
    // through the vtable.
    fn source<'a>(&'a self) -> Option<&'a (dyn Error + 'static)> {
        let erased = unsafe { &*(&self.inner as *const ErrorImpl<E> as *const ErrorImpl<Erased>) };
        Some(erased)
    }
}

impl<E> Debug for TracedError<E>
where
    E: std::error::Error,
{
    fn fmt(&self, f: &mut fmt::Formatter<'_>) -> fmt::Result {
        Debug::fmt(&self.inner.error, f)
    }
}

impl<E> Display for TracedError<E>
where
    E: std::error::Error,
{
    fn fmt(&self, f: &mut fmt::Formatter<'_>) -> fmt::Result {
        Display::fmt(&self.inner.error, f)
    }
}

impl Error for ErrorImpl<Erased> {
    fn source(&self) -> Option<&(dyn Error + 'static)> {
        self.error().source()
    }
}

impl Debug for ErrorImpl<Erased> {
    fn fmt(&self, f: &mut fmt::Formatter<'_>) -> fmt::Result {
        f.pad("span backtrace:\n")?;
        Debug::fmt(&self.span_trace, f)
    }
}

impl Display for ErrorImpl<Erased> {
    fn fmt(&self, f: &mut fmt::Formatter<'_>) -> fmt::Result {
        f.pad("span backtrace:\n")?;
        Display::fmt(&self.span_trace, f)
    }
}

/// Extension trait for instrumenting errors with `SpanTrace`s
#[cfg_attr(docsrs, doc(cfg(feature = "traced-error")))]
pub trait InstrumentError {
    /// The type of the wrapped error after instrumentation
    type Instrumented;

    /// Instrument an Error by bundling it with a SpanTrace
    ///
    /// # Examples
    ///
    /// ```rust
    /// use tracing_error::{TracedError, InstrumentError};
    ///
    /// fn wrap_error<E>(e: E) -> TracedError<E>
    /// where
    ///     E: std::error::Error + Send + Sync + 'static
    /// {
    ///     e.in_current_span()
    /// }
    /// ```
    fn in_current_span(self) -> Self::Instrumented;
}

/// Extension trait for instrumenting errors in `Result`s with `SpanTrace`s
#[cfg_attr(docsrs, doc(cfg(feature = "traced-error")))]
pub trait InstrumentResult<T> {
    /// The type of the wrapped error after instrumentation
    type Instrumented;

    /// Instrument an Error by bundling it with a SpanTrace
    ///
    /// # Examples
    ///
    /// ```rust
    /// # use std::{io, fs};
    /// use tracing_error::{TracedError, InstrumentResult};
    ///
    /// # fn fallible_fn() -> io::Result<()> { fs::read_dir("......").map(drop) };
    ///
    /// fn do_thing() -> Result<(), TracedError<io::Error>> {
    ///     fallible_fn().in_current_span()
    /// }
    /// ```
    fn in_current_span(self) -> Result<T, Self::Instrumented>;
}

impl<T, E> InstrumentResult<T> for Result<T, E>
where
    E: InstrumentError,
{
    type Instrumented = <E as InstrumentError>::Instrumented;

    fn in_current_span(self) -> Result<T, Self::Instrumented> {
        self.map_err(E::in_current_span)
    }
}

/// A trait for extracting SpanTraces created by `in_current_span()` from `dyn
/// Error` trait objects
#[cfg_attr(docsrs, doc(cfg(feature = "traced-error")))]
pub trait ExtractSpanTrace {
    /// Attempts to downcast to a `TracedError` and return a reference to its
    /// SpanTrace
    ///
    /// # Examples
    ///
    /// ```rust
    /// use tracing_error::ExtractSpanTrace;
    /// use std::error::Error;
    ///
    /// fn print_span_trace(e: &(dyn Error + 'static)) {
    ///     let span_trace = e.span_trace();
    ///     if let Some(span_trace) = span_trace {
    ///         println!("{}", span_trace);
    ///     }
    /// }
    /// ```
    fn span_trace(&self) -> Option<&SpanTrace>;
}

impl<E> InstrumentError for E
where
    TracedError<E>: From<E>,
{
    type Instrumented = TracedError<E>;

    fn in_current_span(self) -> Self::Instrumented {
        TracedError::from(self)
    }
}

impl ExtractSpanTrace for dyn Error + 'static {
    fn span_trace(&self) -> Option<&SpanTrace> {
        self.downcast_ref::<ErrorImpl<Erased>>()
            .map(|inner| &inner.span_trace)
    }
}<|MERGE_RESOLUTION|>--- conflicted
+++ resolved
@@ -134,9 +134,8 @@
         TracedError::new(error, span_trace)
     }
 
-<<<<<<< HEAD
-    /// Convert the inner error type of a `TracedError` while preserving the
-    /// attached `SpanTrace` using the inner error's `Into` impl.
+    /// Convert the inner error type of a `TracedError` using the inner error's `Into`
+    /// implementation, while preserving the attached `SpanTrace`.
     ///
     /// # Examples
     ///
@@ -173,10 +172,6 @@
     /// let err: TracedError<InnerError> = InnerError.into();
     /// let err: TracedError<OuterError> = err.err_into();
     /// ```
-=======
-    /// Convert the inner error type of a `TracedError` using the inner error's `Into`
-    /// implementation, while preserving the attached `SpanTrace`.
->>>>>>> 375ba5df
     pub fn err_into<F>(self) -> TracedError<F>
     where
         E: Into<F>,
