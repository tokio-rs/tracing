[package]
name = "tracing-error"
# When releasing to crates.io:
# - Remove path dependencies
# - Update html_root_url.
# - Update doc url
#   - Cargo.toml
#   - README.md
# - Update CHANGELOG.md.
# - Create "v0.1.x" git tag
version = "0.1.1"
authors = [
    "Eliza Weisman <eliza@buoyant.io>",
    "Jane Lusby <jlusby@yaah.dev>",
    "Tokio Contributors <team@tokio.rs>"
]
license = "MIT"
readme = "README.md"
repository = "https://github.com/tokio-rs/tracing"
homepage = "https://tokio.rs"
description = """
Utilities for enriching errors with `tracing`.
"""
categories = [
    "development-tools::debugging",
    "rust-patterns"
]
keywords = [
    "tracing",
    "error-handling",
    "exception-reporting",
    "backtrace"
]
edition = "2018"

[dependencies]
<<<<<<< HEAD
tracing-subscriber = { path = "../tracing-subscriber", version = "0.2.0-alpha.5", default-features = false, features = ["registry", "fmt"] }
tracing = { path = "../tracing", version = "0.1"}
=======
tracing-subscriber = { version = "0.2.0", default-features = false, features = ["registry", "fmt"] }
tracing = "0.1"

[badges]
maintenance = { status = "experimental" }

[package.metadata.docs.rs]
all-features = true
rustdoc-args = ["--cfg", "docsrs"]
>>>>>>> a9bda76c
<|MERGE_RESOLUTION|>--- conflicted
+++ resolved
@@ -34,17 +34,12 @@
 edition = "2018"
 
 [dependencies]
-<<<<<<< HEAD
-tracing-subscriber = { path = "../tracing-subscriber", version = "0.2.0-alpha.5", default-features = false, features = ["registry", "fmt"] }
+tracing-subscriber = { path = "../tracing-subscriber", version = "0.2.0", default-features = false, features = ["registry", "fmt"] }
 tracing = { path = "../tracing", version = "0.1"}
-=======
-tracing-subscriber = { version = "0.2.0", default-features = false, features = ["registry", "fmt"] }
-tracing = "0.1"
 
 [badges]
 maintenance = { status = "experimental" }
 
 [package.metadata.docs.rs]
 all-features = true
-rustdoc-args = ["--cfg", "docsrs"]
->>>>>>> a9bda76c
+rustdoc-args = ["--cfg", "docsrs"]