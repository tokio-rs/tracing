--- conflicted
+++ resolved
@@ -353,15 +353,12 @@
   GELF format.
 - [`tracing-coz`] provides integration with the [coz] causal profiler
   (Linux-only).
-<<<<<<< HEAD
 - [`tracing-bunyan-formatter`] provides a layer implementation that reports events and spans in [bunyan] format, enriched with timing information. 
-=======
 - [`color-spantrace`] provides a formatter for rendering span traces in the
   style of `color-backtrace`
 - [`color-eyre`] provides a customized version of `eyre::Report` for capturing
   span traces and backtraces with new errors and pretty printing them in error
   reports.
->>>>>>> 02b7c4c0
 
 (if you're the maintainer of a `tracing` ecosystem crate not in this list,
 please let us know!)
@@ -374,14 +371,10 @@
 [`tracing-gelf`]: https://crates.io/crates/tracing-gelf
 [`tracing-coz`]: https://crates.io/crates/tracing-coz
 [coz]: https://github.com/plasma-umass/coz
-<<<<<<< HEAD
 [`tracing-bunyan-formatter`]: https://crates.io/crates/tracing-bunyan-formatter
 [bunyan]: https://github.com/trentm/node-bunyan
-=======
 [`color-spantrace`]: https://github.com/yaahc/color-spantrace
 [`color-eyre`]: https://github.com/yaahc/color-eyre
-
->>>>>>> 02b7c4c0
 
 **Note:** that some of the ecosystem crates are currently unreleased and
 undergoing active development. They may be less stable than `tracing` and
