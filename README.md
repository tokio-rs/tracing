--- conflicted
+++ resolved
@@ -403,11 +403,8 @@
 - [`tracing-logfmt`] provides a layer that formats events and spans into the logfmt format.
 - [`tracing-chrome`] provides a layer that exports trace data that can be viewed in `chrome://tracing`.
 - [`reqwest-tracing`] provides a middleware to trace [`reqwest`] HTTP requests.
-<<<<<<< HEAD
+- [`tracing-cloudwatch`] provides a layer that sends events to AWS CloudWatch Logs.
 - [`clippy-tracing`] provides a tool to add, remove and check for `tracing::instrument`.
-=======
-- [`tracing-cloudwatch`] provides a layer that sends events to AWS CloudWatch Logs.
->>>>>>> 8f4157e0
 
 (if you're the maintainer of a `tracing` ecosystem crate not in this list,
 please let us know!)
@@ -450,11 +447,8 @@
 [`tracing-chrome`]: https://crates.io/crates/tracing-chrome
 [`reqwest-tracing`]: https://crates.io/crates/reqwest-tracing
 [`reqwest`]: https://crates.io/crates/reqwest
-<<<<<<< HEAD
+[`tracing-cloudwatch`]: https://crates.io/crates/tracing-cloudwatch
 [`clippy-tracing`]: https://crates.io/crates/clippy-tracing
-=======
-[`tracing-cloudwatch`]: https://crates.io/crates/tracing-cloudwatch
->>>>>>> 8f4157e0
 
 **Note:** that some of the ecosystem crates are currently unreleased and
 undergoing active development. They may be less stable than `tracing` and
