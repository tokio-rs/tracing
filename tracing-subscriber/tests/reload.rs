use std::sync::atomic::{AtomicUsize, Ordering};
use tracing_core::{
    collect::Interest,
    span::{Attributes, Id, Record},
    Collect, Event, Metadata,
};
use tracing_subscriber::{prelude::*, reload::*, subscribe};

pub struct NopCollector;

impl Collect for NopCollector {
    fn register_callsite(&self, _: &'static Metadata<'static>) -> Interest {
        Interest::never()
    }

    fn enabled(&self, _: &Metadata<'_>) -> bool {
        false
    }

    fn new_span(&self, _: &Attributes<'_>) -> Id {
        Id::from_u64(1)
    }

    fn record(&self, _: &Id, _: &Record<'_>) {}
    fn record_follows_from(&self, _: &Id, _: &Id) {}
    fn event(&self, _: &Event<'_>) {}
    fn enter(&self, _: &Id) {}
    fn exit(&self, _: &Id) {}
}

#[test]
fn reload_handle() {
    static FILTER1_CALLS: AtomicUsize = AtomicUsize::new(0);
    static FILTER2_CALLS: AtomicUsize = AtomicUsize::new(0);

    enum Filter {
        One,
        Two,
    }

    impl<S: Collect> tracing_subscriber::Subscribe<S> for Filter {
        fn register_callsite(&self, m: &Metadata<'_>) -> Interest {
            println!("REGISTER: {:?}", m);
            Interest::sometimes()
        }

        fn enabled(&self, m: &Metadata<'_>, _: subscribe::Context<'_, S>) -> bool {
            println!("ENABLED: {:?}", m);
            match self {
                Filter::One => FILTER1_CALLS.fetch_add(1, Ordering::SeqCst),
                Filter::Two => FILTER2_CALLS.fetch_add(1, Ordering::SeqCst),
            };
            true
        }
    }
    fn event() {
        tracing::trace!("my event");
    }

    let (subscriber, handle) = Subscriber::new(Filter::One);

    let dispatcher = tracing_core::dispatch::Dispatch::new(subscriber.with_collector(NopCollector));

<<<<<<< HEAD
    tracing_core::dispatch::with_default(subscriber, || {
=======
    tracing_core::dispatch::with_default(&dispatcher, || {
>>>>>>> eadf2a23
        assert_eq!(FILTER1_CALLS.load(Ordering::SeqCst), 0);
        assert_eq!(FILTER2_CALLS.load(Ordering::SeqCst), 0);

        event();

        assert_eq!(FILTER1_CALLS.load(Ordering::SeqCst), 1);
        assert_eq!(FILTER2_CALLS.load(Ordering::SeqCst), 0);

        handle.reload(Filter::Two).expect("should reload");

        event();

        assert_eq!(FILTER1_CALLS.load(Ordering::SeqCst), 1);
        assert_eq!(FILTER2_CALLS.load(Ordering::SeqCst), 1);
    })
}<|MERGE_RESOLUTION|>--- conflicted
+++ resolved
@@ -61,11 +61,7 @@
 
     let dispatcher = tracing_core::dispatch::Dispatch::new(subscriber.with_collector(NopCollector));
 
-<<<<<<< HEAD
-    tracing_core::dispatch::with_default(subscriber, || {
-=======
-    tracing_core::dispatch::with_default(&dispatcher, || {
->>>>>>> eadf2a23
+    tracing_core::dispatch::with_default(dispatcher, || {
         assert_eq!(FILTER1_CALLS.load(Ordering::SeqCst), 0);
         assert_eq!(FILTER2_CALLS.load(Ordering::SeqCst), 0);
 
