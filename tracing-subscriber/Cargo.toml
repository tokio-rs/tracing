--- conflicted
+++ resolved
@@ -31,10 +31,7 @@
 lazy_static = { optional = true, version = "1" }
 
 [dev-dependencies]
-<<<<<<< HEAD
 tracing-fmt = { path = "../tracing-fmt" }
-=======
->>>>>>> c1a9b6cf
 tracing = "0.1"
 
 # load generator demo
