[package]
name = "tracing-subscriber"
version = "0.3.0"
authors = [
    "Eliza Weisman <eliza@buoyant.io>",
    "David Barsky <me@davidbarsky.com>",
    "Tokio Contributors <team@tokio.rs>",
]
edition = "2018"
license = "MIT"
readme = "README.md"
repository = "https://github.com/tokio-rs/tracing"
homepage = "https://tokio.rs"
description = """
Utilities for implementing and composing `tracing` subscribers.
"""
categories = [
    "development-tools::debugging",
    "development-tools::profiling",
    "asynchronous",
]
keywords = ["logging", "tracing", "metrics", "subscriber"]
<<<<<<< HEAD
rust-version = "1.70.0"
=======
rust-version = "1.65.0"
>>>>>>> 7efc9646

[features]

default = ["smallvec", "fmt", "ansi", "tracing-log", "std"]
alloc = ["tracing-core/alloc", "portable-atomic-util?/alloc"]
std = ["alloc", "tracing-core/std"]
<<<<<<< HEAD
env-filter = ["matchers", "regex", "tracing", "std", "thread_local"]
=======
env-filter = ["matchers", "once_cell", "tracing", "std", "thread_local", "dep:regex-automata"]
>>>>>>> 7efc9646
fmt = ["registry", "std"]
ansi = ["fmt", "nu-ansi-term"]
registry = ["sharded-slab", "thread_local", "std"]
json = ["tracing-serde", "serde", "serde_json"]
portable-atomic = ["dep:portable-atomic-util", "tracing-core/portable-atomic", "tracing?/portable-atomic", "tracing-serde?/portable-atomic"]
critical-section = ["tracing-core/critical-section", "tracing?/critical-section", "tracing-serde?/critical-section"]

# Enables support for local time when using the `time` crate timestamp
# formatters.
local-time = ["time/local-offset"]
nu-ansi-term = ["dep:nu-ansi-term"]
# For backwards compatibility only
regex = []

[dependencies]
tracing-core = { path = "../tracing-core", version = "0.2", default-features = false }

# only required by the `env-filter` feature
tracing = { optional = true, path = "../tracing", version = "0.2", default-features = false }
matchers = { optional = true, version = "0.2.0" }
# required to have matchers::BuildError implement std::error::Error
regex-automata = { optional = true, version = "0.4", default-features = false, features = ["std"] }
smallvec = { optional = true, version = "1.9.0" }

# fmt
tracing-log = { path = "../tracing-log", version = "0.2", optional = true, default-features = false, features = ["log-tracer", "std"] }
nu-ansi-term = { version = "0.50.0", optional = true }
time = { version = "0.3.2", features = ["formatting"], optional = true }

# only required by the json feature
serde_json = { version = "1.0.82", optional = true }
serde = { version = "1.0.139", optional = true }
tracing-serde = { path = "../tracing-serde", version = "0.2", optional = true }

# opt-in deps
parking_lot = { version = "0.12.1", optional = true }
chrono = { version = "0.4.26", default-features = false, features = ["clock", "std"], optional = true }

# registry
sharded-slab = { version = "0.1.4", optional = true }
thread_local = { version = "1.1.4", optional = true }

# portable-atomic
portable-atomic-util = { version = "0.2.4", default-features = false, optional = true }

[dev-dependencies]
tracing = { path = "../tracing", version = "0.2" }
tracing-mock = { path = "../tracing-mock", features = ["tracing-subscriber"] }
log = "0.4.17"
tracing-log = { path = "../tracing-log", version = "0.2" }
criterion = { version = "0.3.6", default-features = false }
regex = { version = "1.6.0", default-features = false, features = ["std"] }
tracing-futures = { path = "../tracing-futures", version = "0.3", default-features = false, features = ["std-future", "std"] }
tokio = { version = "1.20.0", features = ["rt", "macros"] }
# Enable the `time` crate's `macros` feature, for examples.
time = { version = "0.3.2", features = ["formatting", "macros"] }

[badges]
maintenance = { status = "experimental" }

[package.metadata.docs.rs]
all-features = true
rustdoc-args = ["--cfg", "docsrs"]

[lib]
bench = false

[[bench]]
name = "filter"
harness = false

[[bench]]
name = "filter_log"
harness = false

[[bench]]
name = "fmt"
harness = false

[[bench]]
name = "enter"
harness = false

[lints]
workspace = true<|MERGE_RESOLUTION|>--- conflicted
+++ resolved
@@ -20,22 +20,14 @@
     "asynchronous",
 ]
 keywords = ["logging", "tracing", "metrics", "subscriber"]
-<<<<<<< HEAD
 rust-version = "1.70.0"
-=======
-rust-version = "1.65.0"
->>>>>>> 7efc9646
 
 [features]
 
 default = ["smallvec", "fmt", "ansi", "tracing-log", "std"]
 alloc = ["tracing-core/alloc", "portable-atomic-util?/alloc"]
 std = ["alloc", "tracing-core/std"]
-<<<<<<< HEAD
-env-filter = ["matchers", "regex", "tracing", "std", "thread_local"]
-=======
-env-filter = ["matchers", "once_cell", "tracing", "std", "thread_local", "dep:regex-automata"]
->>>>>>> 7efc9646
+env-filter = ["matchers", "tracing", "std", "thread_local", "dep:regex-automata"]
 fmt = ["registry", "std"]
 ansi = ["fmt", "nu-ansi-term"]
 registry = ["sharded-slab", "thread_local", "std"]
