--- conflicted
+++ resolved
@@ -23,11 +23,7 @@
 
 [features]
 
-<<<<<<< HEAD
 default = ["smallvec", "fmt", "ansi", "tracing-log"]
-=======
-default = ["env-filter", "smallvec", "fmt", "ansi", "tracing-log", "json"]
->>>>>>> 6614b2f9
 env-filter = ["matchers", "regex", "lazy_static", "tracing"]
 fmt = ["registry"]
 ansi = ["fmt", "ansi_term"]
