//! A `Layer` that enables or disables spans and events based on a set of
//! filtering directives.

// these are publicly re-exported, but the compiler doesn't realize
// that for some reason.
#[allow(unreachable_pub)]
pub use self::{
    directive::{Directive, ParseError},
    field::BadName as BadFieldName,
};
mod directive;
mod field;

use crate::{
    filter::{LevelFilter, TargetFilter},
    layer::{Context, Layer},
    sync::RwLock,
    thread,
};
use std::{collections::HashMap, env, error::Error, fmt, str::FromStr};
use tracing_core::{
    callsite,
    field::Field,
    span,
    subscriber::{Interest, Subscriber},
    Metadata,
};

/// A `Layer` which filters spans and events based on a set of filter
/// directives.
<<<<<<< HEAD
///
/// # Directives
///
/// A filter consists of one or more directives. Directives match [`Span`]s and [`Event`]s
/// and specify a maximum verbosity [level] to enable for those that match. The directive
/// syntax is similar to the one presented in `env_logger`. The syntax consists
/// of four parts `target[span{field=value}]=level`.
///
/// - `target` matches the event's target, generally this will be the
/// module path. Examples, `h2`, `tokio::net`, etc. For more information on targets, see documentation for [`Metadata`].
/// - `span` matches on the span name that you want to filter on. If this is supplied with a `target`
/// it will match on all filter spans within that `target.
/// - `field` matches the fields within spans. Field names can also be supplied without a `value`
/// and will match on any `Span` or `Event` that has a field with that name.
/// For example, `[span{field=\"value\"}]=debug`, `[{field}]=trace`, etc.
/// - `value` matches the _output_ of the span's value. If a value is a numeric literal or a bool,
/// it will match that value only. Otherwise, it's a regex that matches the `std::fmt::Debug` output
/// from the value. Examples, `1`, `\"some_string\"`, etc.
/// - `level` sets a maximum verbosity level accepted by this directive
///
/// The portion of the synatx that is included within the square brackets is `tracing` specific.
/// All portions of the syntax may be omitted. If a `value` is provided a `field`
/// must be specified. If just a level is provided, it will set the maximum level for all `Span`s and `Event`s that are not enabled by other filters.
/// A directive without a level will enable anything that matches.
///
/// ## Examples
///
/// - `tokio::net=info` will enable all spans or events that occur within the `tokio::net`module
/// with the `info` verbosity level or below
/// - `my_crate[span_a]=trace` will enable all spans and events that are occur within the `my_crate` crate,
/// within the `span_a` span and with any level `trace` and above.
/// - `[span_b{name=\"bob\"}]` will enable all spans and events with any target that occur within a
/// span with the name `span_b` and a field `name` with the value `\"bob\"`.
///
/// [`Span`]: ../../tracing_core/span/index.html
/// [`Event`]: ../../tracing_core/struct.Event.html
/// [`level`]: ../../tracing_core/struct.Level.html
/// [`Metadata`]: ../../tracing_core/struct.Metadata.html
#[cfg_attr(
    feature = "filter",
    deprecated(
        since = "0.1.2",
        note = "the `filter` feature flag was renamed to `env-filter` and will be removed in 0.2",
    )
)]
=======
// TODO(eliza): document filter directive syntax?
#[cfg(feature = "env-filter")]
#[cfg_attr(docsrs, doc(cfg(feature = "env-filter")))]
>>>>>>> 1c3bb708
#[derive(Debug)]
pub struct EnvFilter {
    // TODO: eventually, this should be exposed by the registry.
    scope: thread::Local<Vec<ScopedFilter>>,

    statics: directive::Statics,
    dynamics: directive::Dynamics,

    by_id: RwLock<HashMap<span::Id, directive::SpanMatcher>>,
    by_cs: RwLock<HashMap<callsite::Identifier, directive::CallsiteMatcher>>,
}

type FieldMap<T> = HashMap<Field, T>;

#[cfg(feature = "smallvec")]
type FilterVec<T> = smallvec::SmallVec<[T; 8]>;
#[cfg(not(feature = "smallvec"))]
type FilterVec<T> = Vec<T>;

#[derive(Debug)]
struct ScopedFilter {
    target: TargetFilter,
    level: LevelFilter,
}

/// Indicates that an error occurred while parsing a `EnvFilter` from an
/// environment variable.
#[derive(Debug)]
pub struct FromEnvError {
    kind: ErrorKind,
}

#[derive(Debug)]
enum ErrorKind {
    Parse(ParseError),
    Env(env::VarError),
}

impl EnvFilter {
    /// `RUST_LOG` is the default environment variable used by
    /// [`EnvFilter::from_default_env`] and [`EnvFilter::try_from_default_env`].
    ///
    /// [`EnvFilter::from_default_env`]: #method.from_default_env
    /// [`EnvFilter::try_from_default_env`]: #method.try_from_default_env
    pub const DEFAULT_ENV: &'static str = "RUST_LOG";

    /// Returns a new `EnvFilter` from the value of the `RUST_LOG` environment
    /// variable, ignoring any invalid filter directives.
    pub fn from_default_env() -> Self {
        Self::from_env(Self::DEFAULT_ENV)
    }

    /// Returns a new `EnvFilter` from the value of the given environment
    /// variable, ignoring any invalid filter directives.
    pub fn from_env<A: AsRef<str>>(env: A) -> Self {
        env::var(env.as_ref()).map(Self::new).unwrap_or_default()
    }

    /// Returns a new `EnvFilter` from the directives in the given string,
    /// ignoring any that are invalid.
    pub fn new<S: AsRef<str>>(dirs: S) -> Self {
        let directives = dirs.as_ref().split(',').filter_map(|s| match s.parse() {
            Ok(d) => Some(d),
            Err(err) => {
                eprintln!("ignoring `{}`: {}", s, err);
                None
            }
        });
        Self::from_directives(directives)
    }

    /// Returns a new `EnvFilter` from the directives in the given string,
    /// or an error if any are invalid.
    pub fn try_new<S: AsRef<str>>(dirs: S) -> Result<Self, ParseError> {
        let directives = dirs
            .as_ref()
            .split(',')
            .map(|s| s.parse())
            .collect::<Result<Vec<_>, _>>()?;
        Ok(Self::from_directives(directives))
    }

    /// Returns a new `EnvFilter` from the value of the `RUST_LOG` environment
    /// variable, or an error if the environment variable contains any invalid
    /// filter directives.
    pub fn try_from_default_env() -> Result<Self, FromEnvError> {
        Self::try_from_env(Self::DEFAULT_ENV)
    }

    /// Returns a new `EnvFilter` from the value of the given environment
    /// variable, or an error if the environment variable is unset or contains
    /// any invalid filter directives.
    pub fn try_from_env<A: AsRef<str>>(env: A) -> Result<Self, FromEnvError> {
        env::var(env.as_ref())?.parse().map_err(Into::into)
    }

    /// Add a filtering directive to this `EnvFilter`.
    ///
    /// The added directive will be used in addition to any previously set
    /// directives, either added using this method or provided when the filter
    /// is constructed.
    ///
    /// Filters may be created from may be [`LevelFilter`]s, which will
    /// enable all traces at or below a certain verbosity level, or
    /// parsed from a string specifying a directive.
    ///
    /// If a filter directive is inserted that matches exactly the same spans
    /// and events as a previous filter, but sets a different level for those
    /// spans and events, the previous directive is overwritten.
    ///
    /// [`LevelFilter`]: struct.LevelFilter.html
    ///
    /// # Examples
    /// ```rust
    /// use tracing_subscriber::filter::{EnvFilter, LevelFilter};
    /// let mut filter = EnvFilter::from_default_env()
    ///     .add_directive(LevelFilter::INFO.into());
    /// ```
    /// ```rust
    /// use tracing_subscriber::filter::{EnvFilter, Directive};
    ///
    /// # fn try_mk_filter() -> Result<(), Box<dyn ::std::error::Error>> {
    /// let mut filter = EnvFilter::try_from_default_env()?
    ///     .add_directive("my_crate::module=trace".parse()?)
    ///     .add_directive("my_crate::my_other_module::something=info".parse()?);
    /// # Ok(())
    /// # }
    /// ```
    pub fn add_directive(mut self, directive: Directive) -> Self {
        if let Some(stat) = directive.to_static() {
            self.statics.add(stat)
        } else {
            self.dynamics.add(directive);
        }
        self
    }

    fn from_directives(directives: impl IntoIterator<Item = Directive>) -> Self {
        let (dynamics, mut statics) = Directive::make_tables(directives);

        if statics.is_empty() && dynamics.is_empty() {
            statics.add(directive::StaticDirective::default());
        }

        Self {
            scope: thread::Local::new(),
            statics,
            dynamics,
            by_id: RwLock::new(HashMap::new()),
            by_cs: RwLock::new(HashMap::new()),
        }
    }

    fn cares_about_span(&self, span: &span::Id) -> bool {
        let spans = try_lock!(self.by_id.read(), else return false);
        spans.contains_key(span)
    }

    fn base_interest(&self) -> Interest {
        if self.dynamics.is_empty() {
            Interest::never()
        } else {
            Interest::sometimes()
        }
    }
}

impl<S: Subscriber> Layer<S> for EnvFilter {
    fn register_callsite(&self, metadata: &'static Metadata<'static>) -> Interest {
        if metadata.is_span() {
            // If this metadata describes a span, first, check if there is a
            // dynamic filter that should be constructed for it. If so, it
            // should always be enabled, since it influences filtering.
            if let Some(matcher) = self.dynamics.matcher(metadata) {
                let mut by_cs = try_lock!(self.by_cs.write(), else return self.base_interest());
                by_cs.insert(metadata.callsite(), matcher);
                return Interest::always();
            }
        }

        // Otherwise, check if any of our static filters enable this metadata.
        if self.statics.enabled(metadata) {
            Interest::always()
        } else {
            self.base_interest()
        }
    }

    fn enabled(&self, metadata: &Metadata<'_>, _: Context<'_, S>) -> bool {
        let level = metadata.level();
        let target = metadata.target();
        self.scope
            .with(|scope| {
                for filter in scope.iter() {
                    if &filter.level >= level && filter.target.matches(&target) {
                        return true;
                    }
                }

                // Otherwise, fall back to checking if the callsite is
                // statically enabled.
                // TODO(eliza): we *might* want to check this only if the `log`
                // feature is enabled, since if this is a `tracing` event with a
                // real callsite, it would already have been statically enabled...
                self.statics.enabled(metadata)
            })
            .unwrap_or_else(|| self.statics.enabled(metadata))
    }

    fn new_span(&self, attrs: &span::Attributes<'_>, id: &span::Id, _: Context<'_, S>) {
        let by_cs = try_lock!(self.by_cs.read());
        if let Some(cs) = by_cs.get(&attrs.metadata().callsite()) {
            let span = cs.to_span_match(attrs);
            try_lock!(self.by_id.write()).insert(id.clone(), span);
        }
    }

    fn on_record(&self, id: &span::Id, values: &span::Record<'_>, _: Context<'_, S>) {
        if let Some(span) = try_lock!(self.by_id.read()).get(id) {
            span.record_update(values);
        }
    }

    fn on_enter(&self, id: &span::Id, _: Context<'_, S>) {
        // XXX: This is where _we_ could push IDs to the stack instead, and use
        // that to allow changing the filter while a span is already entered.
        // But that might be much less efficient...
        if let Some(span) = try_lock!(self.by_id.read()).get(id) {
            self.scope.with(|scope| {
                scope.push(ScopedFilter {
                    level: span.level(),
                    target: span.target(),
                })
            });
        }
    }

    fn on_exit(&self, id: &span::Id, _: Context<'_, S>) {
        if self.cares_about_span(id) {
            self.scope.with(|scope| scope.pop());
        }
    }

    fn on_close(&self, id: span::Id, _: Context<'_, S>) {
        // If we don't need to acquire a write lock, avoid doing so.
        if !self.cares_about_span(&id) {
            return;
        }

        let mut spans = try_lock!(self.by_id.write());
        spans.remove(&id);
    }
}

impl FromStr for EnvFilter {
    type Err = ParseError;

    fn from_str(spec: &str) -> Result<Self, Self::Err> {
        Self::try_new(spec)
    }
}

impl<S> From<S> for EnvFilter
where
    S: AsRef<str>,
{
    fn from(s: S) -> Self {
        Self::new(s)
    }
}

impl Default for EnvFilter {
    fn default() -> Self {
        Self::from_directives(std::iter::empty())
    }
}

impl fmt::Display for EnvFilter {
    fn fmt(&self, f: &mut fmt::Formatter<'_>) -> fmt::Result {
        let mut statics = self.statics.iter();
        let wrote_statics = if let Some(next) = statics.next() {
            fmt::Display::fmt(next, f)?;
            for directive in statics {
                write!(f, ",{}", directive)?;
            }
            true
        } else {
            false
        };

        let mut dynamics = self.dynamics.iter();
        if let Some(next) = dynamics.next() {
            if wrote_statics {
                f.write_str(",")?;
            }
            fmt::Display::fmt(next, f)?;
            for directive in dynamics {
                write!(f, ",{}", directive)?;
            }
        }
        Ok(())
    }
}

// ===== impl FromEnvError =====

impl From<ParseError> for FromEnvError {
    fn from(p: ParseError) -> Self {
        Self {
            kind: ErrorKind::Parse(p),
        }
    }
}

impl From<env::VarError> for FromEnvError {
    fn from(v: env::VarError) -> Self {
        Self {
            kind: ErrorKind::Env(v),
        }
    }
}

impl fmt::Display for FromEnvError {
    fn fmt(&self, f: &mut fmt::Formatter<'_>) -> fmt::Result {
        match self.kind {
            ErrorKind::Parse(ref p) => p.fmt(f),
            ErrorKind::Env(ref e) => e.fmt(f),
        }
    }
}

impl Error for FromEnvError {
    fn description(&self) -> &str {
        match self.kind {
            ErrorKind::Parse(ref p) => p.description(),
            ErrorKind::Env(ref e) => e.description(),
        }
    }

    fn source(&self) -> Option<&(dyn Error + 'static)> {
        match self.kind {
            ErrorKind::Parse(ref p) => Some(p),
            ErrorKind::Env(ref e) => Some(e),
        }
    }
}

#[cfg(test)]
mod tests {
    use super::*;
    use tracing_core::field::FieldSet;
    use tracing_core::*;

    struct NoSubscriber;
    impl Subscriber for NoSubscriber {
        #[inline]
        fn register_callsite(&self, _: &'static Metadata<'static>) -> subscriber::Interest {
            subscriber::Interest::always()
        }
        fn new_span(&self, _: &span::Attributes<'_>) -> span::Id {
            span::Id::from_u64(0xDEAD)
        }
        fn event(&self, _event: &Event<'_>) {}
        fn record(&self, _span: &span::Id, _values: &span::Record<'_>) {}
        fn record_follows_from(&self, _span: &span::Id, _follows: &span::Id) {}

        #[inline]
        fn enabled(&self, _metadata: &Metadata<'_>) -> bool {
            true
        }
        fn enter(&self, _span: &span::Id) {}
        fn exit(&self, _span: &span::Id) {}
    }

    struct Cs;
    impl Callsite for Cs {
        fn set_interest(&self, _interest: Interest) {}
        fn metadata(&self) -> &Metadata<'_> {
            unimplemented!()
        }
    }

    #[test]
    fn callsite_enabled_no_span_directive() {
        let filter = EnvFilter::new("app=debug").with_subscriber(NoSubscriber);
        static META: &Metadata<'static> = &Metadata::new(
            "mySpan",
            "app",
            Level::TRACE,
            None,
            None,
            None,
            FieldSet::new(&[], identify_callsite!(&Cs)),
            Kind::SPAN,
        );

        let interest = filter.register_callsite(META);
        assert!(interest.is_never());
    }

    #[test]
    fn callsite_off() {
        let filter = EnvFilter::new("app=off").with_subscriber(NoSubscriber);
        static META: &Metadata<'static> = &Metadata::new(
            "mySpan",
            "app",
            Level::ERROR,
            None,
            None,
            None,
            FieldSet::new(&[], identify_callsite!(&Cs)),
            Kind::SPAN,
        );

        let interest = filter.register_callsite(&META);
        assert!(interest.is_never());
    }

    #[test]
    fn callsite_enabled_includes_span_directive() {
        let filter = EnvFilter::new("app[mySpan]=debug").with_subscriber(NoSubscriber);
        static META: &Metadata<'static> = &Metadata::new(
            "mySpan",
            "app",
            Level::TRACE,
            None,
            None,
            None,
            FieldSet::new(&[], identify_callsite!(&Cs)),
            Kind::SPAN,
        );

        let interest = filter.register_callsite(&META);
        assert!(interest.is_always());
    }

    #[test]
    fn callsite_enabled_includes_span_directive_field() {
        let filter =
            EnvFilter::new("app[mySpan{field=\"value\"}]=debug").with_subscriber(NoSubscriber);
        static META: &Metadata<'static> = &Metadata::new(
            "mySpan",
            "app",
            Level::TRACE,
            None,
            None,
            None,
            FieldSet::new(&["field"], identify_callsite!(&Cs)),
            Kind::SPAN,
        );

        let interest = filter.register_callsite(&META);
        assert!(interest.is_always());
    }

    #[test]
    fn callsite_enabled_includes_span_directive_multiple_fields() {
        let filter = EnvFilter::new("app[mySpan{field=\"value\",field2=2}]=debug")
            .with_subscriber(NoSubscriber);
        static META: &Metadata<'static> = &Metadata::new(
            "mySpan",
            "app",
            Level::TRACE,
            None,
            None,
            None,
            FieldSet::new(&["field"], identify_callsite!(&Cs)),
            Kind::SPAN,
        );

        let interest = filter.register_callsite(&META);
        assert!(interest.is_never());
    }

    #[test]
    fn roundtrip() {
        let f1: EnvFilter =
            "[span1{foo=1}]=error,[span2{bar=2 baz=false}],crate2[{quux=\"quuux\"}]=debug"
                .parse()
                .unwrap();
        let f2: EnvFilter = format!("{}", f1).parse().unwrap();
        assert_eq!(f1.statics, f2.statics);
        assert_eq!(f1.dynamics, f2.dynamics);
    }
}<|MERGE_RESOLUTION|>--- conflicted
+++ resolved
@@ -28,57 +28,9 @@
 
 /// A `Layer` which filters spans and events based on a set of filter
 /// directives.
-<<<<<<< HEAD
-///
-/// # Directives
-///
-/// A filter consists of one or more directives. Directives match [`Span`]s and [`Event`]s
-/// and specify a maximum verbosity [level] to enable for those that match. The directive
-/// syntax is similar to the one presented in `env_logger`. The syntax consists
-/// of four parts `target[span{field=value}]=level`.
-///
-/// - `target` matches the event's target, generally this will be the
-/// module path. Examples, `h2`, `tokio::net`, etc. For more information on targets, see documentation for [`Metadata`].
-/// - `span` matches on the span name that you want to filter on. If this is supplied with a `target`
-/// it will match on all filter spans within that `target.
-/// - `field` matches the fields within spans. Field names can also be supplied without a `value`
-/// and will match on any `Span` or `Event` that has a field with that name.
-/// For example, `[span{field=\"value\"}]=debug`, `[{field}]=trace`, etc.
-/// - `value` matches the _output_ of the span's value. If a value is a numeric literal or a bool,
-/// it will match that value only. Otherwise, it's a regex that matches the `std::fmt::Debug` output
-/// from the value. Examples, `1`, `\"some_string\"`, etc.
-/// - `level` sets a maximum verbosity level accepted by this directive
-///
-/// The portion of the synatx that is included within the square brackets is `tracing` specific.
-/// All portions of the syntax may be omitted. If a `value` is provided a `field`
-/// must be specified. If just a level is provided, it will set the maximum level for all `Span`s and `Event`s that are not enabled by other filters.
-/// A directive without a level will enable anything that matches.
-///
-/// ## Examples
-///
-/// - `tokio::net=info` will enable all spans or events that occur within the `tokio::net`module
-/// with the `info` verbosity level or below
-/// - `my_crate[span_a]=trace` will enable all spans and events that are occur within the `my_crate` crate,
-/// within the `span_a` span and with any level `trace` and above.
-/// - `[span_b{name=\"bob\"}]` will enable all spans and events with any target that occur within a
-/// span with the name `span_b` and a field `name` with the value `\"bob\"`.
-///
-/// [`Span`]: ../../tracing_core/span/index.html
-/// [`Event`]: ../../tracing_core/struct.Event.html
-/// [`level`]: ../../tracing_core/struct.Level.html
-/// [`Metadata`]: ../../tracing_core/struct.Metadata.html
-#[cfg_attr(
-    feature = "filter",
-    deprecated(
-        since = "0.1.2",
-        note = "the `filter` feature flag was renamed to `env-filter` and will be removed in 0.2",
-    )
-)]
-=======
 // TODO(eliza): document filter directive syntax?
 #[cfg(feature = "env-filter")]
 #[cfg_attr(docsrs, doc(cfg(feature = "env-filter")))]
->>>>>>> 1c3bb708
 #[derive(Debug)]
 pub struct EnvFilter {
     // TODO: eventually, this should be exposed by the registry.
