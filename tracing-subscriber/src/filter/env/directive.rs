--- conflicted
+++ resolved
@@ -4,12 +4,7 @@
     env::{field, FieldMap},
     level::LevelFilter,
 };
-<<<<<<< HEAD
-use regex::Regex;
 use std::{cmp::Ordering, fmt, iter::FromIterator, str::FromStr, sync::OnceLock};
-=======
-use std::{cmp::Ordering, fmt, iter::FromIterator, str::FromStr};
->>>>>>> 7efc9646
 use tracing_core::{span, Level, Metadata};
 
 /// A single filtering directive.
@@ -123,58 +118,6 @@
     }
 
     pub(super) fn parse(from: &str, regex: bool) -> Result<Self, ParseError> {
-<<<<<<< HEAD
-        static DIRECTIVE_RE: OnceLock<Regex> = OnceLock::new();
-        static SPAN_PART_RE: OnceLock<Regex> = OnceLock::new();
-        static FIELD_FILTER_RE: OnceLock<Regex> = OnceLock::new();
-
-        fn directive_re() -> Regex {
-            Regex::new(
-                r"(?x)
-            ^(?P<global_level>(?i:trace|debug|info|warn|error|off|[0-5]))$ |
-                #                 ^^^.
-                #                     `note: we match log level names case-insensitively
-            ^
-            (?: # target name or span name
-                (?P<target>[\w:-]+)|(?P<span>\[[^\]]*\])
-            ){1,2}
-            (?: # level or nothing
-                =(?P<level>(?i:trace|debug|info|warn|error|off|[0-5]))?
-                    #          ^^^.
-                    #              `note: we match log level names case-insensitively
-            )?
-            $
-            ",
-            )
-            .unwrap()
-        }
-
-        fn span_part_re() -> Regex {
-            Regex::new(r"(?P<name>[^\]\{]+)?(?:\{(?P<fields>[^\}]*)\})?").unwrap()
-        }
-
-        fn field_filter_re() -> Regex {
-            // TODO(eliza): this doesn't _currently_ handle value matchers that include comma
-            // characters. We should fix that.
-                Regex::new(
-                    r"(?x)
-                (
-                    # field name
-                    [[:word:]][[[:word:]]\.]*
-                    # value part (optional)
-                    (?:=[^,]+)?
-                )
-                # trailing comma or EOS
-                (?:,\s?|$)
-            ",
-                )
-                .unwrap()
-        }
-
-        let caps = DIRECTIVE_RE
-            .get_or_init(directive_re)
-            .captures(from).ok_or_else(ParseError::new)?;
-=======
         let mut cur = Self {
             level: LevelFilter::TRACE,
             target: None,
@@ -193,7 +136,6 @@
             Level { level_start: usize },
             Complete,
         }
->>>>>>> 7efc9646
 
         use ParseState::*;
         let mut state = Start;
@@ -281,35 +223,6 @@
                 cur.level = level;
                 cur.target = target;
             }
-<<<<<<< HEAD
-        });
-
-        let (in_span, fields) = caps
-            .name("span")
-            .and_then(|cap| {
-                let cap = cap.as_str().trim_matches(|c| c == '[' || c == ']');
-                let caps = SPAN_PART_RE.get_or_init(span_part_re).captures(cap)?;
-                let span = caps.name("name").map(|c| c.as_str().to_owned());
-                let fields = caps
-                    .name("fields")
-                    .map(|c| {
-                        FIELD_FILTER_RE
-                            .get_or_init(field_filter_re)
-                            .find_iter(c.as_str())
-                            .map(|c| field::Match::parse(c.as_str(), regex))
-                            .collect::<Result<Vec<_>, _>>()
-                    })
-                    .unwrap_or_else(|| Ok(Vec::new()));
-                Some((span, fields))
-            })
-            .unwrap_or_else(|| (None, Ok(Vec::new())));
-
-        let level = caps
-            .name("level")
-            .and_then(|l| l.as_str().parse().ok())
-            // Setting the target without the level enables every level for that target
-            .unwrap_or(LevelFilter::TRACE);
-=======
             Level { level_start } => {
                 cur.level = match &from[level_start..] {
                     "" => LevelFilter::TRACE,
@@ -319,7 +232,6 @@
             Target | Complete => {}
             _ => return Err(ParseError::new()),
         };
->>>>>>> 7efc9646
 
         Ok(cur)
     }
