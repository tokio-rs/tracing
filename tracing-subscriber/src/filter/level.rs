--- conflicted
+++ resolved
@@ -22,10 +22,6 @@
     }
 
     fn max_level_hint(&self) -> Option<LevelFilter> {
-<<<<<<< HEAD
-        Some(*self)
-=======
         (*self).into()
->>>>>>> 60f816b9
     }
 }