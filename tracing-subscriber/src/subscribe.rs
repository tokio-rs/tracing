//! A composable abstraction for building [collector]s.
//!
//! [collector]: tracing_core::Collect
use tracing_core::{
    collect::{Collect, Interest},
    metadata::Metadata,
    span, Event, LevelFilter,
};

<<<<<<< HEAD
#[cfg(all(feature = "std", feature = "registry"))]
use crate::registry::Registry;
use crate::registry::{self, LookupSpan, SpanRef};
use core::{any::TypeId, cmp, marker::PhantomData, ptr::NonNull};

feature! {
    #![feature = "alloc"]
    use alloc::boxed::Box;
    use core::ops::Deref;
}
=======
#[cfg(feature = "registry")]
use crate::registry::{self, LookupSpan, Registry, SpanRef};
use std::{any::TypeId, marker::PhantomData, ops::Deref, ptr::NonNull};
>>>>>>> ae37598e

/// A composable handler for `tracing` events.
///
/// The [`Collect`] trait in `tracing-core` represents the _complete_ set of
/// functionality required to consume `tracing` instrumentation. This means that
/// a single [collector] instance is a self-contained implementation of a
/// complete strategy for collecting traces; but it _also_ means that the
/// `Collect` trait cannot easily be composed with other `Collect`s.
///
/// In particular, collectors are responsible for generating [span IDs] and
/// assigning them to spans. Since these IDs must uniquely identify a span
/// within the context of the current trace, this means that there may only be
/// a single [collector] for a given thread at any point in time &mdash;
/// otherwise, there would be no authoritative source of span IDs.
///
/// [collector]: tracing_core::Collect
///
/// On the other hand, the majority of the [`Collect`] trait's functionality
/// is composable: any number of collectors may _observe_ events, span entry
/// and exit, and so on, provided that there is a single authoritative source of
/// span IDs. The `Subscribe` trait represents this composable subset of the
/// [`Collect`]'s behavior; it can _observe_ events and spans, but does not
/// assign IDs.
///
/// ## Composing Subscribers
///
/// Since `Subscribe` does not implement a complete strategy for collecting
/// traces, it must be composed with a `Collect` in order to be used. The
/// `Subscribe` trait is generic over a type parameter (called `C` in the trait
/// definition), representing the types of `Collect` they can be composed
/// with. Thus, a subscriber may be implemented that will only compose with a
/// particular `Collect` implementation, or additional trait bounds may be
/// added to constrain what types implementing `Collect` a subscriber can wrap.
///
/// Subscribers may be added to a `Collect` by using the [`CollectExt::with`]
/// method, which is provided by `tracing-subscriber`'s [prelude]. This method
/// returns a [`Layered`] struct that implements `Collect` by composing the
/// subscriber with the collector.
///
/// For example:
/// ```rust
/// use tracing_subscriber::Subscribe;
/// use tracing_subscriber::subscribe::CollectExt;
/// use tracing::Collect;
/// use tracing_core::span::Current;
///
/// pub struct MySubscriber {
///     // ...
/// }
///
/// impl<C: Collect> Subscribe<C> for MySubscriber {
///     // ...
/// }
///
/// pub struct MyCollector {
///     // ...
/// }
///
/// # use tracing_core::{span::{Id, Attributes, Record}, Metadata, Event};
/// impl Collect for MyCollector {
///     // ...
/// #   fn new_span(&self, _: &Attributes) -> Id { Id::from_u64(1) }
/// #   fn record(&self, _: &Id, _: &Record) {}
/// #   fn event(&self, _: &Event) {}
/// #   fn record_follows_from(&self, _: &Id, _: &Id) {}
/// #   fn enabled(&self, _: &Metadata) -> bool { false }
/// #   fn enter(&self, _: &Id) {}
/// #   fn exit(&self, _: &Id) {}
/// #   fn current_span(&self) -> Current { Current::unknown() }
/// }
/// # impl MySubscriber {
/// # fn new() -> Self { Self {} }
/// # }
/// # impl MyCollector {
/// # fn new() -> Self { Self { }}
/// # }
///
/// let collector = MyCollector::new()
///     .with(MySubscriber::new());
///
/// tracing::collect::set_global_default(collector);
/// ```
///
/// Multiple `Subscriber`s may be composed in the same manner:
/// ```rust
/// # use tracing_subscriber::Subscribe;
/// # use tracing_subscriber::subscribe::CollectExt;
/// # use tracing::Collect;
/// # use tracing_core::span::Current;
/// pub struct MyOtherSubscriber {
///     // ...
/// }
///
/// impl<C: Collect> Subscribe<C> for MyOtherSubscriber {
///     // ...
/// }
///
/// pub struct MyThirdSubscriber {
///     // ...
/// }
///
/// impl<C: Collect> Subscribe<C> for MyThirdSubscriber {
///     // ...
/// }
/// # pub struct MySubscriber {}
/// # impl<C: Collect> Subscribe<C> for MySubscriber {}
/// # pub struct MyCollector { }
/// # use tracing_core::{span::{Id, Attributes, Record}, Metadata, Event};
/// # impl Collect for MyCollector {
/// #   fn new_span(&self, _: &Attributes) -> Id { Id::from_u64(1) }
/// #   fn record(&self, _: &Id, _: &Record) {}
/// #   fn event(&self, _: &Event) {}
/// #   fn record_follows_from(&self, _: &Id, _: &Id) {}
/// #   fn enabled(&self, _: &Metadata) -> bool { false }
/// #   fn enter(&self, _: &Id) {}
/// #   fn exit(&self, _: &Id) {}
/// #   fn current_span(&self) -> Current { Current::unknown() }
/// }
/// # impl MySubscriber {
/// # fn new() -> Self { Self {} }
/// # }
/// # impl MyOtherSubscriber {
/// # fn new() -> Self { Self {} }
/// # }
/// # impl MyThirdSubscriber {
/// # fn new() -> Self { Self {} }
/// # }
/// # impl MyCollector {
/// # fn new() -> Self { Self { }}
/// # }
///
/// let collector = MyCollector::new()
///     .with(MySubscriber::new())
///     .with(MyOtherSubscriber::new())
///     .with(MyThirdSubscriber::new());
///
/// tracing::collect::set_global_default(collector);
/// ```
///
/// The [`Subscribe::with_collector` method][with-col] constructs the `Layered`
/// type from a `Subscribe` and `Collect`, and is called by
/// [`CollectExt::with`]. In general, it is more idiomatic to use
/// `CollectExt::with`, and treat `Subscribe::with_collector` as an
/// implementation detail, as `with_collector` calls must be nested, leading to
/// less clear code for the reader. However, subscribers which wish to perform
/// additional behavior when composed with a subscriber may provide their own
/// implementations of `SubscriberExt::with`.
///
/// [prelude]: super::prelude
/// [with-col]: Subscribe::with_collector()
///
/// ## Recording Traces
///
/// The `Subscribe` trait defines a set of methods for consuming notifications from
/// tracing instrumentation, which are generally equivalent to the similarly
/// named methods on [`Collect`]. Unlike [`Collect`], the methods on
/// `Subscribe` are additionally passed a [`Context`] type, which exposes additional
/// information provided by the wrapped collector (such as [the current span])
/// to the subscriber.
///
/// ## Filtering with Subscribers
///
/// As well as strategies for handling trace events, the `Subscriber` trait may also
/// be used to represent composable _filters_. This allows the determination of
/// what spans and events should be recorded to be decoupled from _how_ they are
/// recorded: a filtering subscriber can be applied to other subscribers or
/// collectors. A `Subscriber` that implements a filtering strategy should override the
/// [`register_callsite`] and/or [`enabled`] methods. It may also choose to implement
/// methods such as [`on_enter`], if it wishes to filter trace events based on
/// the current span context.
///
/// Note that the [`Subscribe::register_callsite`] and [`Subscribe::enabled`] methods
/// determine whether a span or event is enabled *globally*. Thus, they should
/// **not** be used to indicate whether an individual subscriber wishes to record a
/// particular span or event. Instead, if a subscriber is only interested in a subset
/// of trace data, but does *not* wish to disable other spans and events for the
/// rest of the subscriber stack should ignore those spans and events in its
/// notification methods.
///
/// The filtering methods on a stack of subscribers are evaluated in a top-down
/// order, starting with the outermost `Subscribe` and ending with the wrapped
/// [`Collect`]. If any subscriber returns `false` from its [`enabled`] method, or
/// [`Interest::never()`] from its [`register_callsite`] method, filter
/// evaluation will short-circuit and the span or event will be disabled.
///
/// [`Collect`]: tracing_core::collect::Collect
/// [span IDs]: tracing_core::span::Id
/// [the current span]: Context::current_span()
/// [`register_callsite`]: Subscribe::register_callsite()
/// [`enabled`]: Subscribe::enabled()
/// [`on_enter`]: Subscribe::on_enter()
pub trait Subscribe<C>
where
    C: Collect,
    Self: 'static,
{
    /// Registers a new callsite with this subscriber, returning whether or not
    /// the subscriber is interested in being notified about the callsite, similarly
    /// to [`Collect::register_callsite`].
    ///
    /// By default, this returns [`Interest::always()`] if [`self.enabled`] returns
    /// true, or [`Interest::never()`] if it returns false.
    ///
    /// <div class="example-wrap" style="display:inline-block">
    /// <pre class="ignore" style="white-space:normal;font:inherit;">
    ///
    /// **Note**: This method (and [`Subscribe::enabled`]) determine whether a span or event is
    /// globally enabled, *not* whether the individual subscriber will be notified about that
    /// span or event.  This is intended to be used by subscribers that implement filtering for
    /// the entire stack. Subscribers which do not wish to be notified about certain spans or
    /// events but do not wish to globally disable them should ignore those spans or events in
    /// their [on_event][Self::on_event], [on_enter][Self::on_enter], [on_exit][Self::on_exit],
    /// and other notification methods.
    ///
    /// </pre></div>
    ///
    /// See [the trait-level documentation] for more information on filtering
    /// with `Subscriber`s.
    ///
    /// Subscribers may also implement this method to perform any behaviour that
    /// should be run once per callsite. If the subscriber wishes to use
    /// `register_callsite` for per-callsite behaviour, but does not want to
    /// globally enable or disable those callsites, it should always return
    /// [`Interest::always()`].
    ///
    /// [`Interest`]: tracing_core::Interest
    /// [`Collect::register_callsite`]: tracing_core::Collect::register_callsite()
    /// [`self.enabled`]: Subscribe::enabled()
    /// [the trait-level documentation]: #filtering-with-subscribers
    fn register_callsite(&self, metadata: &'static Metadata<'static>) -> Interest {
        if self.enabled(metadata, Context::none()) {
            Interest::always()
        } else {
            Interest::never()
        }
    }

    /// Returns `true` if this subscriber is interested in a span or event with the
    /// given `metadata` in the current [`Context`], similarly to
    /// [`Collect::enabled`].
    ///
    /// By default, this always returns `true`, allowing the wrapped collector
    /// to choose to disable the span.
    ///
    /// <div class="example-wrap" style="display:inline-block">
    /// <pre class="ignore" style="white-space:normal;font:inherit;">
    ///
    /// **Note**: This method (and [`register_callsite`][Self::register_callsite])
    /// determine whether a span or event is
    /// globally enabled, *not* whether the individual subscriber will be
    /// notified about that span or event. This is intended to be used
    /// by layers that implement filtering for the entire stack. Layers which do
    /// not wish to be notified about certain spans or events but do not wish to
    /// globally disable them should ignore those spans or events in their
    /// [on_event][Self::on_event], [on_enter][Self::on_enter], [on_exit][Self::on_exit],
    /// and other notification methods.
    ///
    /// </pre></div>
    ///
    ///
    /// See [the trait-level documentation] for more information on filtering
    /// with `Subscriber`s.
    ///
    /// [`Interest`]: tracing_core::Interest
    /// [the trait-level documentation]: #filtering-with-subscribers
    fn enabled(&self, metadata: &Metadata<'_>, ctx: Context<'_, C>) -> bool {
        let _ = (metadata, ctx);
        true
    }

    /// Notifies this subscriber that a new span was constructed with the given
    /// `Attributes` and `Id`.
    fn new_span(&self, attrs: &span::Attributes<'_>, id: &span::Id, ctx: Context<'_, C>) {
        let _ = (attrs, id, ctx);
    }

    // TODO(eliza): do we want this to be a public API? If we end up moving
    // filtering subscribers to a separate trait, we may no longer want `Subscriber`s to
    // be able to participate in max level hinting...
    #[doc(hidden)]
    fn max_level_hint(&self) -> Option<LevelFilter> {
        None
    }

    /// Notifies this subscriber that a span with the given `Id` recorded the given
    /// `values`.
    // Note: it's unclear to me why we'd need the current span in `record` (the
    // only thing the `Context` type currently provides), but passing it in anyway
    // seems like a good future-proofing measure as it may grow other methods later...
    fn on_record(&self, _span: &span::Id, _values: &span::Record<'_>, _ctx: Context<'_, C>) {}

    /// Notifies this subscriber that a span with the ID `span` recorded that it
    /// follows from the span with the ID `follows`.
    // Note: it's unclear to me why we'd need the current span in `record` (the
    // only thing the `Context` type currently provides), but passing it in anyway
    // seems like a good future-proofing measure as it may grow other methods later...
    fn on_follows_from(&self, _span: &span::Id, _follows: &span::Id, _ctx: Context<'_, C>) {}

    /// Notifies this subscriber that an event has occurred.
    fn on_event(&self, _event: &Event<'_>, _ctx: Context<'_, C>) {}

    /// Notifies this subscriber that a span with the given ID was entered.
    fn on_enter(&self, _id: &span::Id, _ctx: Context<'_, C>) {}

    /// Notifies this subscriber that the span with the given ID was exited.
    fn on_exit(&self, _id: &span::Id, _ctx: Context<'_, C>) {}

    /// Notifies this subscriber that the span with the given ID has been closed.
    fn on_close(&self, _id: span::Id, _ctx: Context<'_, C>) {}

    /// Notifies this subscriber that a span ID has been cloned, and that the
    /// subscriber returned a different ID.
    fn on_id_change(&self, _old: &span::Id, _new: &span::Id, _ctx: Context<'_, C>) {}

    /// Composes this subscriber around the given collector, returning a `Layered`
    /// struct implementing `Subscribe`.
    ///
    /// The returned subscriber will call the methods on this subscriber and then
    /// those of the new subscriber, before calling the methods on the collector
    /// it wraps. For example:
    ///
    /// ```rust
    /// # use tracing_subscriber::subscribe::Subscribe;
    /// # use tracing_core::Collect;
    /// # use tracing_core::span::Current;
    /// pub struct FooSubscriber {
    ///     // ...
    /// }
    ///
    /// pub struct BarSubscriber {
    ///     // ...
    /// }
    ///
    /// pub struct MyCollector {
    ///     // ...
    /// }
    ///
    /// impl<C: Collect> Subscribe<C> for FooSubscriber {
    ///     // ...
    /// }
    ///
    /// impl<C: Collect> Subscribe<C> for BarSubscriber {
    ///     // ...
    /// }
    ///
    /// # impl FooSubscriber {
    /// # fn new() -> Self { Self {} }
    /// # }
    /// # impl BarSubscriber {
    /// # fn new() -> Self { Self { }}
    /// # }
    /// # impl MyCollector {
    /// # fn new() -> Self { Self { }}
    /// # }
    /// # use tracing_core::{span::{Id, Attributes, Record}, Metadata, Event};
    /// # impl tracing_core::Collect for MyCollector {
    /// #   fn new_span(&self, _: &Attributes) -> Id { Id::from_u64(1) }
    /// #   fn record(&self, _: &Id, _: &Record) {}
    /// #   fn event(&self, _: &Event) {}
    /// #   fn record_follows_from(&self, _: &Id, _: &Id) {}
    /// #   fn enabled(&self, _: &Metadata) -> bool { false }
    /// #   fn enter(&self, _: &Id) {}
    /// #   fn exit(&self, _: &Id) {}
    /// #   fn current_span(&self) -> Current { Current::unknown() }
    /// # }
    /// let collector = FooSubscriber::new()
    ///     .and_then(BarSubscriber::new())
    ///     .with_collector(MyCollector::new());
    /// ```
    ///
    /// Multiple subscribers may be composed in this manner:
    ///
    /// ```rust
    /// # use tracing_subscriber::subscribe::Subscribe;
    /// # use tracing_core::{Collect, span::Current};
    /// # pub struct FooSubscriber {}
    /// # pub struct BarSubscriber {}
    /// # pub struct MyCollector {}
    /// # impl<C: Collect> Subscribe<C> for FooSubscriber {}
    /// # impl<C: Collect> Subscribe<C> for BarSubscriber {}
    /// # impl FooSubscriber {
    /// # fn new() -> Self { Self {} }
    /// # }
    /// # impl BarSubscriber {
    /// # fn new() -> Self { Self { }}
    /// # }
    /// # impl MyCollector {
    /// # fn new() -> Self { Self { }}
    /// # }
    /// # use tracing_core::{span::{Id, Attributes, Record}, Metadata, Event};
    /// # impl tracing_core::Collect for MyCollector {
    /// #   fn new_span(&self, _: &Attributes) -> Id { Id::from_u64(1) }
    /// #   fn record(&self, _: &Id, _: &Record) {}
    /// #   fn event(&self, _: &Event) {}
    /// #   fn record_follows_from(&self, _: &Id, _: &Id) {}
    /// #   fn enabled(&self, _: &Metadata) -> bool { false }
    /// #   fn enter(&self, _: &Id) {}
    /// #   fn exit(&self, _: &Id) {}
    /// #   fn current_span(&self) -> Current { Current::unknown() }
    /// # }
    /// pub struct BazSubscriber {
    ///     // ...
    /// }
    ///
    /// impl<C: Collect> Subscribe<C> for BazSubscriber {
    ///     // ...
    /// }
    /// # impl BazSubscriber { fn new() -> Self { BazSubscriber {} } }
    ///
    /// let collector = FooSubscriber::new()
    ///     .and_then(BarSubscriber::new())
    ///     .and_then(BazSubscriber::new())
    ///     .with_collector(MyCollector::new());
    /// ```
    fn and_then<S>(self, subscriber: S) -> Layered<S, Self, C>
    where
        S: Subscribe<C>,
        Self: Sized,
    {
        Layered {
            subscriber,
            inner: self,
            _s: PhantomData,
        }
    }

    /// Composes this subscriber with the given collector, returning a
    /// `Layered` struct that implements [`Collect`].
    ///
    /// The returned `Layered` subscriber will call the methods on this subscriber
    /// and then those of the wrapped collector.
    ///
    /// For example:
    /// ```rust
    /// # use tracing_subscriber::subscribe::Subscribe;
    /// # use tracing_core::Collect;
    /// # use tracing_core::span::Current;
    /// pub struct FooSubscriber {
    ///     // ...
    /// }
    ///
    /// pub struct MyCollector {
    ///     // ...
    /// }
    ///
    /// impl<C: Collect> Subscribe<C> for FooSubscriber {
    ///     // ...
    /// }
    ///
    /// # impl FooSubscriber {
    /// # fn new() -> Self { Self {} }
    /// # }
    /// # impl MyCollector {
    /// # fn new() -> Self { Self { }}
    /// # }
    /// # use tracing_core::{span::{Id, Attributes, Record}, Metadata};
    /// # impl tracing_core::Collect for MyCollector {
    /// #   fn new_span(&self, _: &Attributes) -> Id { Id::from_u64(0) }
    /// #   fn record(&self, _: &Id, _: &Record) {}
    /// #   fn event(&self, _: &tracing_core::Event) {}
    /// #   fn record_follows_from(&self, _: &Id, _: &Id) {}
    /// #   fn enabled(&self, _: &Metadata) -> bool { false }
    /// #   fn enter(&self, _: &Id) {}
    /// #   fn exit(&self, _: &Id) {}
    /// #   fn current_span(&self) -> Current { Current::unknown() }
    /// # }
    /// let collector = FooSubscriber::new()
    ///     .with_collector(MyCollector::new());
    ///```
    ///
    /// [`Collect`]: tracing_core::Collect
    fn with_collector(self, inner: C) -> Layered<Self, C>
    where
        Self: Sized,
    {
        Layered {
            subscriber: self,
            inner,
            _s: PhantomData,
        }
    }

    #[doc(hidden)]
    unsafe fn downcast_raw(&self, id: TypeId) -> Option<NonNull<()>> {
        if id == TypeId::of::<Self>() {
            Some(NonNull::from(self).cast())
        } else {
            None
        }
    }
}

/// Extension trait adding a `with(Subscriber)` combinator to `Collect`.
pub trait CollectExt: Collect + crate::sealed::Sealed {
    /// Wraps `self` with the provided `subscriber`.
    fn with<S>(self, subscriber: S) -> Layered<S, Self>
    where
        S: Subscribe<Self>,
        Self: Sized,
    {
        subscriber.with_collector(self)
    }
}

/// Represents information about the current context provided to [subscriber]s by the
/// wrapped [collector].
///
/// To access [stored data] keyed by a span ID, implementors of the `Subscribe`
/// trait should ensure that the `Collect` type parameter is *also* bound by the
/// [`LookupSpan`]:
///
/// ```rust
/// use tracing::Collect;
/// use tracing_subscriber::{Subscribe, registry::LookupSpan};
///
/// pub struct MyCollector;
///
/// impl<C> Subscribe<C> for MyCollector
/// where
///     C: Collect + for<'a> LookupSpan<'a>,
/// {
///     // ...
/// }
/// ```
///
/// [subscriber]: Subscribe
/// [collector]: tracing_core::Collect
/// [stored data]: super::registry::SpanRef
#[derive(Debug)]
pub struct Context<'a, C> {
    collector: Option<&'a C>,
}

/// A [collector] composed of a collector wrapped by one or more
/// [subscriber]s.
///
/// [subscriber]: super::subscribe::Subscribe
/// [collector]: tracing_core::Collect
#[derive(Clone, Debug)]
pub struct Layered<S, I, C = I> {
    subscriber: S,
    inner: I,
    _s: PhantomData<fn(C)>,
}

/// A Subscriber that does nothing.
#[derive(Clone, Debug, Default)]
pub struct Identity {
    _p: (),
}

// === impl Layered ===

impl<S, C> Collect for Layered<S, C>
where
    S: Subscribe<C>,
    C: Collect,
{
    fn register_callsite(&self, metadata: &'static Metadata<'static>) -> Interest {
        let outer = self.subscriber.register_callsite(metadata);
        if outer.is_never() {
            // if the outer subscriber has disabled the callsite, return now so that
            // the collector doesn't get its hopes up.
            return outer;
        }

        // The intention behind calling `inner.register_callsite()` before the if statement
        // is to ensure that the inner subscriber is informed that the callsite exists
        // regardless of the outer subscriber's filtering decision.
        let inner = self.inner.register_callsite(metadata);
        if outer.is_sometimes() {
            // if this interest is "sometimes", return "sometimes" to ensure that
            // filters are reevaluated.
            outer
        } else {
            // otherwise, allow the inner subscriber or collector to weigh in.
            inner
        }
    }

    fn enabled(&self, metadata: &Metadata<'_>) -> bool {
        if self.subscriber.enabled(metadata, self.ctx()) {
            // if the outer subscriber enables the callsite metadata, ask the collector.
            self.inner.enabled(metadata)
        } else {
            // otherwise, the callsite is disabled by the subscriber
            false
        }
    }

    fn max_level_hint(&self) -> Option<LevelFilter> {
        cmp::max(
            self.subscriber.max_level_hint(),
            self.inner.max_level_hint(),
        )
    }

    fn new_span(&self, span: &span::Attributes<'_>) -> span::Id {
        let id = self.inner.new_span(span);
        self.subscriber.new_span(span, &id, self.ctx());
        id
    }

    fn record(&self, span: &span::Id, values: &span::Record<'_>) {
        self.inner.record(span, values);
        self.subscriber.on_record(span, values, self.ctx());
    }

    fn record_follows_from(&self, span: &span::Id, follows: &span::Id) {
        self.inner.record_follows_from(span, follows);
        self.subscriber.on_follows_from(span, follows, self.ctx());
    }

    fn event(&self, event: &Event<'_>) {
        self.inner.event(event);
        self.subscriber.on_event(event, self.ctx());
    }

    fn enter(&self, span: &span::Id) {
        self.inner.enter(span);
        self.subscriber.on_enter(span, self.ctx());
    }

    fn exit(&self, span: &span::Id) {
        self.inner.exit(span);
        self.subscriber.on_exit(span, self.ctx());
    }

    fn clone_span(&self, old: &span::Id) -> span::Id {
        let new = self.inner.clone_span(old);
        if &new != old {
            self.subscriber.on_id_change(old, &new, self.ctx())
        };
        new
    }

    #[inline]
    fn drop_span(&self, id: span::Id) {
        self.try_close(id);
    }

    fn try_close(&self, id: span::Id) -> bool {
        #[cfg(feature = "registry")]
        let subscriber = &self.inner as &dyn Collect;
        #[cfg(feature = "registry")]
        let mut guard = subscriber
            .downcast_ref::<Registry>()
            .map(|registry| registry.start_close(id.clone()));
        if self.inner.try_close(id.clone()) {
            // If we have a registry's close guard, indicate that the span is
            // closing.
            #[cfg(feature = "registry")]
            {
                if let Some(g) = guard.as_mut() {
                    g.is_closing()
                };
            }

            self.subscriber.on_close(id, self.ctx());
            true
        } else {
            false
        }
    }

    #[inline]
    fn current_span(&self) -> span::Current {
        self.inner.current_span()
    }

    #[doc(hidden)]
    unsafe fn downcast_raw(&self, id: TypeId) -> Option<NonNull<()>> {
        if id == TypeId::of::<Self>() {
            return Some(NonNull::from(self).cast());
        }
        self.subscriber
            .downcast_raw(id)
            .or_else(|| self.inner.downcast_raw(id))
    }
}

impl<C, A, B> Subscribe<C> for Layered<A, B, C>
where
    A: Subscribe<C>,
    B: Subscribe<C>,
    C: Collect,
{
    fn register_callsite(&self, metadata: &'static Metadata<'static>) -> Interest {
        let outer = self.subscriber.register_callsite(metadata);
        if outer.is_never() {
            // if the outer subscriber has disabled the callsite, return now so that
            // inner subscribers don't get their hopes up.
            return outer;
        }

        // The intention behind calling `inner.register_callsite()` before the if statement
        // is to ensure that the inner subscriber is informed that the callsite exists
        // regardless of the outer subscriber's filtering decision.
        let inner = self.inner.register_callsite(metadata);
        if outer.is_sometimes() {
            // if this interest is "sometimes", return "sometimes" to ensure that
            // filters are reevaluated.
            outer
        } else {
            // otherwise, allow the inner subscriber or collector to weigh in.
            inner
        }
    }

    fn enabled(&self, metadata: &Metadata<'_>, ctx: Context<'_, C>) -> bool {
        if self.subscriber.enabled(metadata, ctx.clone()) {
            // if the outer subscriber enables the callsite metadata, ask the inner subscriber.
            self.inner.enabled(metadata, ctx)
        } else {
            // otherwise, the callsite is disabled by this subscriber
            false
        }
    }

    #[inline]
    fn new_span(&self, attrs: &span::Attributes<'_>, id: &span::Id, ctx: Context<'_, C>) {
        self.inner.new_span(attrs, id, ctx.clone());
        self.subscriber.new_span(attrs, id, ctx);
    }

    #[inline]
    fn on_record(&self, span: &span::Id, values: &span::Record<'_>, ctx: Context<'_, C>) {
        self.inner.on_record(span, values, ctx.clone());
        self.subscriber.on_record(span, values, ctx);
    }

    #[inline]
    fn on_follows_from(&self, span: &span::Id, follows: &span::Id, ctx: Context<'_, C>) {
        self.inner.on_follows_from(span, follows, ctx.clone());
        self.subscriber.on_follows_from(span, follows, ctx);
    }

    #[inline]
    fn on_event(&self, event: &Event<'_>, ctx: Context<'_, C>) {
        self.inner.on_event(event, ctx.clone());
        self.subscriber.on_event(event, ctx);
    }

    #[inline]
    fn on_enter(&self, id: &span::Id, ctx: Context<'_, C>) {
        self.inner.on_enter(id, ctx.clone());
        self.subscriber.on_enter(id, ctx);
    }

    #[inline]
    fn on_exit(&self, id: &span::Id, ctx: Context<'_, C>) {
        self.inner.on_exit(id, ctx.clone());
        self.subscriber.on_exit(id, ctx);
    }

    #[inline]
    fn on_close(&self, id: span::Id, ctx: Context<'_, C>) {
        self.inner.on_close(id.clone(), ctx.clone());
        self.subscriber.on_close(id, ctx);
    }

    #[inline]
    fn on_id_change(&self, old: &span::Id, new: &span::Id, ctx: Context<'_, C>) {
        self.inner.on_id_change(old, new, ctx.clone());
        self.subscriber.on_id_change(old, new, ctx);
    }

    #[doc(hidden)]
    unsafe fn downcast_raw(&self, id: TypeId) -> Option<NonNull<()>> {
        if id == TypeId::of::<Self>() {
            return Some(NonNull::from(self).cast());
        }
        self.subscriber
            .downcast_raw(id)
            .or_else(|| self.inner.downcast_raw(id))
    }
}

impl<S, C> Subscribe<C> for Option<S>
where
    S: Subscribe<C>,
    C: Collect,
{
    #[inline]
    fn register_callsite(&self, metadata: &'static Metadata<'static>) -> Interest {
        match self {
            Some(ref inner) => inner.register_callsite(metadata),
            None => Interest::always(),
        }
    }

    #[inline]
    fn enabled(&self, metadata: &Metadata<'_>, ctx: Context<'_, C>) -> bool {
        match self {
            Some(ref inner) => inner.enabled(metadata, ctx),
            None => true,
        }
    }

    #[inline]
    fn new_span(&self, attrs: &span::Attributes<'_>, id: &span::Id, ctx: Context<'_, C>) {
        if let Some(ref inner) = self {
            inner.new_span(attrs, id, ctx)
        }
    }

    #[inline]
    fn max_level_hint(&self) -> Option<LevelFilter> {
        match self {
            Some(ref inner) => inner.max_level_hint(),
            None => None,
        }
    }

    #[inline]
    fn on_record(&self, span: &span::Id, values: &span::Record<'_>, ctx: Context<'_, C>) {
        if let Some(ref inner) = self {
            inner.on_record(span, values, ctx);
        }
    }

    #[inline]
    fn on_follows_from(&self, span: &span::Id, follows: &span::Id, ctx: Context<'_, C>) {
        if let Some(ref inner) = self {
            inner.on_follows_from(span, follows, ctx);
        }
    }

    #[inline]
    fn on_event(&self, event: &Event<'_>, ctx: Context<'_, C>) {
        if let Some(ref inner) = self {
            inner.on_event(event, ctx);
        }
    }

    #[inline]
    fn on_enter(&self, id: &span::Id, ctx: Context<'_, C>) {
        if let Some(ref inner) = self {
            inner.on_enter(id, ctx);
        }
    }

    #[inline]
    fn on_exit(&self, id: &span::Id, ctx: Context<'_, C>) {
        if let Some(ref inner) = self {
            inner.on_exit(id, ctx);
        }
    }

    #[inline]
    fn on_close(&self, id: span::Id, ctx: Context<'_, C>) {
        if let Some(ref inner) = self {
            inner.on_close(id, ctx);
        }
    }

    #[inline]
    fn on_id_change(&self, old: &span::Id, new: &span::Id, ctx: Context<'_, C>) {
        if let Some(ref inner) = self {
            inner.on_id_change(old, new, ctx)
        }
    }

    #[doc(hidden)]
    #[inline]
    unsafe fn downcast_raw(&self, id: TypeId) -> Option<NonNull<()>> {
        if id == TypeId::of::<Self>() {
            Some(NonNull::from(self).cast())
        } else {
            self.as_ref().and_then(|inner| inner.downcast_raw(id))
        }
    }
}

feature! {
    #![any(feature = "std", feature = "alloc")]

    macro_rules! subscriber_impl_body {
        () => {
            #[inline]
            fn new_span(&self, attrs: &span::Attributes<'_>, id: &span::Id, ctx: Context<'_, C>) {
                self.deref().new_span(attrs, id, ctx)
            }

            #[inline]
            fn register_callsite(&self, metadata: &'static Metadata<'static>) -> Interest {
                self.deref().register_callsite(metadata)
            }

            #[inline]
            fn enabled(&self, metadata: &Metadata<'_>, ctx: Context<'_, C>) -> bool {
                self.deref().enabled(metadata, ctx)
            }

            #[inline]
            fn max_level_hint(&self) -> Option<LevelFilter> {
                self.deref().max_level_hint()
            }

            #[inline]
            fn on_record(&self, span: &span::Id, values: &span::Record<'_>, ctx: Context<'_, C>) {
                self.deref().on_record(span, values, ctx)
            }

            #[inline]
            fn on_follows_from(&self, span: &span::Id, follows: &span::Id, ctx: Context<'_, C>) {
                self.deref().on_follows_from(span, follows, ctx)
            }

            #[inline]
            fn on_event(&self, event: &Event<'_>, ctx: Context<'_, C>) {
                self.deref().on_event(event, ctx)
            }

            #[inline]
            fn on_enter(&self, id: &span::Id, ctx: Context<'_, C>) {
                self.deref().on_enter(id, ctx)
            }

            #[inline]
            fn on_exit(&self, id: &span::Id, ctx: Context<'_, C>) {
                self.deref().on_exit(id, ctx)
            }

            #[inline]
            fn on_close(&self, id: span::Id, ctx: Context<'_, C>) {
                self.deref().on_close(id, ctx)
            }

<<<<<<< HEAD
            #[inline]
            fn on_id_change(&self, old: &span::Id, new: &span::Id, ctx: Context<'_, C>) {
                self.deref().on_id_change(old, new, ctx)
            }

            #[doc(hidden)]
            #[inline]
            unsafe fn downcast_raw(&self, id: TypeId) -> Option<NonNull<()>> {
                self.deref().downcast_raw(id)
            }
        };
    }

    impl<S, C> Subscribe<C> for Box<S>
    where
        S: Subscribe<C>,
        C: Collect,
    {
        subscriber_impl_body! {}
    }
=======
impl<S, C> Subscribe<C> for Box<S>
where
    S: Subscribe<C>,
    C: Collect,
{
    subscriber_impl_body! {}
}
>>>>>>> ae37598e

    impl<C> Subscribe<C> for Box<dyn Subscribe<C> + Send + Sync>
    where
        C: Collect,
    {
        subscriber_impl_body! {}
    }
}

impl<'a, S, C> LookupSpan<'a> for Layered<S, C>
where
    C: Collect + LookupSpan<'a>,
{
    type Data = C::Data;

    fn span_data(&'a self, id: &span::Id) -> Option<Self::Data> {
        self.inner.span_data(id)
    }
}

impl<S, C> Layered<S, C>
where
    C: Collect,
{
    fn ctx(&self) -> Context<'_, C> {
        Context {
            collector: Some(&self.inner),
        }
    }
}

// impl<L, S> Layered<L, S> {
//     // TODO(eliza): is there a compelling use-case for this being public?
//     pub(crate) fn into_inner(self) -> S {
//         self.inner
//     }
// }

// === impl CollectExt ===

impl<C: Collect> crate::sealed::Sealed for C {}
impl<C: Collect> CollectExt for C {}

// === impl Context ===

impl<'a, C> Context<'a, C>
where
    C: Collect,
{
    /// Returns the wrapped subscriber's view of the current span.
    #[inline]
    pub fn current_span(&self) -> span::Current {
        self.collector
            .map(Collect::current_span)
            // TODO: this would be more correct as "unknown", so perhaps
            // `tracing-core` should make `Current::unknown()` public?
            .unwrap_or_else(span::Current::none)
    }

    /// Returns whether the wrapped subscriber would enable the current span.
    #[inline]
    pub fn enabled(&self, metadata: &Metadata<'_>) -> bool {
        self.collector
            .map(|collector| collector.enabled(metadata))
            // If this context is `None`, we are registering a callsite, so
            // return `true` so that the subscriber does not incorrectly assume that
            // the inner collector has disabled this metadata.
            // TODO(eliza): would it be more correct for this to return an `Option`?
            .unwrap_or(true)
    }

    /// Records the provided `event` with the wrapped collector.
    ///
    /// # Notes
    ///
    /// - The collector is free to expect that the event's callsite has been
    ///   [registered][register], and may panic or fail to observe the event if this is
    ///   not the case. The `tracing` crate's macros ensure that all events are
    ///   registered, but if the event is constructed through other means, the
    ///   user is responsible for ensuring that [`register_callsite`][register]
    ///   has been called prior to calling this method.
    /// - This does _not_ call [`enabled`] on the inner collector. If the
    ///   caller wishes to apply the wrapped collector's filter before choosing
    ///   whether to record the event, it may first call [`Context::enabled`] to
    ///   check whether the event would be enabled. This allows `Collectors`s to
    ///   elide constructing the event if it would not be recorded.
    ///
    /// [register]: tracing_core::collect::Collect::register_callsite()
    /// [`enabled`]: tracing_core::collect::Collect::enabled()
    /// [`Context::enabled`]: Layered::enabled()
    #[inline]
    pub fn event(&self, event: &Event<'_>) {
        if let Some(collector) = self.collector {
            collector.event(event);
        }
    }

    /// Returns a [`SpanRef`] for the parent span of the given [`Event`], if
    /// it has a parent.
    ///
    /// If the event has an explicitly overridden parent, this method returns
    /// a reference to that span. If the event's parent is the current span,
    /// this returns a reference to the current span, if there is one. If this
    /// returns `None`, then either the event's parent was explicitly set to
    /// `None`, or the event's parent was defined contextually, but no span
    /// is currently entered.
    ///
    /// Compared to [`Context::current_span`] and [`Context::lookup_current`],
    /// this respects overrides provided by the [`Event`].
    ///
    /// Compared to [`Event::parent`], this automatically falls back to the contextual
    /// span, if required.
    ///
    /// ```rust
    /// use tracing::{Collect, Event};
    /// use tracing_subscriber::{
    ///     subscribe::{Context, Subscribe},
    ///     prelude::*,
    ///     registry::LookupSpan,
    /// };
    ///
    /// struct PrintingSubscriber;
    /// impl<C> Subscribe<C> for PrintingSubscriber
    /// where
    ///     C: Collect + for<'lookup> LookupSpan<'lookup>,
    /// {
    ///     fn on_event(&self, event: &Event, ctx: Context<C>) {
    ///         let span = ctx.event_span(event);
    ///         println!("Event in span: {:?}", span.map(|s| s.name()));
    ///     }
    /// }
    ///
    /// tracing::collect::with_default(tracing_subscriber::registry().with(PrintingSubscriber), || {
    ///     tracing::info!("no span");
    ///     // Prints: Event in span: None
    ///
    ///     let span = tracing::info_span!("span");
    ///     tracing::info!(parent: &span, "explicitly specified");
    ///     // Prints: Event in span: Some("span")
    ///
    ///     let _guard = span.enter();
    ///     tracing::info!("contextual span");
    ///     // Prints: Event in span: Some("span")
    /// });
    /// ```
    ///
    /// <div class="example-wrap" style="display:inline-block">
    /// <pre class="ignore" style="white-space:normal;font:inherit;">
    /// <strong>Note</strong>: This requires the wrapped subscriber to implement the
    /// <a href="../registry/trait.LookupSpan.html"><code>LookupSpan</code></a> trait.
    /// See the documentation on <a href="./struct.Context.html"><code>Context</code>'s
    /// declaration</a> for details.
    /// </pre></div>
    #[inline]
    pub fn event_span(&self, event: &Event<'_>) -> Option<SpanRef<'_, C>>
    where
        C: for<'lookup> LookupSpan<'lookup>,
    {
        if event.is_root() {
            None
        } else if event.is_contextual() {
            self.lookup_current()
        } else {
            event.parent().and_then(|id| self.span(id))
        }
    }

    /// Returns metadata for the span with the given `id`, if it exists.
    ///
    /// If this returns `None`, then no span exists for that ID (either it has
    /// closed or the ID is invalid).
    #[inline]
    pub fn metadata(&self, id: &span::Id) -> Option<&'static Metadata<'static>>
    where
        C: for<'lookup> LookupSpan<'lookup>,
    {
        let span = self.collector.as_ref()?.span(id)?;
        Some(span.metadata())
    }

    /// Returns [stored data] for the span with the given `id`, if it exists.
    ///
    /// If this returns `None`, then no span exists for that ID (either it has
    /// closed or the ID is invalid).
    ///
    /// <div class="example-wrap" style="display:inline-block">
    /// <pre class="ignore" style="white-space:normal;font:inherit;">
    ///
    /// **Note**: This requires the wrapped collector to implement the [`LookupSpan`] trait.
    /// See the documentation on [`Context`]'s declaration for details.
    ///
    /// </pre></div>
    ///
    /// [stored data]: super::registry::SpanRef
    #[inline]
    pub fn span(&self, id: &span::Id) -> Option<registry::SpanRef<'_, C>>
    where
        C: for<'lookup> LookupSpan<'lookup>,
    {
        self.collector.as_ref()?.span(id)
    }

    /// Returns `true` if an active span exists for the given `Id`.
    ///
    /// <div class="example-wrap" style="display:inline-block">
    /// <pre class="ignore" style="white-space:normal;font:inherit;">
    ///
    /// **Note**: This requires the wrapped subscriber to implement the [`LookupSpan`] trait.
    /// See the documentation on [`Context`]'s declaration for details.
    ///
    /// </pre></div>
    #[inline]
    pub fn exists(&self, id: &span::Id) -> bool
    where
        C: for<'lookup> LookupSpan<'lookup>,
    {
        self.collector.as_ref().and_then(|s| s.span(id)).is_some()
    }

    /// Returns [stored data] for the span that the wrapped collector considers
    /// to be the current.
    ///
    /// If this returns `None`, then we are not currently within a span.
    ///
    /// <div class="example-wrap" style="display:inline-block">
    /// <pre class="ignore" style="white-space:normal;font:inherit;">
    ///
    /// **Note**: This requires the wrapped subscriber to implement the [`LookupSpan`] trait.
    /// See the documentation on [`Context`]'s declaration for details.
    ///
    /// </pre></div>
    ///
    /// [stored data]: super::registry::SpanRef
    #[inline]
    pub fn lookup_current(&self) -> Option<registry::SpanRef<'_, C>>
    where
        C: for<'lookup> LookupSpan<'lookup>,
    {
        let collector = self.collector.as_ref()?;
        let current = collector.current_span();
        let id = current.id()?;
        let span = collector.span(id);
        debug_assert!(
            span.is_some(),
            "the subscriber should have data for the current span ({:?})!",
            id,
        );
        span
    }

    /// Returns an iterator over the [stored data] for all the spans in the
    /// current context, starting with the specified span and ending with the
    /// root of the trace tree and ending with the current span.
    ///
    /// <div class="information">
    ///     <div class="tooltip ignore" style="">ⓘ<span class="tooltiptext">Note</span></div>
    /// </div>
    /// <div class="example-wrap" style="display:inline-block">
    /// <pre class="ignore" style="white-space:normal;font:inherit;">
    /// <strong>Note</strong>: Compared to <a href="#method.scope"><code>scope</code></a> this
    /// returns the spans in reverse order (from leaf to root). Use
    /// <a href="../registry/struct.Scope.html#method.from_root"><code>Scope::from_root</code></a>
    /// in case root-to-leaf ordering is desired.
    /// </pre></div>
    ///
    /// <div class="example-wrap" style="display:inline-block">
    /// <pre class="ignore" style="white-space:normal;font:inherit;">
    /// <strong>Note</strong>: This requires the wrapped subscriber to implement the
    /// <a href="../registry/trait.LookupSpan.html"><code>LookupSpan</code></a> trait.
    /// See the documentation on <a href="./struct.Context.html"><code>Context</code>'s
    /// declaration</a> for details.
    /// </pre></div>
    ///
    /// [stored data]: ../registry/struct.SpanRef.html
    pub fn span_scope(&self, id: &span::Id) -> Option<registry::Scope<'_, C>>
    where
        C: for<'lookup> registry::LookupSpan<'lookup>,
    {
        Some(self.span(id)?.scope())
    }

    /// Returns an iterator over the [stored data] for all the spans in the
    /// current context, starting with the parent span of the specified event,
    /// and ending with the root of the trace tree and ending with the current span.
    ///
    /// <div class="example-wrap" style="display:inline-block">
    /// <pre class="ignore" style="white-space:normal;font:inherit;">
    /// <strong>Note</strong>: Compared to <a href="#method.scope"><code>scope</code></a> this
    /// returns the spans in reverse order (from leaf to root). Use
    /// <a href="../registry/struct.Scope.html#method.from_root"><code>Scope::from_root</code></a>
    /// in case root-to-leaf ordering is desired.
    /// </pre></div>
    ///
    /// <div class="example-wrap" style="display:inline-block">
    /// <pre class="ignore" style="white-space:normal;font:inherit;">
    /// <strong>Note</strong>: This requires the wrapped subscriber to implement the
    /// <a href="../registry/trait.LookupSpan.html"><code>LookupSpan</code></a> trait.
    /// See the documentation on <a href="./struct.Context.html"><code>Context</code>'s
    /// declaration</a> for details.
    /// </pre></div>
    ///
    /// [stored data]: ../registry/struct.SpanRef.html
    pub fn event_scope(&self, event: &Event<'_>) -> Option<registry::Scope<'_, C>>
    where
        C: for<'lookup> registry::LookupSpan<'lookup>,
    {
        Some(self.event_span(event)?.scope())
    }
}

impl<'a, C> Context<'a, C> {
    pub(crate) fn none() -> Self {
        Self { collector: None }
    }
}

impl<'a, C> Clone for Context<'a, C> {
    #[inline]
    fn clone(&self) -> Self {
        let collector = self.collector.as_ref().copied();
        Context { collector }
    }
}

// === impl Identity ===
//
impl<C: Collect> Subscribe<C> for Identity {}

impl Identity {
    /// Returns a new `Identity` subscriber.
    pub fn new() -> Self {
        Self { _p: () }
    }
}

#[cfg(test)]
pub(crate) mod tests {
    use super::*;

    pub(crate) struct NopCollector;

    impl Collect for NopCollector {
        fn register_callsite(&self, _: &'static Metadata<'static>) -> Interest {
            Interest::never()
        }

        fn enabled(&self, _: &Metadata<'_>) -> bool {
            false
        }

        fn new_span(&self, _: &span::Attributes<'_>) -> span::Id {
            span::Id::from_u64(1)
        }

        fn record(&self, _: &span::Id, _: &span::Record<'_>) {}
        fn record_follows_from(&self, _: &span::Id, _: &span::Id) {}
        fn event(&self, _: &Event<'_>) {}
        fn enter(&self, _: &span::Id) {}
        fn exit(&self, _: &span::Id) {}
        fn current_span(&self) -> span::Current {
            span::Current::unknown()
        }
    }

    struct NopSubscriber;
    impl<C: Collect> Subscribe<C> for NopSubscriber {}

    #[allow(dead_code)]
    struct NopSubscriber2;
    impl<C: Collect> Subscribe<C> for NopSubscriber2 {}

    /// A subscriber that holds a string.
    ///
    /// Used to test that pointers returned by downcasting are actually valid.
    struct StringSubscriber(&'static str);
    impl<C: Collect> Subscribe<C> for StringSubscriber {}

    struct StringSubscriber2(&'static str);
    impl<C: Collect> Subscribe<C> for StringSubscriber2 {}

    struct StringSubscriber3(&'static str);
    impl<C: Collect> Subscribe<C> for StringSubscriber3 {}

    pub(crate) struct StringCollector(&'static str);

    impl Collect for StringCollector {
        fn register_callsite(&self, _: &'static Metadata<'static>) -> Interest {
            Interest::never()
        }

        fn enabled(&self, _: &Metadata<'_>) -> bool {
            false
        }

        fn new_span(&self, _: &span::Attributes<'_>) -> span::Id {
            span::Id::from_u64(1)
        }

        fn record(&self, _: &span::Id, _: &span::Record<'_>) {}
        fn record_follows_from(&self, _: &span::Id, _: &span::Id) {}
        fn event(&self, _: &Event<'_>) {}
        fn enter(&self, _: &span::Id) {}
        fn exit(&self, _: &span::Id) {}
        fn current_span(&self) -> span::Current {
            span::Current::unknown()
        }
    }

    fn assert_collector(_s: impl Collect) {}

    #[test]
    fn subscriber_is_collector() {
        let s = NopSubscriber.with_collector(NopCollector);
        assert_collector(s)
    }

    #[test]
    fn two_subscribers_are_collector() {
        let s = NopSubscriber
            .and_then(NopSubscriber)
            .with_collector(NopCollector);
        assert_collector(s)
    }

    #[test]
    fn three_subscribers_are_collector() {
        let s = NopSubscriber
            .and_then(NopSubscriber)
            .and_then(NopSubscriber)
            .with_collector(NopCollector);
        assert_collector(s)
    }

    #[test]
    fn downcasts_to_collector() {
        let s = NopSubscriber
            .and_then(NopSubscriber)
            .and_then(NopSubscriber)
            .with_collector(StringCollector("collector"));
        let collector =
            <dyn Collect>::downcast_ref::<StringCollector>(&s).expect("collector should downcast");
        assert_eq!(collector.0, "collector");
    }

    #[test]
    fn downcasts_to_subscriber() {
        let s = StringSubscriber("subscriber_1")
            .and_then(StringSubscriber2("subscriber_2"))
            .and_then(StringSubscriber3("subscriber_3"))
            .with_collector(NopCollector);
        let subscriber = <dyn Collect>::downcast_ref::<StringSubscriber>(&s)
            .expect("subscriber 2 should downcast");
        assert_eq!(subscriber.0, "subscriber_1");
        let subscriber = <dyn Collect>::downcast_ref::<StringSubscriber2>(&s)
            .expect("subscriber 2 should downcast");
        assert_eq!(subscriber.0, "subscriber_2");
        let subscriber = <dyn Collect>::downcast_ref::<StringSubscriber3>(&s)
            .expect("subscriber 3 should downcast");
        assert_eq!(subscriber.0, "subscriber_3");
    }

    #[test]
    #[cfg(all(feature = "registry", feature = "std"))]
    fn context_event_span() {
        use std::sync::{Arc, Mutex};
        let last_event_span = Arc::new(Mutex::new(None));

        struct RecordingSubscriber {
            last_event_span: Arc<Mutex<Option<&'static str>>>,
        }

        impl<S> Subscribe<S> for RecordingSubscriber
        where
            S: Collect + for<'lookup> LookupSpan<'lookup>,
        {
            fn on_event(&self, event: &Event<'_>, ctx: Context<'_, S>) {
                let span = ctx.event_span(event);
                *self.last_event_span.lock().unwrap() = span.map(|s| s.name());
            }
        }

        tracing::collect::with_default(
            crate::registry().with(RecordingSubscriber {
                last_event_span: last_event_span.clone(),
            }),
            || {
                tracing::info!("no span");
                assert_eq!(*last_event_span.lock().unwrap(), None);

                let parent = tracing::info_span!("explicit");
                tracing::info!(parent: &parent, "explicit span");
                assert_eq!(*last_event_span.lock().unwrap(), Some("explicit"));

                let _guard = tracing::info_span!("contextual").entered();
                tracing::info!("contextual span");
                assert_eq!(*last_event_span.lock().unwrap(), Some("contextual"));
            },
        );
    }
}<|MERGE_RESOLUTION|>--- conflicted
+++ resolved
@@ -7,7 +7,6 @@
     span, Event, LevelFilter,
 };
 
-<<<<<<< HEAD
 #[cfg(all(feature = "std", feature = "registry"))]
 use crate::registry::Registry;
 use crate::registry::{self, LookupSpan, SpanRef};
@@ -18,11 +17,7 @@
     use alloc::boxed::Box;
     use core::ops::Deref;
 }
-=======
-#[cfg(feature = "registry")]
-use crate::registry::{self, LookupSpan, Registry, SpanRef};
-use std::{any::TypeId, marker::PhantomData, ops::Deref, ptr::NonNull};
->>>>>>> ae37598e
+
 
 /// A composable handler for `tracing` events.
 ///
@@ -952,7 +947,6 @@
                 self.deref().on_close(id, ctx)
             }
 
-<<<<<<< HEAD
             #[inline]
             fn on_id_change(&self, old: &span::Id, new: &span::Id, ctx: Context<'_, C>) {
                 self.deref().on_id_change(old, new, ctx)
@@ -973,15 +967,6 @@
     {
         subscriber_impl_body! {}
     }
-=======
-impl<S, C> Subscribe<C> for Box<S>
-where
-    S: Subscribe<C>,
-    C: Collect,
-{
-    subscriber_impl_body! {}
-}
->>>>>>> ae37598e
 
     impl<C> Subscribe<C> for Box<dyn Subscribe<C> + Send + Sync>
     where
