//! The [`Subscribe`] trait, a composable abstraction for building [collector]s.
//!
//! The [`Collect`] trait in `tracing-core` represents the _complete_ set of
//! functionality required to consume `tracing` instrumentation. This means that
//! a single `Collect` instance is a self-contained implementation of a
//! complete strategy for collecting traces; but it _also_ means that the
//! `Collect` trait cannot easily be composed with other collectors.
//!
//! In particular, [collector]s are responsible for generating [span IDs] and
//! assigning them to spans. Since these IDs must uniquely identify a span
//! within the context of the current trace, this means that there may only be
//! a single collector for a given thread at any point in time &mdash;
//! otherwise, there would be no authoritative source of span IDs.
//!
//! On the other hand, the majority of the [`Collect`] trait's functionality
//! is composable: any number of subscribers may _observe_ events, span entry
//! and exit, and so on, provided that there is a single authoritative source of
//! span IDs. The [`Subscribe`] trait represents this composable subset of the
//! [`Collect`] behavior; it can _observe_ events and spans, but does not
//! assign IDs.
//!
//! # Composing Subscribers
//!
//! Since a [subscriber] does not implement a complete strategy for collecting
//! traces, it must be composed with a [collector] in order to be used. The
//! [`Subscribe`] trait is generic over a type parameter (called `C` in the trait
//! definition), representing the types of `Collect` they can be composed
//! with. Thus, a subscriber may be implemented that will only compose with a
//! particular `Collect` implementation, or additional trait bounds may be
//! added to constrain what types implementing `Collect` a subscriber can wrap.
//!
//! Subscribers may be added to a collector by using the [`CollectExt::with`]
//! method, which is provided by `tracing-subscriber`'s [prelude]. This method
//! returns a [`Layered`] struct that implements [`Collect`] by composing the
//! `Subscribe` with the collector.
//!
//! For example:
//! ```rust
//! use tracing_subscriber::Subscribe;
//! use tracing_subscriber::prelude::*;
//! use tracing::Collect;
//!
//! pub struct MySubscriber {
//!     // ...
//! }
//!
//! impl<C: Collect> Subscribe<C> for MySubscriber {
//!     // ...
//! }
//!
//! pub struct MyCollector {
//!     // ...
//! }
//!
//! # use tracing_core::{span::{Id, Attributes, Record}, Metadata, Event};
//! impl Collect for MyCollector {
//!     // ...
//! #   fn new_span(&self, _: &Attributes) -> Id { Id::from_u64(1) }
//! #   fn record(&self, _: &Id, _: &Record) {}
//! #   fn event(&self, _: &Event) {}
//! #   fn record_follows_from(&self, _: &Id, _: &Id) {}
//! #   fn enabled(&self, _: &Metadata) -> bool { false }
//! #   fn enter(&self, _: &Id) {}
//! #   fn exit(&self, _: &Id) {}
//! #   fn current_span(&self) -> tracing_core::span::Current { tracing_core::span::Current::none() }
//! }
//! # impl MySubscriber {
//! # fn new() -> Self { Self {} }
//! # }
//! # impl MyCollector {
//! # fn new() -> Self { Self { }}
//! # }
//!
//! let collector = MyCollector::new()
//!     .with(MySubscriber::new());
//!
//! tracing::collect::set_global_default(collector);
//! ```
//!
//! Multiple subscriber may be composed in the same manner:
//! ```rust
//! # use tracing_subscriber::{Subscribe, subscribe::CollectExt};
//! # use tracing::Collect;
//! pub struct MyOtherSubscriber {
//!     // ...
//! }
//!
//! impl<C: Collect> Subscribe<C> for MyOtherSubscriber {
//!     // ...
//! }
//!
//! pub struct MyThirdSubscriber {
//!     // ...
//! }
//!
//! impl<C: Collect> Subscribe<C> for MyThirdSubscriber {
//!     // ...
//! }
//! # pub struct MySubscriber {}
//! # impl<C: Collect> Subscribe<C> for MySubscriber {}
//! # pub struct MyCollector { }
//! # use tracing_core::{span::{Id, Attributes, Record}, Metadata, Event};
//! # impl Collect for MyCollector {
//! #   fn new_span(&self, _: &Attributes) -> Id { Id::from_u64(1) }
//! #   fn record(&self, _: &Id, _: &Record) {}
//! #   fn event(&self, _: &Event) {}
//! #   fn record_follows_from(&self, _: &Id, _: &Id) {}
//! #   fn enabled(&self, _: &Metadata) -> bool { false }
//! #   fn current_span(&self) -> tracing_core::span::Current { tracing_core::span::Current::none() }
//! #   fn enter(&self, _: &Id) {}
//! #   fn exit(&self, _: &Id) {}
//! }
//! # impl MySubscriber {
//! # fn new() -> Self { Self {} }
//! # }
//! # impl MyOtherSubscriber {
//! # fn new() -> Self { Self {} }
//! # }
//! # impl MyThirdSubscriber {
//! # fn new() -> Self { Self {} }
//! # }
//! # impl MyCollector {
//! # fn new() -> Self { Self { }}
//! # }
//!
//! let collect = MyCollector::new()
//!     .with(MySubscriber::new())
//!     .with(MyOtherSubscriber::new())
//!     .with(MyThirdSubscriber::new());
//!
//! tracing::collect::set_global_default(collect);
//! ```
//!
//! The [`Subscribe::with_collector`] constructs the [`Layered`] type from a
//! [`Subscribe`] and [`Collect`], and is called by [`CollectExt::with`]. In
//! general, it is more idiomatic to use [`CollectExt::with`], and treat
//! [`Subscribe::with_collector`] as an implementation detail, as `with_collector`
//! calls must be nested, leading to less clear code for the reader.
//!
//! ## Runtime Configuration With Subscribers
//!
//! In some cases, a particular [subscriber] may be enabled or disabled based on
//! runtime configuration. This can introduce challenges, because the type of a
//! layered [collector] depends on which subscribers are added to it: if an `if`
//! or `match` expression adds some [`Subscribe`] implementation in one branch,
//! and other subscribers in another, the [collector] values returned by those
//! branches will have different types. For example, the following _will not_
//! work:
//!
//! ```compile_fail
//! # fn docs() -> Result<(), Box<dyn std::error::Error + 'static>> {
//! # struct Config {
//! #    is_prod: bool,
//! #    path: &'static str,
//! # }
//! # let cfg = Config { is_prod: false, path: "debug.log" };
//! use std::fs::File;
//! use tracing_subscriber::{Registry, prelude::*};
//!
//! let stdout_log = tracing_subscriber::fmt::subscriber().pretty();
//! let collector = Registry::default().with(stdout_log);
//!
//! // The compile error will occur here because the if and else
//! // branches have different (and therefore incompatible) types.
//! let collector = if cfg.is_prod {
//!     let file = File::create(cfg.path)?;
//!     let collector = tracing_subscriber::fmt::subscriber()
//!         .json()
//!         .with_writer(Arc::new(file));
//!     collector.with(subscriber)
//! } else {
//!     collector
//! };
//!
//! tracing::collect::set_global_default(collector)
//!     .expect("Unable to set global collector");
//! # Ok(()) }
//! ```
//!
//! However, a [`Subscribe`] wrapped in an [`Option`] [also implements the `Subscribe`
//! trait][option-impl]. This allows individual layers to be enabled or disabled at
//! runtime while always producing a [`Collect`] of the same type. For
//! example:
//!
//! ```
//! # fn docs() -> Result<(), Box<dyn std::error::Error + 'static>> {
//! # struct Config {
//! #    is_prod: bool,
//! #    path: &'static str,
//! # }
//! # let cfg = Config { is_prod: false, path: "debug.log" };
//! use std::fs::File;
//! use tracing_subscriber::{Registry, prelude::*};
//!
//! let stdout_log = tracing_subscriber::fmt::subscriber().pretty();
//! let collector = Registry::default().with(stdout_log);
//!
//! // if `cfg.is_prod` is true, also log JSON-formatted logs to a file.
//! let json_log = if cfg.is_prod {
//!     let file = File::create(cfg.path)?;
//!     let json_log = tracing_subscriber::fmt::subscriber()
//!         .json()
//!         .with_writer(file);
//!     Some(json_log)
//! } else {
//!     None
//! };
//!
//! // If `cfg.is_prod` is false, then `json` will be `None`, and this subscriber
//! // will do nothing. However, the collector will still have the same type
//! // regardless of whether the `Option`'s value is `None` or `Some`.
//! let collector = collector.with(json_log);
//!
//! tracing::collect::set_global_default(collector)
//!    .expect("Unable to set global collector");
//! # Ok(()) }
//! ```
//!
//! If a subscriber may be one of several different types, note that [`Box<dyn
//! Subscribe<C> + Send + Sync + 'static>` implements `Subscribe`][box-impl].
//! This may be used to erase the type of a subscriber.
//!
//! For example, a function that configures a subscriber to log to one of
//! several outputs might return a `Box<dyn Subscribe<C> + Send + Sync + 'static>`:
//! ```
//! use tracing_subscriber::{
//!     Subscribe,
//!     registry::LookupSpan,
//!     prelude::*,
//! };
//! use std::{path::PathBuf, fs::File, io};
//!
//! /// Configures whether logs are emitted to a file, to stdout, or to stderr.
//! pub enum LogConfig {
//!     File(PathBuf),
//!     Stdout,
//!     Stderr,
//! }
//!
//! impl LogConfig {
//!     pub fn subscriber<C>(self) -> Box<dyn Subscribe<C> + Send + Sync + 'static>
//!     where
<<<<<<< HEAD
//!         C: tracing_core::Collect,
=======
//!         C: tracing_core::Collect + Send + Sync,
>>>>>>> 6a6383a9
//!         for<'a> C: LookupSpan<'a>,
//!     {
//!         // Shared configuration regardless of where logs are output to.
//!         let fmt = tracing_subscriber::fmt::subscriber()
//!             .with_target(true)
//!             .with_thread_names(true);
//!
//!         // Configure the writer based on the desired log target:
//!         match self {
//!             LogConfig::File(path) => {
//!                 let file = File::create(path).expect("failed to create log file");
//!                 Box::new(fmt.with_writer(file))
//!             },
//!             LogConfig::Stdout => Box::new(fmt.with_writer(io::stdout)),
//!             LogConfig::Stderr => Box::new(fmt.with_writer(io::stderr)),
//!         }
//!     }
//! }
//!
//! let config = LogConfig::Stdout;
//! tracing_subscriber::registry()
//!     .with(config.subscriber())
//!     .init();
//! ```
//!
<<<<<<< HEAD
//! [box-impl]: #impl-Subscribe<C>-for-Box<dyn Subscribe<C> + Send + Sync + 'static>
=======
>>>>>>> 6a6383a9
//! [prelude]: crate::prelude
//! [option-impl]: crate::subscribe::Subscribe#impl-Subscribe<C>-for-Option<S>
//! [box-impl]: Subscribe#impl-Subscribe%3CC%3E-for-Box%3Cdyn%20Subscribe%3CC%3E%20+%20Send%20+%20Sync%20+%20%27static%3E
//!
//! # Recording Traces
//!
//! The [`Subscribe`] trait defines a set of methods for consuming notifications from
//! tracing instrumentation, which are generally equivalent to the similarly
//! named methods on [`Collect`]. Unlike [`Collect`], the methods on
//! `Subscribe` are additionally passed a [`Context`] type, which exposes additional
//! information provided by the wrapped subscriber (such as [the current span])
//! to the subscriber.
//!
//! # Filtering with `Subscriber`s
//!
//! As well as strategies for handling trace events, the `Subscribe` trait may also
//! be used to represent composable _filters_. This allows the determination of
//! what spans and events should be recorded to be decoupled from _how_ they are
//! recorded: a filtering subscriber can be applied to other subscribers or
//! subscribers. `Subscribe`s can be used to implement _global filtering_, where a
//! `Subscribe` provides a filtering strategy for the entire subscriber.
//! Additionally, individual recording `Subscribe`s or sets of `Subscribe`s may be
//! combined with _per-subscriber filters_ that control what spans and events are
//! recorded by those subscribers.
//!
//! ## Global Filtering
//!
//! A `Subscribe` that implements a filtering strategy should override the
//! [`register_callsite`] and/or [`enabled`] methods. It may also choose to implement
//! methods such as [`on_enter`], if it wishes to filter trace events based on
//! the current span context.
//!
//! Note that the [`Subscribe::register_callsite`] and [`Subscribe::enabled`] methods
//! determine whether a span or event is enabled *globally*. Thus, they should
//! **not** be used to indicate whether an individual subscriber wishes to record a
//! particular span or event. Instead, if a subscriber is only interested in a subset
//! of trace data, but does *not* wish to disable other spans and events for the
//! rest of the subscriber stack should ignore those spans and events in its
//! notification methods.
//!
//! The filtering methods on a stack of `Subscribe`s are evaluated in a top-down
//! order, starting with the outermost `Subscribe` and ending with the wrapped
//! [`Collect`]. If any subscriber returns `false` from its [`enabled`] method, or
//! [`Interest::never()`] from its [`register_callsite`] method, filter
//! evaluation will short-circuit and the span or event will be disabled.
//!
//! ## Per-Subscriber Filtering
//!
//! **Note**: per-subscriber filtering APIs currently require the [`"registry"` crate
//! feature flag][feat] to be enabled.
//!
//! Sometimes, it may be desirable for one `Subscribe` to record a particular subset
//! of spans and events, while a different subset of spans and events are
//! recorded by other `Subscribe`s. For example:
//!
//! - A subscriber that records metrics may wish to observe only events including
//!   particular tracked values, while a logging subscriber ignores those events.
//! - If recording a distributed trace is expensive, it might be desirable to
//!   only send spans with `INFO` and lower verbosity to the distributed tracing
//!   system, while logging more verbose spans to a file.
//! - Spans and events with a particular target might be recorded differently
//!   from others, such as by generating an HTTP access log from a span that
//!   tracks the lifetime of an HTTP request.
//!
//! The [`Filter`] trait is used to control what spans and events are
//! observed by an individual `Subscribe`, while still allowing other `Subscribe`s to
//! potentially record them. The [`Subscribe::with_filter`] method combines a
//! `Subscribe` with a [`Filter`], returning a [`Filtered`] subscriber.
//!
//! This crate's [`filter`] module provides a number of types which implement
//! the [`Filter`] trait, such as [`LevelFilter`], [`Targets`], and
//! [`FilterFn`]. These [`Filter`]s provide ready-made implementations of
//! common forms of filtering. For custom filtering policies, the [`FilterFn`]
//! and [`DynFilterFn`] types allow implementing a [`Filter`] with a closure or
//! function pointer. In addition, when more control is required, the [`Filter`]
//! trait may also be implemented for user-defined types.
//!
//! <div class="example-wrap" style="display:inline-block">
//! <pre class="compile_fail" style="white-space:normal;font:inherit;">
//!     <strong>Warning</strong>: Currently, the <a href="../struct.Registry.html">
//!     <code>Registry</code></a> type defined in this crate is the only root
//!     <code>Collect</code> capable of supporting subscriberss with
//!     per-subscriber filters. In the future, new APIs will be added to allow other
//!     root <code>Collect</code>s to support per-subscriber filters.
//! </pre></div>
//!
//! For example, to generate an HTTP access log based on spans with
//! the `http_access` target, while logging other spans and events to
//! standard out, a [`Filter`] can be added to the access log subscriber:
//!
//! ```
//! use tracing_subscriber::{filter, prelude::*};
//!
//! // Generates an HTTP access log.
//! let access_log = // ...
//!     # filter::LevelFilter::INFO;
//!
//! // Add a filter to the access log subscriber so that it only observes
//! // spans and events with the `http_access` target.
//! let access_log = access_log.with_filter(filter::filter_fn(|metadata| {
//!     // Returns `true` if and only if the span or event's target is
//!     // "http_access".
//!     metadata.target() == "http_access"
//! }));
//!
//! // A gteneral-purpose logging subscriber.
//! let fmt_subscriber = tracing_subscriber::fmt::subscriber();
//!
//! // Build a subscriber that combines the access log and stdout log
//! // subscribers.
//! tracing_subscriber::registry()
//!     .with(fmt_subscriber)
//!     .with(access_log)
//!     .init();
//! ```
//!
//! Multiple subscribers can have their own, separate per-subscriber filters. A span or
//! event will be recorded if it is enabled by _any_ per-subscriber filter, but it
//! will be skipped by the subscribers whose filters did not enable it. Building on
//! the previous example:
//!
//! ```
//! use tracing_subscriber::{filter::{filter_fn, LevelFilter}, prelude::*};
//!
//! let access_log = // ...
//!     # LevelFilter::INFO;
//! let fmt_subscriber = tracing_subscriber::fmt::subscriber();
//!
//! tracing_subscriber::registry()
//!     // Add the filter for the "http_access" target to the access
//!     // log subscriber, like before.
//!     .with(access_log.with_filter(filter_fn(|metadata| {
//!         metadata.target() == "http_access"
//!     })))
//!     // Add a filter for spans and events with the INFO level
//!     // and below to the logging subscriber.
//!     .with(fmt_subscriber.with_filter(LevelFilter::INFO))
//!     .init();
//!
//! // Neither subscriber will observe this event
//! tracing::debug!(does_anyone_care = false, "a tree fell in the forest");
//!
//! // This event will be observed by the logging subscriber, but not
//! // by the access log subscriber.
//! tracing::warn!(dose_roentgen = %3.8, "not great, but not terrible");
//!
//! // This event will be observed only by the access log subscriber.
//! tracing::trace!(target: "http_access", "HTTP request started");
//!
//! // Both subscribers will observe this event.
//! tracing::error!(target: "http_access", "HTTP request failed with a very bad error!");
//! ```
//!
//! A per-subscriber filter can be applied to multiple [`Subscribe`]s at a time, by
//! combining them into a [`Layered`] subscriber using [`Subscribe::and_then`], and then
//! calling [`Subscribe::with_filter`] on the resulting [`Layered`] subscriber.
//!
//! Consider the following:
//! - `subscriber_a` and `subscriber_b`, which should only receive spans and events at
//!    the [`INFO`] [level] and above.
//! - A third subscriber, `subscriber_c`, which should receive spans and events at
//!    the [`DEBUG`] [level] as well.
//! The subscribers and filters would be composed thusly:
//!
//! ```
//! use tracing_subscriber::{filter::LevelFilter, prelude::*};
//!
//! let subscriber_a = // ...
//! # LevelFilter::INFO;
//! let subscriber_b =  // ...
//! # LevelFilter::INFO;
//! let subscriber_c =  // ...
//! # LevelFilter::INFO;
//!
//! let info_subscribers = subscriber_a
//!     // Combine `subscriber_a` and `subscriber_b` into a `Layered` subscriber:
//!     .and_then(subscriber_b)
//!     // ...and then add an `INFO` `LevelFilter` to that subscriber:
//!     .with_filter(LevelFilter::INFO);
//!
//! tracing_subscriber::registry()
//!     // Add `subscriber_c` with a `DEBUG` filter.
//!     .with(subscriber_c.with_filter(LevelFilter::DEBUG))
//!     .with(info_subscribers)
//!     .init();
//!```
//!
//! If a [`Filtered`] [`Subscribe`] is combined with another [`Subscribe`]
//! [`Subscribe::and_then`], and a filter is added to the [`Layered`] subscriber, that
//! subscriber will be filtered by *both* the inner filter and the outer filter.
//! Only spans and events that are enabled by *both* filters will be
//! observed by that subscriber. This can be used to implement complex filtering
//! trees.
//!
//! As an example, consider the following constraints:
//! - Suppose that a particular [target] is used to indicate events that
//!   should be counted as part of a metrics system, which should be only
//!   observed by a subscriber that collects metrics.
//! - A log of high-priority events ([`INFO`] and above) should be logged
//!   to stdout, while more verbose events should be logged to a debugging log file.
//! - Metrics-focused events should *not* be included in either log output.
//!
//! In that case, it is possible to apply a filter to both logging subscribers to
//! exclude the metrics events, while additionally adding a [`LevelFilter`]
//! to the stdout log:
//!
//! ```
//! # // wrap this in a function so we don't actually create `debug.log` when
//! # // running the doctests..
//! # fn docs() -> Result<(), Box<dyn std::error::Error + 'static>> {
//! use tracing_subscriber::{filter, prelude::*};
//! use std::{fs::File, sync::Arc};
//!
//! // A subscriber that logs events to stdout using the human-readable "pretty"
//! // format.
//! let stdout_log = tracing_subscriber::fmt::subscriber()
//!     .pretty();
//!
//! // A subscriber that logs events to a file.
//! let file = File::create("debug.log")?;
//! let debug_log = tracing_subscriber::fmt::subscriber()
//!     .with_writer(file);
//!
//! // A subscriber that collects metrics using specific events.
//! let metrics_subscriber = /* ... */ filter::LevelFilter::INFO;
//!
//! tracing_subscriber::registry()
//!     .with(
//!         stdout_log
//!             // Add an `INFO` filter to the stdout logging subscriber
//!             .with_filter(filter::LevelFilter::INFO)
//!             // Combine the filtered `stdout_log` subscriber with the
//!             // `debug_log` subscriber, producing a new `Layered` subscriber.
//!             .and_then(debug_log)
//!             // Add a filter to *both* subscribers that rejects spans and
//!             // events whose targets start with `metrics`.
//!             .with_filter(filter::filter_fn(|metadata| {
//!                 !metadata.target().starts_with("metrics")
//!             }))
//!     )
//!     .with(
//!         // Add a filter to the metrics label that *only* enables
//!         // events whose targets start with `metrics`.
//!         metrics_subscriber.with_filter(filter::filter_fn(|metadata| {
//!             metadata.target().starts_with("metrics")
//!         }))
//!     )
//!     .init();
//!
//! // This event will *only* be recorded by the metrics subscriber.
//! tracing::info!(target: "metrics::cool_stuff_count", value = 42);
//!
//! // This event will only be seen by the debug log file subscriber:
//! tracing::debug!("this is a message, and part of a system of messages");
//!
//! // This event will be seen by both the stdout log subscriber *and*
//! // the debug log file subscriber, but not by the metrics subscriber.
//! tracing::warn!("the message is a warning about danger!");
//! # Ok(()) }
//! ```
//!
//! [subscriber]: Subscribe
//! [`Collect`]:tracing_core::Collect
//! [collector]: tracing_core::Collect
//! [span IDs]: https://docs.rs/tracing-core/latest/tracing_core/span/struct.Id.html
//! [the current span]: Context::current_span
//! [`register_callsite`]: Subscribe::register_callsite
//! [`enabled`]: Subscribe::enabled
//! [`on_enter`]: Subscribe::on_enter
//! [`Subscribe::register_callsite`]: Subscribe::register_callsite
//! [`Subscribe::enabled`]: Subscribe::enabled
//! [`Interest::never()`]: tracing_core::collect::Interest::never
//! [`Filtered`]: crate::filter::Filtered
//! [`filter`]: crate::filter
//! [`Targets`]: crate::filter::Targets
//! [`FilterFn`]: crate::filter::FilterFn
//! [`DynFilterFn`]: crate::filter::DynFilterFn
//! [level]: tracing_core::Level
//! [`INFO`]: tracing_core::Level::INFO
//! [`DEBUG`]: tracing_core::Level::DEBUG
//! [target]: tracing_core::Metadata::target
//! [`LevelFilter`]: crate::filter::LevelFilter
//! [feat]: crate#feature-flags
use crate::filter;

use tracing_core::{
    collect::{Collect, Interest},
    metadata::Metadata,
    span, Event, LevelFilter,
};

use core::{any::TypeId, ptr::NonNull};

feature! {
    #![feature = "alloc"]
    use alloc::boxed::Box;
    use core::ops::{Deref, DerefMut};
}

mod context;
mod layered;
pub use self::{context::*, layered::*};

// The `tests` module is `pub(crate)` because it contains test utilities used by
// other modules.
#[cfg(test)]
pub(crate) mod tests;

/// A composable handler for `tracing` events.
///
/// A type that implements `Subscribe` &mdash a "subscriber" &mdash; provides a
/// particular behavior for recording or collecting traces that can
/// be composed together with other subscribers to build a [collector]. See the
/// [module-level documentation](crate::subscribe) for details.
///
/// [collector]: tracing_core::Collect
#[cfg_attr(docsrs, doc(notable_trait))]
pub trait Subscribe<C>
where
    C: Collect,
    Self: 'static,
{
    /// Performs late initialization when attaching a subscriber to a
    /// [collector].
    ///
    /// This is a callback that is called when the `Subscribe` is added to a
    /// [`Collect`] (e.g. in [`Subscribe::with_collector`] and
    /// [`CollectExt::with`]). Since this can only occur before the
    /// [`Collect`] has been set as the default, both the subscriber and
    /// [`Collect`] are passed to this method _mutably_. This gives the
    /// subscribe the opportunity to set any of its own fields with values
    /// recieved by method calls on the [`Collect`].
    ///
    /// For example, [`Filtered`] subscribers implement `on_subscribe` to call the
    /// [`Collect`]'s [`register_filter`] method, and store the returned
    /// [`FilterId`] as a field.
    ///
    /// **Note** In most cases, subscriber implementations will not need to
    /// implement this method. However, in cases where a type implementing
    /// subscriber wraps one or more other types that implement `Subscribe`, like the
    /// [`Layered`] and [`Filtered`] types in this crate, that type MUST ensure
    /// that the inner `Subscribe` instance's' `on_subscribe` methods are
    /// called. Otherwise, unctionality that relies on `on_subscribe`, such as
    /// [per-subscriber filtering], may not work correctly.
    ///
    /// [`Filtered`]: crate::filter::Filtered
    /// [`register_filter`]: crate::registry::LookupSpan::register_filter
    /// [per-subscribe filtering]: #per-subscriber-filtering
    /// [`FilterId`]: crate::filter::FilterId
    /// [collector]: tracing_core::Collect
    fn on_subscribe(&mut self, collector: &mut C) {
        let _ = collector;
    }

    /// Registers a new callsite with this subscriber, returning whether or not
    /// the subscriber is interested in being notified about the callsite, similarly
    /// to [`Collect::register_callsite`].
    ///
    /// By default, this returns [`Interest::always()`] if [`self.enabled`] returns
    /// true, or [`Interest::never()`] if it returns false.
    ///
    /// <div class="example-wrap" style="display:inline-block">
    /// <pre class="ignore" style="white-space:normal;font:inherit;">
    ///
    /// **Note**: This method (and [`Subscribe::enabled`]) determine whether a span or event is
    /// globally enabled, *not* whether the individual subscriber will be notified about that
    /// span or event.  This is intended to be used by subscribers that implement filtering for
    /// the entire stack. Subscribers which do not wish to be notified about certain spans or
    /// events but do not wish to globally disable them should ignore those spans or events in
    /// their [on_event][Self::on_event], [on_enter][Self::on_enter], [on_exit][Self::on_exit],
    /// and other notification methods.
    ///
    /// </pre></div>
    ///
    /// See [the trait-level documentation] for more information on filtering
    /// with subscribers.
    ///
    /// Subscribers may also implement this method to perform any behaviour that
    /// should be run once per callsite. If the subscriber wishes to use
    /// `register_callsite` for per-callsite behaviour, but does not want to
    /// globally enable or disable those callsites, it should always return
    /// [`Interest::always()`].
    ///
    /// [`Interest`]: tracing_core::collect::Interest
    /// [`Collect::register_callsite`]: tracing_core::Collect::register_callsite()
    /// [`self.enabled`]: Subscribe::enabled()
    /// [the trait-level documentation]: #filtering-with-subscribers
    fn register_callsite(&self, metadata: &'static Metadata<'static>) -> Interest {
        if self.enabled(metadata, Context::none()) {
            Interest::always()
        } else {
            Interest::never()
        }
    }

    /// Returns `true` if this subscriber is interested in a span or event with the
    /// given `metadata` in the current [`Context`], similarly to
    /// [`Collect::enabled`].
    ///
    /// By default, this always returns `true`, allowing the wrapped collector
    /// to choose to disable the span.
    ///
    /// <div class="example-wrap" style="display:inline-block">
    /// <pre class="ignore" style="white-space:normal;font:inherit;">
    ///
    /// **Note**: This method (and [`register_callsite`][Self::register_callsite])
    /// determine whether a span or event is
    /// globally enabled, *not* whether the individual subscriber will be
    /// notified about that span or event. This is intended to be used
    /// by subscribers that implement filtering for the entire stack. Layers which do
    /// not wish to be notified about certain spans or events but do not wish to
    /// globally disable them should ignore those spans or events in their
    /// [on_event][Self::on_event], [on_enter][Self::on_enter], [on_exit][Self::on_exit],
    /// and other notification methods.
    ///
    /// </pre></div>
    ///
    ///
    /// See [the trait-level documentation] for more information on filtering
    /// with subscribers.
    ///
    /// [`Interest`]: tracing_core::Interest
    /// [the trait-level documentation]: #filtering-with-subscribers
    fn enabled(&self, metadata: &Metadata<'_>, ctx: Context<'_, C>) -> bool {
        let _ = (metadata, ctx);
        true
    }

    /// Notifies this subscriber that a new span was constructed with the given
    /// `Attributes` and `Id`.
    fn on_new_span(&self, attrs: &span::Attributes<'_>, id: &span::Id, ctx: Context<'_, C>) {
        let _ = (attrs, id, ctx);
    }

    // TODO(eliza): do we want this to be a public API? If we end up moving
    // filtering subscribers to a separate trait, we may no longer want subscribers to
    // be able to participate in max level hinting...
    #[doc(hidden)]
    fn max_level_hint(&self) -> Option<LevelFilter> {
        None
    }

    /// Notifies this subscriber that a span with the given `Id` recorded the given
    /// `values`.
    // Note: it's unclear to me why we'd need the current span in `record` (the
    // only thing the `Context` type currently provides), but passing it in anyway
    // seems like a good future-proofing measure as it may grow other methods later...
    fn on_record(&self, _span: &span::Id, _values: &span::Record<'_>, _ctx: Context<'_, C>) {}

    /// Notifies this subscriber that a span with the ID `span` recorded that it
    /// follows from the span with the ID `follows`.
    // Note: it's unclear to me why we'd need the current span in `record` (the
    // only thing the `Context` type currently provides), but passing it in anyway
    // seems like a good future-proofing measure as it may grow other methods later...
    fn on_follows_from(&self, _span: &span::Id, _follows: &span::Id, _ctx: Context<'_, C>) {}

    /// Notifies this subscriber that an event has occurred.
    fn on_event(&self, _event: &Event<'_>, _ctx: Context<'_, C>) {}

    /// Notifies this subscriber that a span with the given ID was entered.
    fn on_enter(&self, _id: &span::Id, _ctx: Context<'_, C>) {}

    /// Notifies this subscriber that the span with the given ID was exited.
    fn on_exit(&self, _id: &span::Id, _ctx: Context<'_, C>) {}

    /// Notifies this subscriber that the span with the given ID has been closed.
    fn on_close(&self, _id: span::Id, _ctx: Context<'_, C>) {}

    /// Notifies this subscriber that a span ID has been cloned, and that the
    /// subscriber returned a different ID.
    fn on_id_change(&self, _old: &span::Id, _new: &span::Id, _ctx: Context<'_, C>) {}

    /// Composes this subscriber around the given collector, returning a `Layered`
    /// struct implementing `Subscribe`.
    ///
    /// The returned subscriber will call the methods on this subscriber and then
    /// those of the new subscriber, before calling the methods on the collector
    /// it wraps. For example:
    ///
    /// ```rust
    /// # use tracing_subscriber::subscribe::Subscribe;
    /// # use tracing_core::Collect;
    /// # use tracing_core::span::Current;
    /// pub struct FooSubscriber {
    ///     // ...
    /// }
    ///
    /// pub struct BarSubscriber {
    ///     // ...
    /// }
    ///
    /// pub struct MyCollector {
    ///     // ...
    /// }
    ///
    /// impl<C: Collect> Subscribe<C> for FooSubscriber {
    ///     // ...
    /// }
    ///
    /// impl<C: Collect> Subscribe<C> for BarSubscriber {
    ///     // ...
    /// }
    ///
    /// # impl FooSubscriber {
    /// # fn new() -> Self { Self {} }
    /// # }
    /// # impl BarSubscriber {
    /// # fn new() -> Self { Self { }}
    /// # }
    /// # impl MyCollector {
    /// # fn new() -> Self { Self { }}
    /// # }
    /// # use tracing_core::{span::{Id, Attributes, Record}, Metadata, Event};
    /// # impl tracing_core::Collect for MyCollector {
    /// #   fn new_span(&self, _: &Attributes) -> Id { Id::from_u64(1) }
    /// #   fn record(&self, _: &Id, _: &Record) {}
    /// #   fn event(&self, _: &Event) {}
    /// #   fn record_follows_from(&self, _: &Id, _: &Id) {}
    /// #   fn enabled(&self, _: &Metadata) -> bool { false }
    /// #   fn enter(&self, _: &Id) {}
    /// #   fn exit(&self, _: &Id) {}
    /// #   fn current_span(&self) -> Current { Current::unknown() }
    /// # }
    /// let collector = FooSubscriber::new()
    ///     .and_then(BarSubscriber::new())
    ///     .with_collector(MyCollector::new());
    /// ```
    ///
    /// Multiple subscribers may be composed in this manner:
    ///
    /// ```rust
    /// # use tracing_subscriber::subscribe::Subscribe;
    /// # use tracing_core::{Collect, span::Current};
    /// # pub struct FooSubscriber {}
    /// # pub struct BarSubscriber {}
    /// # pub struct MyCollector {}
    /// # impl<C: Collect> Subscribe<C> for FooSubscriber {}
    /// # impl<C: Collect> Subscribe<C> for BarSubscriber {}
    /// # impl FooSubscriber {
    /// # fn new() -> Self { Self {} }
    /// # }
    /// # impl BarSubscriber {
    /// # fn new() -> Self { Self { }}
    /// # }
    /// # impl MyCollector {
    /// # fn new() -> Self { Self { }}
    /// # }
    /// # use tracing_core::{span::{Id, Attributes, Record}, Metadata, Event};
    /// # impl tracing_core::Collect for MyCollector {
    /// #   fn new_span(&self, _: &Attributes) -> Id { Id::from_u64(1) }
    /// #   fn record(&self, _: &Id, _: &Record) {}
    /// #   fn event(&self, _: &Event) {}
    /// #   fn record_follows_from(&self, _: &Id, _: &Id) {}
    /// #   fn enabled(&self, _: &Metadata) -> bool { false }
    /// #   fn enter(&self, _: &Id) {}
    /// #   fn exit(&self, _: &Id) {}
    /// #   fn current_span(&self) -> Current { Current::unknown() }
    /// # }
    /// pub struct BazSubscriber {
    ///     // ...
    /// }
    ///
    /// impl<C: Collect> Subscribe<C> for BazSubscriber {
    ///     // ...
    /// }
    /// # impl BazSubscriber { fn new() -> Self { BazSubscriber {} } }
    ///
    /// let collector = FooSubscriber::new()
    ///     .and_then(BarSubscriber::new())
    ///     .and_then(BazSubscriber::new())
    ///     .with_collector(MyCollector::new());
    /// ```
    fn and_then<S>(self, subscriber: S) -> Layered<S, Self, C>
    where
        S: Subscribe<C>,
        Self: Sized,
    {
        let inner_has_subscriber_filter = filter::subscriber_has_psf(&self);
        Layered::new(subscriber, self, inner_has_subscriber_filter)
    }

    /// Composes this subscriber with the given collector, returning a
    /// `Layered` struct that implements [`Collect`].
    ///
    /// The returned `Layered` subscriber will call the methods on this subscriber
    /// and then those of the wrapped collector.
    ///
    /// For example:
    /// ```rust
    /// # use tracing_subscriber::subscribe::Subscribe;
    /// # use tracing_core::Collect;
    /// # use tracing_core::span::Current;
    /// pub struct FooSubscriber {
    ///     // ...
    /// }
    ///
    /// pub struct MyCollector {
    ///     // ...
    /// }
    ///
    /// impl<C: Collect> Subscribe<C> for FooSubscriber {
    ///     // ...
    /// }
    ///
    /// # impl FooSubscriber {
    /// # fn new() -> Self { Self {} }
    /// # }
    /// # impl MyCollector {
    /// # fn new() -> Self { Self { }}
    /// # }
    /// # use tracing_core::{span::{Id, Attributes, Record}, Metadata};
    /// # impl tracing_core::Collect for MyCollector {
    /// #   fn new_span(&self, _: &Attributes) -> Id { Id::from_u64(0) }
    /// #   fn record(&self, _: &Id, _: &Record) {}
    /// #   fn event(&self, _: &tracing_core::Event) {}
    /// #   fn record_follows_from(&self, _: &Id, _: &Id) {}
    /// #   fn enabled(&self, _: &Metadata) -> bool { false }
    /// #   fn enter(&self, _: &Id) {}
    /// #   fn exit(&self, _: &Id) {}
    /// #   fn current_span(&self) -> Current { Current::unknown() }
    /// # }
    /// let collector = FooSubscriber::new()
    ///     .with_collector(MyCollector::new());
    ///```
    ///
    /// [`Collect`]: tracing_core::Collect
    fn with_collector(mut self, mut inner: C) -> Layered<Self, C>
    where
        Self: Sized,
    {
        let inner_has_subscriber_filter = filter::collector_has_psf(&inner);
        self.on_subscribe(&mut inner);
        Layered::new(self, inner, inner_has_subscriber_filter)
    }

    /// Combines `self` with a [`Filter`], returning a [`Filtered`] subscriber.
    ///
    /// The [`Filter`] will control which spans and events are enabled for
    /// this subscriber. See [the trait-level documentation][psf] for details on
    /// per-subscriber filtering.
    ///
    /// [`Filtered`]: crate::filter::Filtered
    /// [psf]: #per-subscriber-filtering
    #[cfg(all(feature = "registry", feature = "std"))]
    #[cfg_attr(docsrs, doc(cfg(all(feature = "registry", feature = "std"))))]
    fn with_filter<F>(self, filter: F) -> filter::Filtered<Self, F, C>
    where
        Self: Sized,
        F: Filter<C>,
    {
        filter::Filtered::new(self, filter)
    }

    #[doc(hidden)]
    unsafe fn downcast_raw(&self, id: TypeId) -> Option<NonNull<()>> {
        if id == TypeId::of::<Self>() {
            Some(NonNull::from(self).cast())
        } else {
            None
        }
    }
}

/// A per-[`Subscribe`] filter that determines whether a span or event is enabled
/// for an individual subscriber.
#[cfg(all(feature = "registry", feature = "std"))]
#[cfg_attr(docsrs, doc(cfg(all(feature = "registry", feature = "std"))))]
#[cfg_attr(docsrs, doc(notable_trait))]
pub trait Filter<S> {
    /// Returns `true` if this subscriber is interested in a span or event with the
    /// given [`Metadata`] in the current [`Context`], similarly to
    /// [`Collect::enabled`].
    ///
    /// If this returns `false`, the span or event will be disabled _for the
    /// wrapped [`Subscribe`]_. Unlike [`Subscribe::enabled`], the span or event will
    /// still be recorded if any _other_ subscribers choose to enable it. However,
    /// the subscriber [filtered] by this filter will skip recording that span or
    /// event.
    ///
    /// If all subscribers indicate that they do not wish to see this span or event,
    /// it will be disabled.
    ///
    /// [`metadata`]: tracing_core::Metadata
    /// [`Collect::enabled`]: tracing_core::Collect::enabled
    /// [filtered]: crate::filter::Filtered
    fn enabled(&self, meta: &Metadata<'_>, cx: &Context<'_, S>) -> bool;

    /// Returns an [`Interest`] indicating whether this subscriber will [always],
    /// [sometimes], or [never] be interested in the given [`Metadata`].
    ///
    /// When a given callsite will [always] or [never] be enabled, the results
    /// of evaluating the filter may be cached for improved performance.
    /// Therefore, if a filter is capable of determining that it will always or
    /// never enable a particular callsite, providing an implementation of this
    /// function is recommended.
    ///
    /// <div class="example-wrap" style="display:inline-block">
    /// <pre class="ignore" style="white-space:normal;font:inherit;">
    /// <strong>Note</strong>: If a <code>Filter</code> will perform
    /// <em>dynamic filtering</em> that depends on the current context in which
    /// a span or event was observered (e.g. only enabling an event when it
    /// occurs within a particular span), it <strong>must</strong> return
    /// <code>Interest::sometimes()</code> from this method. If it returns
    /// <code>Interest::always()</code> or <code>Interest::never()</code>, the
    /// <code>enabled</code> method may not be called when a particular instance
    /// of that span or event is recorded.
    /// </pre>
    /// </div>
    ///
    /// This method is broadly similar to [`Collect::register_callsite`];
    /// however, since the returned value represents only the interest of
    /// *this* subscriber, the resulting behavior is somewhat different.
    ///
    /// If a [`Collect`] returns [`Interest::always()`][always] or
    /// [`Interest::never()`][never] for a given [`Metadata`], its [`enabled`]
    /// method is then *guaranteed* to never be called for that callsite. On the
    /// other hand, when a `Filter` returns [`Interest::always()`][always] or
    /// [`Interest::never()`][never] for a callsite, _other_ [`Subscribe`]s may have
    /// differing interests in that callsite. If this is the case, the callsite
    /// will recieve [`Interest::sometimes()`][sometimes], and the [`enabled`]
    /// method will still be called for that callsite when it records a span or
    /// event.
    ///
    /// Returning [`Interest::always()`][always] or [`Interest::never()`][never] from
    /// `Filter::callsite_enabled` will permanently enable or disable a
    /// callsite (without requiring subsequent calls to [`enabled`]) if and only
    /// if the following is true:
    ///
    /// - all [`Subscribe`]s that comprise the subscriber include `Filter`s
    ///   (this includes a tree of [`Layered`] subscribers that share the same
    ///   `Filter`)
    /// - all those `Filter`s return the same [`Interest`].
    ///
    /// For example, if a [`Collect`] consists of two [`Filtered`] subscribers,
    /// and both of those subscribers return [`Interest::never()`][never], that
    /// callsite *will* never be enabled, and the [`enabled`] methods of those
    /// [`Filter`]s will not be called.
    ///
    /// ## Default Implementation
    ///
    /// The default implementation of this method assumes that the
    /// `Filter`'s [`enabled`] method _may_ perform dynamic filtering, and
    /// returns [`Interest::sometimes()`][sometimes], to ensure that [`enabled`]
    /// is called to determine whether a particular _instance_ of the callsite
    /// is enabled in the current context. If this is *not* the case, and the
    /// `Filter`'s [`enabled`] method will always return the same result
    /// for a particular [`Metadata`], this method can be overridden as
    /// follows:
    ///
    /// ```
    /// use tracing_subscriber::subscribe;
    /// use tracing_core::{Metadata, collect::Interest};
    ///
    /// struct MyFilter {
    ///     // ...
    /// }
    ///
    /// impl MyFilter {
    ///     // The actual logic for determining whether a `Metadata` is enabled
    ///     // must be factored out from the `enabled` method, so that it can be
    ///     // called without a `Context` (which is not provided to the
    ///     // `callsite_enabled` method).
    ///     fn is_enabled(&self, metadata: &Metadata<'_>) -> bool {
    ///         // ...
    ///         # drop(metadata); true
    ///     }
    /// }
    ///
    /// impl<C> subscribe::Filter<C> for MyFilter {
    ///     fn enabled(&self, metadata: &Metadata<'_>, _: &subscribe::Context<'_, C>) -> bool {
    ///         // Even though we are implementing `callsite_enabled`, we must still provide a
    ///         // working implementation of `enabled`, as returning `Interest::always()` or
    ///         // `Interest::never()` will *allow* caching, but will not *guarantee* it.
    ///         // Other filters may still return `Interest::sometimes()`, so we may be
    ///         // asked again in `enabled`.
    ///         self.is_enabled(metadata)
    ///     }
    ///
    ///     fn callsite_enabled(&self, metadata: &'static Metadata<'static>) -> Interest {
    ///         // The result of `self.enabled(metadata, ...)` will always be
    ///         // the same for any given `Metadata`, so we can convert it into
    ///         // an `Interest`:
    ///         if self.is_enabled(metadata) {
    ///             Interest::always()
    ///         } else {
    ///             Interest::never()
    ///         }
    ///     }
    /// }
    /// ```
    ///
    /// [`Metadata`]: tracing_core::Metadata
    /// [`Interest`]: tracing_core::Interest
    /// [always]: tracing_core::Interest::always
    /// [sometimes]: tracing_core::Interest::sometimes
    /// [never]: tracing_core::Interest::never
    /// [`Collect::register_callsite`]: tracing_core::Collect::register_callsite
    /// [`Collect`]: tracing_core::Collect
    /// [`enabled`]: Filter::enabled
    /// [`Filtered`]: crate::filter::Filtered
    fn callsite_enabled(&self, meta: &'static Metadata<'static>) -> Interest {
        let _ = meta;
        Interest::sometimes()
    }

    /// Returns an optional hint of the highest [verbosity level][level] that
    /// this `Filter` will enable.
    ///
    /// If this method returns a [`LevelFilter`], it will be used as a hint to
    /// determine the most verbose level that will be enabled. This will allow
    /// spans and events which are more verbose than that level to be skipped
    /// more efficiently. An implementation of this method is optional, but
    /// strongly encouraged.
    ///
    /// If the maximum level the `Filter` will enable can change over the
    /// course of its lifetime, it is free to return a different value from
    /// multiple invocations of this method. However, note that changes in the
    /// maximum level will **only** be reflected after the callsite [`Interest`]
    /// cache is rebuilt, by calling the
    /// [`tracing_core::callsite::rebuild_interest_cache`][rebuild] function.
    /// Therefore, if the `Filter will change the value returned by this
    /// method, it is responsible for ensuring that
    /// [`rebuild_interest_cache`][rebuild] is called after the value of the max
    /// level changes.
    ///
    /// ## Default Implementation
    ///
    /// By default, this method returns `None`, indicating that the maximum
    /// level is unknown.
    ///
    /// [level]: tracing_core::metadata::Level
    /// [`LevelFilter`]: crate::filter::LevelFilter
    /// [`Interest`]: tracing_core::collect::Interest
    /// [rebuild]: tracing_core::callsite::rebuild_interest_cache
    fn max_level_hint(&self) -> Option<LevelFilter> {
        None
    }

    /// Notifies this filter that a new span was constructed with the given
    /// `Attributes` and `Id`.
    ///
    /// By default, this method does nothing. `Filter` implementations that
    /// need to be notified when new spans are created can override this
    /// method.
    fn on_new_span(&self, attrs: &span::Attributes<'_>, id: &span::Id, ctx: Context<'_, S>) {
        let _ = (attrs, id, ctx);
    }

    /// Notifies this filter that a span with the given ID was entered.
    ///
    /// By default, this method does nothing. `Filter` implementations that
    /// need to be notified when a span is entered can override this method.
    fn on_enter(&self, id: &span::Id, ctx: Context<'_, S>) {
        let _ = (id, ctx);
    }

    /// Notifies this filter that a span with the given ID was exited.
    ///
    /// By default, this method does nothing. `Filter` implementations that
    /// need to be notified when a span is exited can override this method.
    fn on_exit(&self, id: &span::Id, ctx: Context<'_, S>) {
        let _ = (id, ctx);
    }

    /// Notifies this filter that a span with the given ID has been closed.
    ///
    /// By default, this method does nothing. `Filter` implementations that
    /// need to be notified when a span is closed can override this method.
    fn on_close(&self, id: span::Id, ctx: Context<'_, S>) {
        let _ = (id, ctx);
    }
}

/// Extension trait adding a `with(Subscribe)` combinator to types implementing
/// [`Collect`].
pub trait CollectExt: Collect + crate::sealed::Sealed {
    /// Wraps `self` with the provided `subscriber`.
    fn with<S>(self, subscriber: S) -> Layered<S, Self>
    where
        S: Subscribe<Self>,
        Self: Sized,
    {
        subscriber.with_collector(self)
    }
}
/// A subscriber that does nothing.
#[derive(Clone, Debug, Default)]
pub struct Identity {
    _p: (),
}

// === impl Subscribe ===

impl<S, C> Subscribe<C> for Option<S>
where
    S: Subscribe<C>,
    C: Collect,
{
    fn on_subscribe(&mut self, collector: &mut C) {
        if let Some(ref mut subscriber) = self {
            subscriber.on_subscribe(collector)
        }
    }

    #[inline]
    fn on_new_span(&self, attrs: &span::Attributes<'_>, id: &span::Id, ctx: Context<'_, C>) {
        if let Some(ref inner) = self {
            inner.on_new_span(attrs, id, ctx)
        }
    }

    #[inline]
    fn register_callsite(&self, metadata: &'static Metadata<'static>) -> Interest {
        match self {
            Some(ref inner) => inner.register_callsite(metadata),
            None => Interest::always(),
        }
    }

    #[inline]
    fn enabled(&self, metadata: &Metadata<'_>, ctx: Context<'_, C>) -> bool {
        match self {
            Some(ref inner) => inner.enabled(metadata, ctx),
            None => true,
        }
    }

    #[inline]
    fn max_level_hint(&self) -> Option<LevelFilter> {
        match self {
            Some(ref inner) => inner.max_level_hint(),
            None => None,
        }
    }

    #[inline]
    fn on_record(&self, span: &span::Id, values: &span::Record<'_>, ctx: Context<'_, C>) {
        if let Some(ref inner) = self {
            inner.on_record(span, values, ctx);
        }
    }

    #[inline]
    fn on_follows_from(&self, span: &span::Id, follows: &span::Id, ctx: Context<'_, C>) {
        if let Some(ref inner) = self {
            inner.on_follows_from(span, follows, ctx);
        }
    }

    #[inline]
    fn on_event(&self, event: &Event<'_>, ctx: Context<'_, C>) {
        if let Some(ref inner) = self {
            inner.on_event(event, ctx);
        }
    }

    #[inline]
    fn on_enter(&self, id: &span::Id, ctx: Context<'_, C>) {
        if let Some(ref inner) = self {
            inner.on_enter(id, ctx);
        }
    }

    #[inline]
    fn on_exit(&self, id: &span::Id, ctx: Context<'_, C>) {
        if let Some(ref inner) = self {
            inner.on_exit(id, ctx);
        }
    }

    #[inline]
    fn on_close(&self, id: span::Id, ctx: Context<'_, C>) {
        if let Some(ref inner) = self {
            inner.on_close(id, ctx);
        }
    }

    #[inline]
    fn on_id_change(&self, old: &span::Id, new: &span::Id, ctx: Context<'_, C>) {
        if let Some(ref inner) = self {
            inner.on_id_change(old, new, ctx)
        }
    }

    #[doc(hidden)]
    #[inline]
    unsafe fn downcast_raw(&self, id: TypeId) -> Option<NonNull<()>> {
        if id == TypeId::of::<Self>() {
            Some(NonNull::from(self).cast())
        } else {
            self.as_ref().and_then(|inner| inner.downcast_raw(id))
        }
    }
}

#[cfg(any(feature = "std", feature = "alloc"))]
macro_rules! subscriber_impl_body {
    () => {
        #[inline]
        fn on_subscribe(&mut self, collect: &mut C) {
            self.deref_mut().on_subscribe(collect);
        }

        #[inline]
        fn on_new_span(&self, attrs: &span::Attributes<'_>, id: &span::Id, ctx: Context<'_, C>) {
            self.deref().on_new_span(attrs, id, ctx)
        }

        #[inline]
        fn enabled(&self, metadata: &Metadata<'_>, ctx: Context<'_, C>) -> bool {
            self.deref().enabled(metadata, ctx)
        }

        #[inline]
        fn on_record(&self, span: &span::Id, values: &span::Record<'_>, ctx: Context<'_, C>) {
            self.deref().on_record(span, values, ctx)
        }

        #[inline]
        fn on_follows_from(&self, span: &span::Id, follows: &span::Id, ctx: Context<'_, C>) {
            self.deref().on_follows_from(span, follows, ctx)
        }

        #[inline]
        fn on_event(&self, event: &Event<'_>, ctx: Context<'_, C>) {
            self.deref().on_event(event, ctx)
        }

        #[inline]
        fn on_enter(&self, id: &span::Id, ctx: Context<'_, C>) {
            self.deref().on_enter(id, ctx)
        }

        #[inline]
        fn on_exit(&self, id: &span::Id, ctx: Context<'_, C>) {
            self.deref().on_exit(id, ctx)
        }

        #[inline]
        fn on_close(&self, id: span::Id, ctx: Context<'_, C>) {
            self.deref().on_close(id, ctx)
        }

        #[inline]
        fn on_id_change(&self, old: &span::Id, new: &span::Id, ctx: Context<'_, C>) {
            self.deref().on_id_change(old, new, ctx)
        }

        #[doc(hidden)]
        #[inline]
        unsafe fn downcast_raw(&self, id: TypeId) -> Option<NonNull<()>> {
            self.deref().downcast_raw(id)
        }
    };
}

feature! {
    #![any(feature = "std", feature = "alloc")]

    impl<S, C> Subscribe<C> for Box<S>
    where
        S: Subscribe<C>,
        C: Collect,
    {
        subscriber_impl_body! {}
    }

    impl<C> Subscribe<C> for Box<dyn Subscribe<C> + Send + Sync + 'static>
    where
        C: Collect,
    {
        subscriber_impl_body! {}
    }
}

// === impl CollectExt ===

impl<C: Collect> crate::sealed::Sealed for C {}
impl<C: Collect> CollectExt for C {}

// === impl Identity ===

impl<C: Collect> Subscribe<C> for Identity {}

impl Identity {
    /// Returns a new `Identity` subscriber.
    pub fn new() -> Self {
        Self { _p: () }
    }
}<|MERGE_RESOLUTION|>--- conflicted
+++ resolved
@@ -240,11 +240,7 @@
 //! impl LogConfig {
 //!     pub fn subscriber<C>(self) -> Box<dyn Subscribe<C> + Send + Sync + 'static>
 //!     where
-<<<<<<< HEAD
 //!         C: tracing_core::Collect,
-=======
-//!         C: tracing_core::Collect + Send + Sync,
->>>>>>> 6a6383a9
 //!         for<'a> C: LookupSpan<'a>,
 //!     {
 //!         // Shared configuration regardless of where logs are output to.
@@ -270,10 +266,6 @@
 //!     .init();
 //! ```
 //!
-<<<<<<< HEAD
-//! [box-impl]: #impl-Subscribe<C>-for-Box<dyn Subscribe<C> + Send + Sync + 'static>
-=======
->>>>>>> 6a6383a9
 //! [prelude]: crate::prelude
 //! [option-impl]: crate::subscribe::Subscribe#impl-Subscribe<C>-for-Option<S>
 //! [box-impl]: Subscribe#impl-Subscribe%3CC%3E-for-Box%3Cdyn%20Subscribe%3CC%3E%20+%20Send%20+%20Sync%20+%20%27static%3E
