--- conflicted
+++ resolved
@@ -213,11 +213,7 @@
         };
         let dispatch = Dispatch::from(subscriber);
 
-<<<<<<< HEAD
-        dispatcher::with_default(dispatch, || {
-=======
-        dispatch::with_default(&dispatch, || {
->>>>>>> 1bf9da2b
+        dispatch::with_default(dispatch, || {
             error!("{}", msg);
         });
 
