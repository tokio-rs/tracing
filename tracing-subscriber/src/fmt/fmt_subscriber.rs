--- conflicted
+++ resolved
@@ -813,21 +813,6 @@
         self.ctx.lookup_current()
     }
 
-<<<<<<< HEAD
-=======
-    /// Returns an iterator over the [stored data] for all the spans in the
-    /// current context, starting the root of the trace tree and ending with
-    /// the current span.
-    ///
-    /// [stored data]: SpanRef
-    pub fn scope(&self) -> Scope<'_, C>
-    where
-        C: for<'lookup> LookupSpan<'lookup>,
-    {
-        self.ctx.scope()
-    }
-
->>>>>>> 60f816b9
     /// Returns the current span for this formatter.
     pub fn current_span(&self) -> Current {
         self.ctx.current_span()
