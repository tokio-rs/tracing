--- conflicted
+++ resolved
@@ -254,22 +254,6 @@
         }
     }
 
-<<<<<<< HEAD
-=======
-    /// Enable ANSI terminal colors for formatted output.
-    #[cfg(feature = "ansi")]
-    #[cfg_attr(docsrs, doc(cfg(feature = "ansi")))]
-    pub fn with_ansi(self, ansi: bool) -> Subscriber<S, N, format::Format<L, T>, W> {
-        Subscriber {
-            fmt_event: self.fmt_event.with_ansi(ansi),
-            fmt_fields: self.fmt_fields,
-            fmt_span: self.fmt_span,
-            make_writer: self.make_writer,
-            _inner: self._inner,
-        }
-    }
-
->>>>>>> 302d4a92
     /// Sets whether or not an event's target is displayed.
     pub fn with_target(self, display_target: bool) -> Subscriber<S, N, format::Format<L, T>, W> {
         Subscriber {
@@ -351,7 +335,7 @@
             }
         }
 
-        /// Enable ANSI encoding for formatted events.
+        /// Enable ANSI terminal colors for formatted output.
         pub fn with_ansi(self, ansi: bool) -> Subscriber<S, N, format::Format<L, T>, W> {
             Subscriber {
                 fmt_event: self.fmt_event.with_ansi(ansi),
