//! Formatters for logging `tracing` events.
use super::time::{FormatTime, SystemTime};
use crate::{
    field::{MakeOutput, MakeVisitor, RecordFields, VisitFmt, VisitOutput},
    fmt::fmt_subscriber::{FmtContext, FormattedFields},
    registry::LookupSpan,
};

use std::{
    fmt::{self, Write},
    marker::PhantomData,
};
use tracing_core::{
    field::{self, Field, Visit},
    span, Collect, Event, Level,
};

#[cfg(feature = "tracing-log")]
use tracing_log::NormalizeEvent;

#[cfg(feature = "ansi")]
use ansi_term::{Colour, Style};

#[cfg(feature = "json")]
mod json;
#[cfg(feature = "json")]
#[cfg_attr(docsrs, doc(cfg(feature = "json")))]
pub use json::*;

#[cfg(feature = "ansi")]
mod pretty;
#[cfg(feature = "ansi")]
#[cfg_attr(docsrs, doc(cfg(feature = "ansi")))]
pub use pretty::*;

use fmt::{Debug, Display};

/// A type that can format a tracing `Event` for a `fmt::Write`.
///
/// `FormatEvent` is primarily used in the context of [`fmt::Collector`] or [`fmt::Subscriber`].
/// Each time an event is dispatched to [`fmt::Collector`] or [`fmt::Subscriber`],
/// the collector or subscriber forwards it to its associated `FormatEvent` to emit a log message.
///
/// This trait is already implemented for function pointers with the same
/// signature as `format_event`.
///
/// # Examples
///
/// ```rust
/// use std::fmt::{self, Write};
/// use tracing_core::{Collect, Event};
/// use tracing_subscriber::fmt::{FormatEvent, FormatFields, FmtContext, FormattedFields};
/// use tracing_subscriber::registry::LookupSpan;
///
/// struct MyFormatter;
///
/// impl<C, N> FormatEvent<C, N> for MyFormatter
/// where
///     C: Collect + for<'a> LookupSpan<'a>,
///     N: for<'a> FormatFields<'a> + 'static,
/// {
///     fn format_event(
///         &self,
///         ctx: &FmtContext<'_, C, N>,
///         writer: &mut dyn fmt::Write,
///         event: &Event<'_>,
///     ) -> fmt::Result {
///         // Write level and target
///         let level = *event.metadata().level();
///         let target = event.metadata().target();
///         write!(
///             writer,
///             "{} {}: ",
///             level,
///             target,
///         )?;
///
///         // Write spans and fields of each span
///         ctx.visit_spans(|span| {
///             write!(writer, "{}", span.name())?;
///
///             let ext = span.extensions();
///
///             // `FormattedFields` is a a formatted representation of the span's
///             // fields, which is stored in its extensions by the `fmt` layer's
///             // `new_span` method. The fields will have been formatted
///             // by the same field formatter that's provided to the event
///             // formatter in the `FmtContext`.
///             let fields = &ext
///                 .get::<FormattedFields<N>>()
///                 .expect("will never be `None`");
///
///             if !fields.is_empty() {
///                 write!(writer, "{{{}}}", fields)?;
///             }
///             write!(writer, ": ")?;
///
///             Ok(())
///         })?;
///
///         // Write fields on the event
///         ctx.field_format().format_fields(writer, event)?;
///
///         writeln!(writer)
///     }
/// }
/// ```
///
/// This formatter will print events like this:
///
/// ```text
/// DEBUG yak_shaving::shaver: some-span{field-on-span=foo}: started shaving yak
/// ```
///
/// [`fmt::Collector`]: super::Collector
/// [`fmt::Subscriber`]: super::Subscriber
pub trait FormatEvent<C, N>
where
    C: Collect + for<'a> LookupSpan<'a>,
    N: for<'a> FormatFields<'a> + 'static,
{
    /// Write a log message for `Event` in `Context` to the given `Write`.
    fn format_event(
        &self,
        ctx: &FmtContext<'_, C, N>,
        writer: &mut dyn fmt::Write,
        event: &Event<'_>,
    ) -> fmt::Result;
}

impl<C, N> FormatEvent<C, N>
    for fn(ctx: &FmtContext<'_, C, N>, &mut dyn fmt::Write, &Event<'_>) -> fmt::Result
where
    C: Collect + for<'a> LookupSpan<'a>,
    N: for<'a> FormatFields<'a> + 'static,
{
    fn format_event(
        &self,
        ctx: &FmtContext<'_, C, N>,
        writer: &mut dyn fmt::Write,
        event: &Event<'_>,
    ) -> fmt::Result {
        (*self)(ctx, writer, event)
    }
}
/// A type that can format a [set of fields] to a `fmt::Write`.
///
/// `FormatFields` is primarily used in the context of [`fmt::Subscriber`]. Each
/// time a span or event with fields is recorded, the subscriber will format
/// those fields with its associated `FormatFields` implementation.
///
/// [set of fields]: RecordFields
/// [`fmt::Subscriber`]: super::Subscriber
pub trait FormatFields<'writer> {
    /// Format the provided `fields` to the provided `writer`, returning a result.
    fn format_fields<R: RecordFields>(
        &self,
        writer: &'writer mut dyn fmt::Write,
        fields: R,
    ) -> fmt::Result;

    /// Record additional field(s) on an existing span.
    ///
    /// By default, this appends a space to the current set of fields if it is
    /// non-empty, and then calls `self.format_fields`. If different behavior is
    /// required, the default implementation of this method can be overridden.
    fn add_fields(&self, current: &'writer mut String, fields: &span::Record<'_>) -> fmt::Result {
        if !current.is_empty() {
            current.push(' ');
        }
        self.format_fields(current, fields)
    }
}

/// Returns the default configuration for an [event formatter].
///
/// Methods on the returned event formatter can be used for further
/// configuration. For example:
///
/// ```rust
/// let format = tracing_subscriber::fmt::format()
///     .without_time()         // Don't include timestamps
///     .with_target(false)     // Don't include event targets.
///     .with_level(false)      // Don't include event levels.
///     .compact();             // Use a more compact, abbreviated format.
///
/// // Use the configured formatter when building a new subscriber.
/// tracing_subscriber::fmt()
///     .event_format(format)
///     .init();
/// ```
/// [event formatter]: FormatEvent
pub fn format() -> Format {
    Format::default()
}

/// Returns the default configuration for a JSON [event formatter].
///
/// [event formatter]: FormatEvent
#[cfg(feature = "json")]
#[cfg_attr(docsrs, doc(cfg(feature = "json")))]
pub fn json() -> Format<Json> {
    format().json()
}

/// Returns a [`FormatFields`] implementation that formats fields using the
/// provided function or closure.
///
pub fn debug_fn<F>(f: F) -> FieldFn<F>
where
    F: Fn(&mut dyn fmt::Write, &Field, &dyn fmt::Debug) -> fmt::Result + Clone,
{
    FieldFn(f)
}

/// A [`FormatFields`] implementation that formats fields by calling a function
/// or closure.
///
#[derive(Debug, Clone)]
pub struct FieldFn<F>(F);
/// The [visitor] produced by [`FieldFn`]'s [`MakeVisitor`] implementation.
///
/// [visitor]: super::super::field::Visit
/// [`MakeVisitor`]: super::super::field::MakeVisitor
pub struct FieldFnVisitor<'a, F> {
    f: F,
    writer: &'a mut dyn fmt::Write,
    result: fmt::Result,
}
/// Marker for `Format` that indicates that the compact log format should be used.
///
/// The compact format only includes the fields from the most recently entered span.
#[derive(Default, Debug, Copy, Clone, Eq, PartialEq)]
pub struct Compact;

/// Marker for `Format` that indicates that the verbose log format should be used.
///
/// The full format includes fields from all entered spans.
#[derive(Default, Debug, Copy, Clone, Eq, PartialEq)]
pub struct Full;

/// A pre-configured event formatter.
///
/// You will usually want to use this as the `FormatEvent` for a `FmtSubscriber`.
///
/// The default logging format, [`Full`] includes all fields in each event and its containing
/// spans. The [`Compact`] logging format includes only the fields from the most-recently-entered
/// span.
#[derive(Debug, Clone)]
pub struct Format<F = Full, T = SystemTime> {
    format: F,
    pub(crate) timer: T,
    pub(crate) ansi: bool,
    pub(crate) display_timestamp: bool,
    pub(crate) display_target: bool,
    pub(crate) display_level: bool,
    pub(crate) display_thread_id: bool,
    pub(crate) display_thread_name: bool,
}

impl Default for Format<Full, SystemTime> {
    fn default() -> Self {
        Format {
            format: Full,
            timer: SystemTime,
            ansi: true,
            display_timestamp: true,
            display_target: true,
            display_level: true,
            display_thread_id: false,
            display_thread_name: false,
        }
    }
}

impl<F, T> Format<F, T> {
    /// Use a less verbose output format.
    ///
    /// See [`Compact`].
    pub fn compact(self) -> Format<Compact, T> {
        Format {
            format: Compact,
            timer: self.timer,
            ansi: self.ansi,
            display_target: false,
            display_timestamp: self.display_timestamp,
            display_level: self.display_level,
            display_thread_id: self.display_thread_id,
            display_thread_name: self.display_thread_name,
        }
    }

    /// Use an excessively pretty, human-readable output format.
    ///
    /// See [`Pretty`].
    ///
    /// Note that this requires the "ansi" feature to be enabled.
    ///
    /// # Options
    ///
    /// [`Format::with_ansi`] can be used to disable ANSI terminal escape codes (which enable
    /// formatting such as colors, bold, italic, etc) in event formatting. However, a field
    /// formatter must be manually provided to avoid ANSI in the formatting of parent spans, like
    /// so:
    ///
    /// ```
    /// # use tracing_subscriber::fmt::format;
    /// tracing_subscriber::fmt()
    ///    .pretty()
    ///    .with_ansi(false)
    ///    .fmt_fields(format::PrettyFields::new().with_ansi(false))
    ///    // ... other settings ...
    ///    .init();
    /// ```
    #[cfg(feature = "ansi")]
    #[cfg_attr(docsrs, doc(cfg(feature = "ansi")))]
    pub fn pretty(self) -> Format<Pretty, T> {
        Format {
            format: Pretty::default(),
            timer: self.timer,
            ansi: self.ansi,
            display_target: self.display_target,
            display_timestamp: self.display_timestamp,
            display_level: self.display_level,
            display_thread_id: self.display_thread_id,
            display_thread_name: self.display_thread_name,
        }
    }

    /// Use the full JSON format.
    ///
    /// The full format includes fields from all entered spans.
    ///
    /// # Example Output
    ///
    /// ```ignore,json
    /// {"timestamp":"Feb 20 11:28:15.096","level":"INFO","target":"mycrate","fields":{"message":"some message", "key": "value"}}
    /// ```
    ///
    /// # Options
    ///
    /// - [`Format::flatten_event`] can be used to enable flattening event fields into the root
    /// object.
    ///
    #[cfg(feature = "json")]
    #[cfg_attr(docsrs, doc(cfg(feature = "json")))]
    pub fn json(self) -> Format<Json, T> {
        Format {
            format: Json::default(),
            timer: self.timer,
            ansi: self.ansi,
            display_target: self.display_target,
            display_timestamp: self.display_timestamp,
            display_level: self.display_level,
            display_thread_id: self.display_thread_id,
            display_thread_name: self.display_thread_name,
        }
    }

    /// Use the given [`timer`] for log message timestamps.
    ///
    /// See [`time` module] for the provided timer implementations.
    ///
    /// Note that using the `chrono` feature flag enables the
    /// additional time formatters [`ChronoUtc`] and [`ChronoLocal`].
    ///
    /// [`timer`]: super::time::FormatTime
    /// [`time` module]: mod@super::time
    /// [`ChronoUtc`]: super::time::ChronoUtc
    /// [`ChronoLocal`]: super::time::ChronoLocal
    pub fn with_timer<T2>(self, timer: T2) -> Format<F, T2> {
        Format {
            format: self.format,
            timer,
            ansi: self.ansi,
            display_target: self.display_target,
            display_timestamp: self.display_timestamp,
            display_level: self.display_level,
            display_thread_id: self.display_thread_id,
            display_thread_name: self.display_thread_name,
        }
    }

    /// Do not emit timestamps with log messages.
    pub fn without_time(self) -> Format<F, ()> {
        Format {
            format: self.format,
            timer: (),
            ansi: self.ansi,
            display_timestamp: false,
            display_target: self.display_target,
            display_level: self.display_level,
            display_thread_id: self.display_thread_id,
            display_thread_name: self.display_thread_name,
        }
    }

    /// Enable ANSI terminal colors for formatted output.
    pub fn with_ansi(self, ansi: bool) -> Format<F, T> {
        Format { ansi, ..self }
    }

    /// Sets whether or not an event's target is displayed.
    pub fn with_target(self, display_target: bool) -> Format<F, T> {
        Format {
            display_target,
            ..self
        }
    }

    /// Sets whether or not an event's level is displayed.
    pub fn with_level(self, display_level: bool) -> Format<F, T> {
        Format {
            display_level,
            ..self
        }
    }

    /// Sets whether or not the [thread ID] of the current thread is displayed
    /// when formatting events
    ///
    /// [thread ID]: std::thread::ThreadId
    pub fn with_thread_ids(self, display_thread_id: bool) -> Format<F, T> {
        Format {
            display_thread_id,
            ..self
        }
    }

    /// Sets whether or not the [name] of the current thread is displayed
    /// when formatting events
    ///
    /// [name]: std::thread#naming-threads
    pub fn with_thread_names(self, display_thread_name: bool) -> Format<F, T> {
        Format {
            display_thread_name,
            ..self
        }
    }

    fn format_level(&self, level: Level, writer: &mut dyn fmt::Write) -> fmt::Result
    where
        F: LevelNames,
    {
        if self.display_level {
            let fmt_level = {
                #[cfg(feature = "ansi")]
                {
                    F::format_level(level, self.ansi)
                }
                #[cfg(not(feature = "ansi"))]
                {
                    F::format_level(level)
                }
            };
            return write!(writer, "{} ", fmt_level);
        }

        Ok(())
    }

    #[inline]
    fn format_timestamp(&self, writer: &mut dyn fmt::Write) -> fmt::Result
    where
        T: FormatTime,
    {
        // If timestamps are disabled, do nothing.
        if !self.display_timestamp {
            return Ok(());
        }

        // If ANSI color codes are enabled, format the timestamp with ANSI
        // colors.
        #[cfg(feature = "ansi")]
        {
            if self.ansi {
                let style = Style::new().dimmed();
                write!(writer, "{}", style.prefix())?;
                self.timer.format_time(writer)?;
                write!(writer, "{} ", style.suffix())?;
                return Ok(());
            }
        }

        // Otherwise, just format the timestamp without ANSI formatting.
        self.timer.format_time(writer)?;
        writer.write_char(' ')
    }

    fn bold(&self) -> Style {
        #[cfg(feature = "ansi")]
        {
            if self.ansi {
                return Style::new().bold();
            }
        }

        Style::new()
    }
}

#[cfg(feature = "json")]
#[cfg_attr(docsrs, doc(cfg(feature = "json")))]
impl<T> Format<Json, T> {
    /// Use the full JSON format with the event's event fields flattened.
    ///
    /// # Example Output
    ///
    /// ```ignore,json
    /// {"timestamp":"Feb 20 11:28:15.096","level":"INFO","target":"mycrate", "message":"some message", "key": "value"}
    /// ```
    /// See [`Json`]
    #[cfg(feature = "json")]
    #[cfg_attr(docsrs, doc(cfg(feature = "json")))]
    pub fn flatten_event(mut self, flatten_event: bool) -> Format<Json, T> {
        self.format.flatten_event(flatten_event);
        self
    }

    /// Sets whether or not the formatter will include the current span in
    /// formatted events.
    ///
    /// See [`Json`]
    #[cfg(feature = "json")]
    #[cfg_attr(docsrs, doc(cfg(feature = "json")))]
    pub fn with_current_span(mut self, display_current_span: bool) -> Format<Json, T> {
        self.format.with_current_span(display_current_span);
        self
    }

    /// Sets whether or not the formatter will include a list (from root to
    /// leaf) of all currently entered spans in formatted events.
    ///
    /// See [`Json`]
    #[cfg(feature = "json")]
    #[cfg_attr(docsrs, doc(cfg(feature = "json")))]
    pub fn with_span_list(mut self, display_span_list: bool) -> Format<Json, T> {
        self.format.with_span_list(display_span_list);
        self
    }
}

impl<C, N, T> FormatEvent<C, N> for Format<Full, T>
where
    C: Collect + for<'a> LookupSpan<'a>,
    N: for<'a> FormatFields<'a> + 'static,
    T: FormatTime,
{
    fn format_event(
        &self,
        ctx: &FmtContext<'_, C, N>,
        writer: &mut dyn fmt::Write,
        event: &Event<'_>,
    ) -> fmt::Result {
        #[cfg(feature = "tracing-log")]
        let normalized_meta = event.normalized_metadata();
        #[cfg(feature = "tracing-log")]
        let meta = normalized_meta.as_ref().unwrap_or_else(|| event.metadata());
        #[cfg(not(feature = "tracing-log"))]
        let meta = event.metadata();

        self.format_timestamp(writer)?;
        self.format_level(*meta.level(), writer)?;

        if self.display_thread_name {
            let current_thread = std::thread::current();
            match current_thread.name() {
                Some(name) => {
                    write!(writer, "{} ", FmtThreadName::new(name))?;
                }
                // fall-back to thread id when name is absent and ids are not enabled
                None if !self.display_thread_id => {
                    write!(writer, "{:0>2?} ", current_thread.id())?;
                }
                _ => {}
            }
        }

        if self.display_thread_id {
            write!(writer, "{:0>2?} ", std::thread::current().id())?;
        }

        if let Some(scope) = ctx.ctx.event_scope(event) {
            let bold = self.bold();
            let mut seen = false;

            for span in scope {
                write!(writer, "{}", bold.paint(span.metadata().name()))?;
                seen = true;

                let ext = span.extensions();
                if let Some(fields) = &ext.get::<FormattedFields<N>>() {
                    if !fields.is_empty() {
                        write!(writer, "{}{}{}", bold.paint("{"), fields, bold.paint("}"))?;
                    }
                }
                writer.write_char(':')?;
            }

            if seen {
                writer.write_char(' ')?;
            }
        }

        if self.display_target {
            write!(writer, "{}: ", meta.target())?;
        }

        ctx.format_fields(writer, event)?;
        writeln!(writer)
    }
}

impl<C, N, T> FormatEvent<C, N> for Format<Compact, T>
where
    C: Collect + for<'a> LookupSpan<'a>,
    N: for<'a> FormatFields<'a> + 'static,
    T: FormatTime,
{
    fn format_event(
        &self,
        ctx: &FmtContext<'_, C, N>,
        writer: &mut dyn fmt::Write,
        event: &Event<'_>,
    ) -> fmt::Result {
        #[cfg(feature = "tracing-log")]
        let normalized_meta = event.normalized_metadata();
        #[cfg(feature = "tracing-log")]
        let meta = normalized_meta.as_ref().unwrap_or_else(|| event.metadata());
        #[cfg(not(feature = "tracing-log"))]
        let meta = event.metadata();

        self.format_timestamp(writer)?;
        self.format_level(*meta.level(), writer)?;

        if self.display_thread_name {
            let current_thread = std::thread::current();
            match current_thread.name() {
                Some(name) => {
                    write!(writer, "{} ", FmtThreadName::new(name))?;
                }
                // fall-back to thread id when name is absent and ids are not enabled
                None if !self.display_thread_id => {
                    write!(writer, "{:0>2?} ", current_thread.id())?;
                }
                _ => {}
            }
        }

        if self.display_thread_id {
            write!(writer, "{:0>2?} ", std::thread::current().id())?;
        }

        if self.display_target {
            let target = meta.target();
            #[cfg(feature = "ansi")]
            let target = if self.ansi {
                Style::new().bold().paint(target)
            } else {
                Style::new().paint(target)
            };

            write!(writer, "{}:", target)?;
        }

        ctx.format_fields(writer, event)?;

        #[cfg(feature = "ansi")]
        let dimmed = if self.ansi {
            Style::new().dimmed()
        } else {
            Style::new()
        };
        for span in ctx.ctx.event_scope(event).into_iter().flatten() {
            let exts = span.extensions();
            if let Some(fields) = exts.get::<FormattedFields<N>>() {
                if !fields.is_empty() {
                    #[cfg(feature = "ansi")]
                    let fields = dimmed.paint(fields.as_str());
                    write!(writer, " {}", fields)?;
                }
            }
        }

        writeln!(writer)
    }
}

// === impl FormatFields ===

impl<'writer, M> FormatFields<'writer> for M
where
    M: MakeOutput<&'writer mut dyn fmt::Write, fmt::Result>,
    M::Visitor: VisitFmt + VisitOutput<fmt::Result>,
{
    fn format_fields<R: RecordFields>(
        &self,
        writer: &'writer mut dyn fmt::Write,
        fields: R,
    ) -> fmt::Result {
        let mut v = self.make_visitor(writer);
        fields.record(&mut v);
        v.finish()
    }
}
/// The default [`FormatFields`] implementation.
///
#[derive(Debug)]
pub struct DefaultFields {
    // reserve the ability to add fields to this without causing a breaking
    // change in the future.
    _private: (),
}

/// The [visitor] produced by [`DefaultFields`]'s [`MakeVisitor`] implementation.
///
/// [visitor]: super::super::field::Visit
/// [`MakeVisitor`]: super::super::field::MakeVisitor
pub struct DefaultVisitor<'a> {
    writer: &'a mut dyn Write,
    is_empty: bool,
    result: fmt::Result,
}

impl DefaultFields {
    /// Returns a new default [`FormatFields`] implementation.
    ///
    pub fn new() -> Self {
        Self { _private: () }
    }
}

impl Default for DefaultFields {
    fn default() -> Self {
        Self::new()
    }
}

impl<'a> MakeVisitor<&'a mut dyn Write> for DefaultFields {
    type Visitor = DefaultVisitor<'a>;

    #[inline]
    fn make_visitor(&self, target: &'a mut dyn Write) -> Self::Visitor {
        DefaultVisitor::new(target, true)
    }
}

// === impl DefaultVisitor ===

impl<'a> DefaultVisitor<'a> {
    /// Returns a new default visitor that formats to the provided `writer`.
    ///
    /// # Arguments
    /// - `writer`: the writer to format to.
    /// - `is_empty`: whether or not any fields have been previously written to
    ///   that writer.
    pub fn new(writer: &'a mut dyn Write, is_empty: bool) -> Self {
        Self {
            writer,
            is_empty,
            result: Ok(()),
        }
    }

    fn maybe_pad(&mut self) {
        if self.is_empty {
            self.is_empty = false;
        } else {
            self.result = write!(self.writer, " ");
        }
    }
}

impl<'a> field::Visit for DefaultVisitor<'a> {
    fn record_str(&mut self, field: &Field, value: &str) {
        if self.result.is_err() {
            return;
        }

        if field.name() == "message" {
            self.record_debug(field, &format_args!("{}", value))
        } else {
            self.record_debug(field, &value)
        }
    }

    fn record_error(&mut self, field: &Field, value: &(dyn std::error::Error + 'static)) {
        if let Some(source) = value.source() {
            self.record_debug(
                field,
                &format_args!("{} {}.sources={}", value, field, ErrorSourceList(source)),
            )
        } else {
            self.record_debug(field, &format_args!("{}", value))
        }
    }

    fn record_debug(&mut self, field: &Field, value: &dyn fmt::Debug) {
        if self.result.is_err() {
            return;
        }

        self.maybe_pad();
        self.result = match field.name() {
            "message" => write!(self.writer, "{:?}", value),
            // Skip fields that are actually log metadata that have already been handled
            #[cfg(feature = "tracing-log")]
            name if name.starts_with("log.") => Ok(()),
            name if name.starts_with("r#") => write!(self.writer, "{}={:?}", &name[2..], value),
            name => write!(self.writer, "{}={:?}", name, value),
        };
    }
}

impl<'a> crate::field::VisitOutput<fmt::Result> for DefaultVisitor<'a> {
    fn finish(self) -> fmt::Result {
        self.result
    }
}

impl<'a> crate::field::VisitFmt for DefaultVisitor<'a> {
    fn writer(&mut self) -> &mut dyn fmt::Write {
        self.writer
    }
}

impl<'a> fmt::Debug for DefaultVisitor<'a> {
    fn fmt(&self, f: &mut fmt::Formatter<'_>) -> fmt::Result {
        f.debug_struct("DefaultVisitor")
            .field("writer", &format_args!("<dyn fmt::Write>"))
            .field("is_empty", &self.is_empty)
            .field("result", &self.result)
            .finish()
    }
}
<<<<<<< HEAD
=======

/// Renders an error into a list of sources, *including* the error
struct ErrorSourceList<'a>(&'a (dyn std::error::Error + 'static));

impl<'a> Display for ErrorSourceList<'a> {
    fn fmt(&self, f: &mut fmt::Formatter<'_>) -> fmt::Result {
        let mut list = f.debug_list();
        let mut curr = Some(self.0);
        while let Some(curr_err) = curr {
            list.entry(&format_args!("{}", curr_err));
            curr = curr_err.source();
        }
        list.finish()
    }
}

struct FullCtx<'a, C, N>
where
    C: Collect + for<'lookup> LookupSpan<'lookup>,
    N: for<'writer> FormatFields<'writer> + 'static,
{
    ctx: &'a FmtContext<'a, C, N>,
    span: Option<&'a span::Id>,
    #[cfg(feature = "ansi")]
    ansi: bool,
}

impl<'a, C, N: 'a> FullCtx<'a, C, N>
where
    C: Collect + for<'lookup> LookupSpan<'lookup>,
    N: for<'writer> FormatFields<'writer> + 'static,
{
    #[cfg(feature = "ansi")]
    pub(crate) fn new(
        ctx: &'a FmtContext<'a, C, N>,
        span: Option<&'a span::Id>,
        ansi: bool,
    ) -> Self {
        Self { ctx, span, ansi }
    }

    #[cfg(not(feature = "ansi"))]
    pub(crate) fn new(ctx: &'a FmtContext<'a, C, N>, span: Option<&'a span::Id>) -> Self {
        Self { ctx, span }
    }

    fn bold(&self) -> Style {
        #[cfg(feature = "ansi")]
        {
            if self.ansi {
                return Style::new().bold();
            }
        }

        Style::new()
    }
}

impl<'a, C, N> fmt::Display for FullCtx<'a, C, N>
where
    C: Collect + for<'lookup> LookupSpan<'lookup>,
    N: for<'writer> FormatFields<'writer> + 'static,
{
    fn fmt(&self, f: &mut fmt::Formatter<'_>) -> fmt::Result {
        let bold = self.bold();
        let mut seen = false;

        let span = self
            .span
            .and_then(|id| self.ctx.ctx.span(id))
            .or_else(|| self.ctx.ctx.lookup_current());

        let scope = span.into_iter().flat_map(|span| span.scope().from_root());

        for span in scope {
            write!(f, "{}", bold.paint(span.metadata().name()))?;
            seen = true;

            let ext = span.extensions();
            let fields = &ext
                .get::<FormattedFields<N>>()
                .expect("Unable to find FormattedFields in extensions; this is a bug");
            if !fields.is_empty() {
                write!(f, "{}{}{}", bold.paint("{"), fields, bold.paint("}"))?;
            }
            f.write_char(':')?;
        }

        if seen {
            f.write_char(' ')?;
        }
        Ok(())
    }
}

>>>>>>> 35f3d6e5
#[cfg(not(feature = "ansi"))]
struct Style;

#[cfg(not(feature = "ansi"))]
impl Style {
    fn new() -> Self {
        Style
    }
    fn paint(&self, d: impl fmt::Display) -> impl fmt::Display {
        d
    }
}

struct FmtThreadName<'a> {
    name: &'a str,
}

impl<'a> FmtThreadName<'a> {
    pub(crate) fn new(name: &'a str) -> Self {
        Self { name }
    }
}

impl<'a> fmt::Display for FmtThreadName<'a> {
    fn fmt(&self, f: &mut fmt::Formatter<'_>) -> fmt::Result {
        use std::sync::atomic::{
            AtomicUsize,
            Ordering::{AcqRel, Acquire, Relaxed},
        };

        // Track the longest thread name length we've seen so far in an atomic,
        // so that it can be updated by any thread.
        static MAX_LEN: AtomicUsize = AtomicUsize::new(0);
        let len = self.name.len();
        // Snapshot the current max thread name length.
        let mut max_len = MAX_LEN.load(Relaxed);

        while len > max_len {
            // Try to set a new max length, if it is still the value we took a
            // snapshot of.
            match MAX_LEN.compare_exchange(max_len, len, AcqRel, Acquire) {
                // We successfully set the new max value
                Ok(_) => break,
                // Another thread set a new max value since we last observed
                // it! It's possible that the new length is actually longer than
                // ours, so we'll loop again and check whether our length is
                // still the longest. If not, we'll just use the newer value.
                Err(actual) => max_len = actual,
            }
        }

        // pad thread name using `max_len`
        write!(f, "{:>width$}", self.name, width = max_len)
    }
}

trait LevelNames {
    const TRACE_STR: &'static str;
    const DEBUG_STR: &'static str;
    const INFO_STR: &'static str;
    const WARN_STR: &'static str;
    const ERROR_STR: &'static str;

    #[cfg(feature = "ansi")]
    fn format_level(level: Level, ansi: bool) -> FmtLevel<Self> {
        FmtLevel {
            level,
            ansi,
            _f: PhantomData,
        }
    }

    #[cfg(not(feature = "ansi"))]
    fn format_level(level: Level) -> FmtLevel<Self> {
        FmtLevel {
            level,
            _f: PhantomData,
        }
    }
}

#[cfg(feature = "ansi")]
impl LevelNames for Pretty {
    const TRACE_STR: &'static str = "TRACE";
    const DEBUG_STR: &'static str = "DEBUG";
    const INFO_STR: &'static str = " INFO";
    const WARN_STR: &'static str = " WARN";
    const ERROR_STR: &'static str = "ERROR";
}

impl LevelNames for Full {
    const TRACE_STR: &'static str = "TRACE";
    const DEBUG_STR: &'static str = "DEBUG";
    const INFO_STR: &'static str = " INFO";
    const WARN_STR: &'static str = " WARN";
    const ERROR_STR: &'static str = "ERROR";
}
impl LevelNames for Compact {
    const TRACE_STR: &'static str = "T";
    const DEBUG_STR: &'static str = "D";
    const INFO_STR: &'static str = "I";
    const WARN_STR: &'static str = "W";
    const ERROR_STR: &'static str = "!";
}

struct FmtLevel<F: ?Sized> {
    level: Level,
    #[cfg(feature = "ansi")]
    ansi: bool,
    _f: PhantomData<fn(F)>,
}

impl<'a, F: LevelNames> fmt::Display for FmtLevel<F> {
    fn fmt(&self, f: &mut fmt::Formatter<'_>) -> fmt::Result {
        #[cfg(feature = "ansi")]
        {
            if self.ansi {
                return match self.level {
                    Level::TRACE => write!(f, "{}", Colour::Purple.paint(F::TRACE_STR)),
                    Level::DEBUG => write!(f, "{}", Colour::Blue.paint(F::DEBUG_STR)),
                    Level::INFO => write!(f, "{}", Colour::Green.paint(F::INFO_STR)),
                    Level::WARN => write!(f, "{}", Colour::Yellow.paint(F::WARN_STR)),
                    Level::ERROR => write!(f, "{}", Colour::Red.paint(F::ERROR_STR)),
                };
            }
        }

        match self.level {
            Level::TRACE => f.pad(F::TRACE_STR),
            Level::DEBUG => f.pad(F::DEBUG_STR),
            Level::INFO => f.pad(F::INFO_STR),
            Level::WARN => f.pad(F::WARN_STR),
            Level::ERROR => f.pad(F::ERROR_STR),
        }
    }
}

// === impl FieldFn ===

impl<'a, F> MakeVisitor<&'a mut dyn fmt::Write> for FieldFn<F>
where
    F: Fn(&mut dyn fmt::Write, &Field, &dyn fmt::Debug) -> fmt::Result + Clone,
{
    type Visitor = FieldFnVisitor<'a, F>;

    fn make_visitor(&self, writer: &'a mut dyn fmt::Write) -> Self::Visitor {
        FieldFnVisitor {
            writer,
            f: self.0.clone(),
            result: Ok(()),
        }
    }
}

impl<'a, F> Visit for FieldFnVisitor<'a, F>
where
    F: Fn(&mut dyn fmt::Write, &Field, &dyn fmt::Debug) -> fmt::Result,
{
    fn record_debug(&mut self, field: &Field, value: &dyn fmt::Debug) {
        if self.result.is_ok() {
            self.result = (self.f)(&mut self.writer, field, value)
        }
    }
}

impl<'a, F> VisitOutput<fmt::Result> for FieldFnVisitor<'a, F>
where
    F: Fn(&mut dyn fmt::Write, &Field, &dyn fmt::Debug) -> fmt::Result,
{
    fn finish(self) -> fmt::Result {
        self.result
    }
}

impl<'a, F> VisitFmt for FieldFnVisitor<'a, F>
where
    F: Fn(&mut dyn fmt::Write, &Field, &dyn fmt::Debug) -> fmt::Result,
{
    fn writer(&mut self) -> &mut dyn fmt::Write {
        &mut *self.writer
    }
}

impl<'a, F> fmt::Debug for FieldFnVisitor<'a, F> {
    fn fmt(&self, f: &mut fmt::Formatter<'_>) -> fmt::Result {
        f.debug_struct("FieldFnVisitor")
            .field("f", &format_args!("<Fn>"))
            .field("writer", &format_args!("<dyn fmt::Write>"))
            .field("result", &self.result)
            .finish()
    }
}

// === printing synthetic Span events ===

/// Configures what points in the span lifecycle are logged as events.
///
/// See also [`with_span_events`](super::CollectorBuilder::with_span_events()).
#[derive(Clone, Eq, PartialEq, Ord, PartialOrd)]
pub struct FmtSpan(u8);

impl FmtSpan {
    /// one event when span is created
    pub const NEW: FmtSpan = FmtSpan(1 << 0);
    /// one event per enter of a span
    pub const ENTER: FmtSpan = FmtSpan(1 << 1);
    /// one event per exit of a span
    pub const EXIT: FmtSpan = FmtSpan(1 << 2);
    /// one event when the span is dropped
    pub const CLOSE: FmtSpan = FmtSpan(1 << 3);

    /// spans are ignored (this is the default)
    pub const NONE: FmtSpan = FmtSpan(0);
    /// one event per enter/exit of a span
    pub const ACTIVE: FmtSpan = FmtSpan(FmtSpan::ENTER.0 | FmtSpan::EXIT.0);
    /// events at all points (new, enter, exit, drop)
    pub const FULL: FmtSpan =
        FmtSpan(FmtSpan::NEW.0 | FmtSpan::ENTER.0 | FmtSpan::EXIT.0 | FmtSpan::CLOSE.0);

    /// Check whether or not a certain flag is set for this [`FmtSpan`]
    fn contains(&self, other: FmtSpan) -> bool {
        self.clone() & other.clone() == other
    }
}

macro_rules! impl_fmt_span_bit_op {
    ($trait:ident, $func:ident, $op:tt) => {
        impl std::ops::$trait for FmtSpan {
            type Output = FmtSpan;

            fn $func(self, rhs: Self) -> Self::Output {
                FmtSpan(self.0 $op rhs.0)
            }
        }
    };
}

macro_rules! impl_fmt_span_bit_assign_op {
    ($trait:ident, $func:ident, $op:tt) => {
        impl std::ops::$trait for FmtSpan {
            fn $func(&mut self, rhs: Self) {
                *self = FmtSpan(self.0 $op rhs.0)
            }
        }
    };
}

impl_fmt_span_bit_op!(BitAnd, bitand, &);
impl_fmt_span_bit_op!(BitOr, bitor, |);
impl_fmt_span_bit_op!(BitXor, bitxor, ^);

impl_fmt_span_bit_assign_op!(BitAndAssign, bitand_assign, &);
impl_fmt_span_bit_assign_op!(BitOrAssign, bitor_assign, |);
impl_fmt_span_bit_assign_op!(BitXorAssign, bitxor_assign, ^);

impl Debug for FmtSpan {
    fn fmt(&self, f: &mut fmt::Formatter<'_>) -> fmt::Result {
        let mut wrote_flag = false;
        let mut write_flags = |flag, flag_str| -> fmt::Result {
            if self.contains(flag) {
                if wrote_flag {
                    f.write_str(" | ")?;
                }

                f.write_str(flag_str)?;
                wrote_flag = true;
            }

            Ok(())
        };

        if FmtSpan::NONE | self.clone() == FmtSpan::NONE {
            f.write_str("FmtSpan::NONE")?;
        } else {
            write_flags(FmtSpan::NEW, "FmtSpan::NEW")?;
            write_flags(FmtSpan::ENTER, "FmtSpan::ENTER")?;
            write_flags(FmtSpan::EXIT, "FmtSpan::EXIT")?;
            write_flags(FmtSpan::CLOSE, "FmtSpan::CLOSE")?;
        }

        Ok(())
    }
}

pub(super) struct FmtSpanConfig {
    pub(super) kind: FmtSpan,
    pub(super) fmt_timing: bool,
}

impl FmtSpanConfig {
    pub(super) fn without_time(self) -> Self {
        Self {
            kind: self.kind,
            fmt_timing: false,
        }
    }
    pub(super) fn with_kind(self, kind: FmtSpan) -> Self {
        Self {
            kind,
            fmt_timing: self.fmt_timing,
        }
    }
    pub(super) fn trace_new(&self) -> bool {
        self.kind.contains(FmtSpan::NEW)
    }
    pub(super) fn trace_enter(&self) -> bool {
        self.kind.contains(FmtSpan::ENTER)
    }
    pub(super) fn trace_exit(&self) -> bool {
        self.kind.contains(FmtSpan::EXIT)
    }
    pub(super) fn trace_close(&self) -> bool {
        self.kind.contains(FmtSpan::CLOSE)
    }
}

impl Debug for FmtSpanConfig {
    fn fmt(&self, f: &mut fmt::Formatter<'_>) -> fmt::Result {
        self.kind.fmt(f)
    }
}

impl Default for FmtSpanConfig {
    fn default() -> Self {
        Self {
            kind: FmtSpan::NONE,
            fmt_timing: true,
        }
    }
}

pub(super) struct TimingDisplay(pub(super) u64);
impl Display for TimingDisplay {
    fn fmt(&self, f: &mut fmt::Formatter<'_>) -> fmt::Result {
        let mut t = self.0 as f64;
        for unit in ["ns", "µs", "ms", "s"].iter() {
            if t < 10.0 {
                return write!(f, "{:.2}{}", t, unit);
            } else if t < 100.0 {
                return write!(f, "{:.1}{}", t, unit);
            } else if t < 1000.0 {
                return write!(f, "{:.0}{}", t, unit);
            }
            t /= 1000.0;
        }
        write!(f, "{:.0}s", t * 1000.0)
    }
}

#[cfg(test)]
pub(super) mod test {
    use crate::fmt::{test::MockMakeWriter, time::FormatTime};
    use tracing::{
        self,
        collect::with_default,
        dispatch::{set_default, Dispatch},
    };

    use super::{FmtSpan, TimingDisplay};
    use std::fmt;

    pub(crate) struct MockTime;
    impl FormatTime for MockTime {
        fn format_time(&self, w: &mut dyn fmt::Write) -> fmt::Result {
            write!(w, "fake time")
        }
    }

    #[test]
    fn disable_everything() {
        // This test reproduces https://github.com/tokio-rs/tracing/issues/1354
        let make_writer = MockMakeWriter::default();
        let subscriber = crate::fmt::Collector::builder()
            .with_writer(make_writer.clone())
            .without_time()
            .with_level(false)
            .with_target(false)
            .with_thread_ids(false)
            .with_thread_names(false);
        #[cfg(feature = "ansi")]
        let subscriber = subscriber.with_ansi(false);
        run_test(subscriber, make_writer, "hello\n")
    }

    #[cfg(feature = "ansi")]
    #[test]
    fn with_ansi_true() {
        let expected = "\u{1b}[2mfake time\u{1b}[0m \u{1b}[32m INFO\u{1b}[0m tracing_subscriber::fmt::format::test: hello\n";
        test_ansi(true, expected);
    }

    #[cfg(feature = "ansi")]
    #[test]
    fn with_ansi_false() {
        let expected = "fake time  INFO tracing_subscriber::fmt::format::test: hello\n";
        test_ansi(false, expected);
    }

    #[cfg(not(feature = "ansi"))]
    #[test]
    fn without_ansi() {
        let make_writer = MockMakeWriter::default();
        let expected = "fake time  INFO tracing_subscriber::fmt::format::test: hello\n";
        let subscriber = crate::fmt::Collector::builder()
            .with_writer(make_writer)
            .with_timer(MockTime);
        run_test(subscriber, make_writer, expected);
    }

    #[test]
    fn without_level() {
        let make_writer = MockMakeWriter::default();
        let subscriber = crate::fmt::Collector::builder()
            .with_writer(make_writer.clone())
            .with_level(false)
            .with_ansi(false)
            .with_timer(MockTime);
        let expected = "fake time tracing_subscriber::fmt::format::test: hello\n";

        run_test(subscriber, make_writer, expected);
    }

    #[cfg(feature = "ansi")]
    fn test_ansi(is_ansi: bool, expected: &str) {
        let make_writer = MockMakeWriter::default();
        let subscriber = crate::fmt::Collector::builder()
            .with_writer(make_writer.clone())
            .with_ansi(is_ansi)
            .with_timer(MockTime);
        run_test(subscriber, make_writer, expected)
    }

    fn run_test(subscriber: impl Into<Dispatch>, buf: MockMakeWriter, expected: &str) {
        let _default = set_default(&subscriber.into());
        tracing::info!("hello");
        assert_eq!(expected, buf.get_string())
    }

    #[test]
    fn overridden_parents() {
        let make_writer = MockMakeWriter::default();
        let collector = crate::fmt::Collector::builder()
            .with_writer(make_writer.clone())
            .with_level(false)
            .with_ansi(false)
            .with_timer(MockTime)
            .finish();

        with_default(collector, || {
            let span1 = tracing::info_span!("span1");
            let span2 = tracing::info_span!(parent: &span1, "span2");
            tracing::info!(parent: &span2, "hello");
        });
        assert_eq!(
            "fake time span1:span2: tracing_subscriber::fmt::format::test: hello\n",
            make_writer.get_string()
        );
    }

    #[test]
    fn overridden_parents_in_scope() {
        let make_writer = MockMakeWriter::default();
        let subscriber = crate::fmt::Collector::builder()
            .with_writer(make_writer.clone())
            .with_level(false)
            .with_ansi(false)
            .with_timer(MockTime)
            .finish();

        with_default(subscriber, || {
            let span1 = tracing::info_span!("span1");
            let span2 = tracing::info_span!(parent: &span1, "span2");
            let span3 = tracing::info_span!("span3");
            let _e3 = span3.enter();

            tracing::info!("hello");
            assert_eq!(
                "fake time span3: tracing_subscriber::fmt::format::test: hello\n",
                make_writer.get_string().as_str()
            );

            tracing::info!(parent: &span2, "hello");
            assert_eq!(
                "fake time span1:span2: tracing_subscriber::fmt::format::test: hello\n",
                make_writer.get_string().as_str()
            );
        });
    }

    #[test]
    fn format_nanos() {
        fn fmt(t: u64) -> String {
            TimingDisplay(t).to_string()
        }

        assert_eq!(fmt(1), "1.00ns");
        assert_eq!(fmt(12), "12.0ns");
        assert_eq!(fmt(123), "123ns");
        assert_eq!(fmt(1234), "1.23µs");
        assert_eq!(fmt(12345), "12.3µs");
        assert_eq!(fmt(123456), "123µs");
        assert_eq!(fmt(1234567), "1.23ms");
        assert_eq!(fmt(12345678), "12.3ms");
        assert_eq!(fmt(123456789), "123ms");
        assert_eq!(fmt(1234567890), "1.23s");
        assert_eq!(fmt(12345678901), "12.3s");
        assert_eq!(fmt(123456789012), "123s");
        assert_eq!(fmt(1234567890123), "1235s");
    }

    #[test]
    fn fmt_span_combinations() {
        let f = FmtSpan::NONE;
        assert!(!f.contains(FmtSpan::NEW));
        assert!(!f.contains(FmtSpan::ENTER));
        assert!(!f.contains(FmtSpan::EXIT));
        assert!(!f.contains(FmtSpan::CLOSE));

        let f = FmtSpan::ACTIVE;
        assert!(!f.contains(FmtSpan::NEW));
        assert!(f.contains(FmtSpan::ENTER));
        assert!(f.contains(FmtSpan::EXIT));
        assert!(!f.contains(FmtSpan::CLOSE));

        let f = FmtSpan::FULL;
        assert!(f.contains(FmtSpan::NEW));
        assert!(f.contains(FmtSpan::ENTER));
        assert!(f.contains(FmtSpan::EXIT));
        assert!(f.contains(FmtSpan::CLOSE));

        let f = FmtSpan::NEW | FmtSpan::CLOSE;
        assert!(f.contains(FmtSpan::NEW));
        assert!(!f.contains(FmtSpan::ENTER));
        assert!(!f.contains(FmtSpan::EXIT));
        assert!(f.contains(FmtSpan::CLOSE));
    }
}<|MERGE_RESOLUTION|>--- conflicted
+++ resolved
@@ -833,8 +833,6 @@
             .finish()
     }
 }
-<<<<<<< HEAD
-=======
 
 /// Renders an error into a list of sources, *including* the error
 struct ErrorSourceList<'a>(&'a (dyn std::error::Error + 'static));
@@ -851,86 +849,6 @@
     }
 }
 
-struct FullCtx<'a, C, N>
-where
-    C: Collect + for<'lookup> LookupSpan<'lookup>,
-    N: for<'writer> FormatFields<'writer> + 'static,
-{
-    ctx: &'a FmtContext<'a, C, N>,
-    span: Option<&'a span::Id>,
-    #[cfg(feature = "ansi")]
-    ansi: bool,
-}
-
-impl<'a, C, N: 'a> FullCtx<'a, C, N>
-where
-    C: Collect + for<'lookup> LookupSpan<'lookup>,
-    N: for<'writer> FormatFields<'writer> + 'static,
-{
-    #[cfg(feature = "ansi")]
-    pub(crate) fn new(
-        ctx: &'a FmtContext<'a, C, N>,
-        span: Option<&'a span::Id>,
-        ansi: bool,
-    ) -> Self {
-        Self { ctx, span, ansi }
-    }
-
-    #[cfg(not(feature = "ansi"))]
-    pub(crate) fn new(ctx: &'a FmtContext<'a, C, N>, span: Option<&'a span::Id>) -> Self {
-        Self { ctx, span }
-    }
-
-    fn bold(&self) -> Style {
-        #[cfg(feature = "ansi")]
-        {
-            if self.ansi {
-                return Style::new().bold();
-            }
-        }
-
-        Style::new()
-    }
-}
-
-impl<'a, C, N> fmt::Display for FullCtx<'a, C, N>
-where
-    C: Collect + for<'lookup> LookupSpan<'lookup>,
-    N: for<'writer> FormatFields<'writer> + 'static,
-{
-    fn fmt(&self, f: &mut fmt::Formatter<'_>) -> fmt::Result {
-        let bold = self.bold();
-        let mut seen = false;
-
-        let span = self
-            .span
-            .and_then(|id| self.ctx.ctx.span(id))
-            .or_else(|| self.ctx.ctx.lookup_current());
-
-        let scope = span.into_iter().flat_map(|span| span.scope().from_root());
-
-        for span in scope {
-            write!(f, "{}", bold.paint(span.metadata().name()))?;
-            seen = true;
-
-            let ext = span.extensions();
-            let fields = &ext
-                .get::<FormattedFields<N>>()
-                .expect("Unable to find FormattedFields in extensions; this is a bug");
-            if !fields.is_empty() {
-                write!(f, "{}{}{}", bold.paint("{"), fields, bold.paint("}"))?;
-            }
-            f.write_char(':')?;
-        }
-
-        if seen {
-            f.write_char(' ')?;
-        }
-        Ok(())
-    }
-}
-
->>>>>>> 35f3d6e5
 #[cfg(not(feature = "ansi"))]
 struct Style;
 
