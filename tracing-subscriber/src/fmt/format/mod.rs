--- conflicted
+++ resolved
@@ -380,8 +380,7 @@
     pub fn has_ansi_escapes(&self) -> bool {
         self.is_ansi
     }
-<<<<<<< HEAD
-
+  
     pub(in crate::fmt::format) fn bold(&self) -> Style {
         #[cfg(feature = "ansi")]
         {
@@ -414,8 +413,6 @@
 
         Style::new()
     }
-=======
->>>>>>> 8a7d0c52
 }
 
 impl fmt::Write for Writer<'_> {
@@ -690,20 +687,6 @@
         }
         writer.write_char(' ')
     }
-<<<<<<< HEAD
-=======
-
-    fn bold(&self, is_ansi: bool) -> Style {
-        #[cfg(feature = "ansi")]
-        {
-            if self.ansi.unwrap_or(true) && is_ansi {
-                return Style::new().bold();
-            }
-        }
-
-        Style::new()
-    }
->>>>>>> 8a7d0c52
 }
 
 #[cfg(feature = "json")]
@@ -798,11 +781,8 @@
         let dimmed = writer.dimmed();
 
         if let Some(scope) = ctx.ctx.event_scope(event) {
-<<<<<<< HEAD
             let bold = writer.bold();
-=======
-            let bold = self.bold(writer.has_ansi_escapes());
->>>>>>> 8a7d0c52
+
             let mut seen = false;
 
             for span in scope.from_root() {
@@ -878,38 +858,17 @@
         }
 
         if self.display_target {
-<<<<<<< HEAD
             write!(
                 writer,
                 "{}{}",
                 writer.bold().paint(meta.target()),
                 writer.dimmed().paint(":")
             )?;
-=======
-            let target = meta.target();
-            #[cfg(feature = "ansi")]
-            let target = if writer.has_ansi_escapes() {
-                Style::new().bold().paint(target)
-            } else {
-                Style::new().paint(target)
-            };
-
-            write!(writer, "{}:", target)?;
->>>>>>> 8a7d0c52
         }
 
         ctx.format_fields(writer.by_ref(), event)?;
 
-<<<<<<< HEAD
         let dimmed = writer.dimmed();
-=======
-        #[cfg(feature = "ansi")]
-        let dimmed = if writer.has_ansi_escapes() {
-            Style::new().dimmed()
-        } else {
-            Style::new()
-        };
->>>>>>> 8a7d0c52
         for span in ctx
             .ctx
             .event_scope(event)
