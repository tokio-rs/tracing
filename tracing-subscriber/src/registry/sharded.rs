--- conflicted
+++ resolved
@@ -19,7 +19,6 @@
     Collect, Event, Interest, Metadata,
 };
 
-<<<<<<< HEAD
 cfg_feature!("registry", {
     /// A shared, reusable store for spans.
     ///
@@ -39,12 +38,9 @@
     /// highly optimized for concurrent access.
     ///
     /// [slab]: https://docs.rs/crate/sharded-slab/
-    /// [`Collect`]:
-    ///     https://docs.rs/crate/tracing-core/latest/tracing_core/collect/trait.Collect.html
-    /// [`Subscriber`]: ../trait.Subscriber.html
-    /// [added]: ../trait.Subscriber.html#method.with_subscriber
-    /// [`LookupSpan`]: trait.LookupSpan.html
-    /// [extensions]: extensions/index.html
+    /// [`Subscriber`]: crate::Subscribe
+    /// [added]: crate::FmtSubscriber::with_collector()
+    /// [extensions]: super::Extensions
     #[derive(Debug)]
     pub struct Registry {
         spans: Pool<DataInner>,
@@ -58,62 +54,14 @@
     /// [`Subscriber`s], such as formatted fields, metrics, or distributed traces should
     /// be stored in the [extensions] typemap.
     ///
-    /// [`Registry`]: struct.Registry.html
-    /// [`Subscriber`s]: ../layer/trait.Subscriber.html
-    /// [extensions]: struct.Extensions.html
+    /// [`Subscriber`s]: crate::Subscribe
+    /// [extensions]: Extensions
     #[derive(Debug)]
     pub struct Data<'a> {
         /// Immutable reference to the pooled `DataInner` entry.
         inner: Ref<'a, DataInner>,
     }
 });
-=======
-/// A shared, reusable store for spans.
-///
-/// A `Registry` is a [`Collect`] around which multiple subscribers
-/// implementing various behaviors may be [added]. Unlike other types
-/// implementing `Collect`, `Registry` does not actually record traces itself:
-/// instead, it collects and stores span data that is exposed to any `Subscriber`s
-/// wrapping it through implementations of the [`LookupSpan`] trait.
-/// The `Registry` is responsible for storing span metadata, recording
-/// relationships between spans, and tracking which spans are active and whicb
-/// are closed. In addition, it provides a mechanism for `Subscriber`s to store
-/// user-defined per-span data, called [extensions], in the registry. This
-/// allows `Subscriber`-specific data to benefit from the `Registry`'s
-/// high-performance concurrent storage.
-///
-/// This registry is implemented using a [lock-free sharded slab][slab], and is
-/// highly optimized for concurrent access.
-///
-/// [slab]: https://docs.rs/crate/sharded-slab/
-/// [`Subscriber`]: crate::Subscribe
-/// [added]: crate::FmtSubscriber::with_collector()
-/// [extensions]: super::Extensions
-#[cfg(feature = "registry")]
-#[cfg_attr(docsrs, doc(cfg(feature = "registry")))]
-#[derive(Debug)]
-pub struct Registry {
-    spans: Pool<DataInner>,
-    current_spans: ThreadLocal<RefCell<SpanStack>>,
-}
-
-/// Span data stored in a [`Registry`].
-///
-/// The registry stores well-known data defined by tracing: span relationships,
-/// metadata and reference counts. Additional user-defined data provided by
-/// [`Subscriber`s], such as formatted fields, metrics, or distributed traces should
-/// be stored in the [extensions] typemap.
-///
-/// [`Subscriber`s]: crate::Subscribe
-/// [extensions]: Extensions
-#[cfg(feature = "registry")]
-#[cfg_attr(docsrs, doc(cfg(feature = "registry")))]
-#[derive(Debug)]
-pub struct Data<'a> {
-    /// Immutable reference to the pooled `DataInner` entry.
-    inner: Ref<'a, DataInner>,
-}
->>>>>>> 8070a851
 
 /// Stored data associated with a span.
 ///
