name: CI

on:
  push:
    branches:
    - master
  pull_request: {}

jobs:
  check:
    # Run `cargo check` first to ensure that the pushed code at least compiles.
    runs-on: ubuntu-latest
    strategy:
      matrix:
        rust: [stable, 1.42.0]
    steps:
    - uses: actions/checkout@main
    - uses: actions-rs/toolchain@v1
      with:
        toolchain: ${{ matrix.rust }}
        profile: minimal
        override: true
    - name: Check
      uses: actions-rs/cargo@v1
      with:
        command: check
        args: --all --bins --tests --benches

  cargo-hack:
    runs-on: ubuntu-latest
    strategy:
      matrix:
        # cargo hack --feature-powerset will have a significant permutation
        # number, we can't just use --all as it increases the runtime
        # further than what we would like to
        subcrate:
        - tracing-attributes
        - tracing-core
        - tracing-futures
        - tracing-log
        - tracing-macros
        - tracing-serde
        - tracing-tower
        # tracing and tracing-subscriber have too many features to be checked by
        # cargo-hack --feature-powerset, combinatorics there is exploding.
        #- tracing
        #- tracing-subscriber
    steps:
    - uses: actions/checkout@main
    - uses: actions-rs/toolchain@v1
      with:
        toolchain: stable
        profile: minimal
        override: true
    - name: Install cargo-hack
      run: |
        curl -LsSf https://github.com/taiki-e/cargo-hack/releases/latest/download/cargo-hack-x86_64-unknown-linux-gnu.tar.gz | tar xzf - -C ~/.cargo/bin
    - name: cargo hack check
      working-directory: ${{ matrix.subcrate }}
      run: cargo hack check --feature-powerset --no-dev-deps

  cargo-check-tracing:
    runs-on: ubuntu-latest
    strategy:
      matrix:
        featureset:
        - ""
        - async-await
        - async-await std
        - async-await log-always
        - async-await std log-always
        - log-always
        - std log-always
        - std
    steps:
    - uses: actions/checkout@main
    - uses: actions-rs/toolchain@v1
      with:
        toolchain: stable
        profile: minimal
        override: true
    - name: cargo check
      working-directory: tracing
      run: cargo check --no-default-features --features "${{ matrix.featureset }}"

  cargo-check-subscriber:
    runs-on: ubuntu-latest
    strategy:
      matrix:
        featureset:
        - ""
        - fmt
        - fmt ansi
        - fmt json
        - fmt json ansi
        - fmt registry
        - fmt env-filter
        - registry
        - env-filter
    steps:
    - uses: actions/checkout@main
    - uses: actions-rs/toolchain@v1
      with:
        toolchain: stable
        profile: minimal
        override: true
    - name: cargo check
      working-directory: tracing-subscriber
      run: cargo check --no-default-features --features "${{ matrix.featureset }}"

  test-versions:
    # Test against the stable, beta, and nightly Rust toolchains on ubuntu-latest.
    needs: check
    runs-on: ubuntu-latest
    strategy:
      matrix:
        rust: [stable, beta, nightly]
    steps:
    - uses: actions/checkout@main
    - uses: actions-rs/toolchain@v1
      with:
        toolchain: ${{ matrix.rust }}
        profile: minimal
        override: true
    - name: Run tests
      uses: actions-rs/cargo@v1
      with:
        command: test
        args: --all

  test-msrv:
    # Test against the minimum supported Rust version
    needs: check
    runs-on: ubuntu-latest
    steps:
    - uses: actions/checkout@main
    - uses: actions-rs/toolchain@v1
      with:
        toolchain: 1.42.0
        profile: minimal
        override: true
    # We can't use `cargo test --all`, as that will also compile the examples.
    # We don't guarantee the examples will work on the MSRV, because they have
    # external dependencies which may not comply with our MSRV policy, but don't
    # actually impact users on our MSRV.
    - name: Run tests
      uses: actions-rs/cargo@v1
      with:
        command: test
        args: --workspace --lib --tests
    - name: Run doctests
      uses: actions-rs/cargo@v1
      with:
        command: test
        args: --workspace --doc

  test-build-wasm:
    needs: check
    runs-on: ubuntu-latest
    strategy:
      matrix:
        # TODO(securityinsanity): slowly add wasm32 test runner to each crate, and move to seperate actions that run tests.
        subcrate:
        - tracing-appender
        - tracing-attributes
        - tracing-core
        - tracing-error
        - tracing-flame
        - tracing-journald
        - tracing-log
        - tracing-macros
        - tracing-opentelemetry
        - tracing-serde
        - tracing-subscriber
        - tracing-tower
    steps:
    - uses: actions/checkout@main
    - uses: actions-rs/toolchain@v1
      with:
        target: wasm32-unknown-unknown
        toolchain: stable
        override: true
    - name: build all tests
      uses: actions-rs/cargo@v1
      with:
        command: test
        args: --no-run -p ${{ matrix.subcrate }}

  test-wasm:
    needs: check
    runs-on: ubuntu-latest
    strategy:
      matrix:
        subcrate:
        - tracing
    steps:
    - uses: actions/checkout@main
    - uses: actions-rs/toolchain@v1
      with:
        target: wasm32-unknown-unknown
        toolchain: stable
        override: true
    - name: install test runner for wasm
      run:  curl https://rustwasm.github.io/wasm-pack/installer/init.sh -sSf | sh
    - name: run wasm tests
      run: cd ${{ matrix.subcrate }} && wasm-pack test --node

  test-os:
    # Test against stable Rust across macOS, Windows, and Linux.
    needs: check
    runs-on: ${{ matrix.os }}
    strategy:
      matrix:
        os: [ubuntu-latest, windows-latest, macOS-latest]
    steps:
    - uses: actions/checkout@main
    - uses: actions-rs/toolchain@v1
      with:
        toolchain: stable
        profile: minimal
        override: true
    - name: Run tests
      uses: actions-rs/cargo@v1
      with:
        command: test
        args: --all

  features-stable:
    # Feature flag tests that run on stable Rust.
    needs: check
    runs-on: ubuntu-latest
    steps:
    - uses: actions/checkout@main
    - uses: actions-rs/toolchain@v1
      with:
        toolchain: stable
        profile: minimal
        override: true
    - name: "Test log support"
      run: (cd tracing/test-log-support && cargo test)
    - name: "Test static max level"
      run: (cd tracing/test_static_max_level_features && cargo test)
    - name: "Test tracing-core no-std support"
      run: (cd tracing-core && cargo test --no-default-features)
    - name: "Test tracing no-std support"
      run: (cd tracing && cargo test --no-default-features)
  style:
    # Check style.
    needs: check
    runs-on: ubuntu-latest
    steps:
    - uses: actions/checkout@main
    - uses: actions-rs/toolchain@v1
      with:
        toolchain: stable
        components: rustfmt
        profile: minimal
        override: true
    - name: rustfmt
      uses: actions-rs/cargo@v1
      with:
        command: fmt
        args: --all -- --check

  warnings:
    # Check for any warnings. This is informational and thus is allowed to fail.
    runs-on: ubuntu-latest
    steps:
    - uses: actions/checkout@main
    - uses: actions-rs/toolchain@v1
      with:
        toolchain: stable
        components: clippy
        profile: minimal
    - name: Clippy
      uses: actions-rs/clippy-check@v1
      with:
        token: ${{ secrets.GITHUB_TOKEN }}
<<<<<<< HEAD
        args: --all --bins --examples --tests --benches -- -D warnings

  cargo-audit:
    runs-on: ubuntu-latest
    steps:
    - uses: actions/checkout@main
    - name: Fetch latest release version of cargo-audit
      run: |
        mkdir -p .github/caching
        cargo search cargo-audit | grep '^cargo-audit' | awk '{gsub(/"/,"",$3); print $3}' > .github/caching/cargo-audit.lock
    - name: Cache cargo-audit/bin
      id: cache-cargo-audit
      uses: actions/cache@v1
      with:
        path: ${{ runner.tool_cache }}/cargo-audit/bin
        key: cargo-audit-bin-${{ hashFiles('.github/caching/cargo-audit.lock') }}
    - name: Install cargo-audit
      if: "steps.cache-cargo-audit.outputs.cache-hit != 'true'"
      uses: actions-rs/cargo@v1
      with:
        command: install
        args: --root ${{ runner.tool_cache }}/cargo-audit --force cargo-audit
    - run: echo "${{ runner.tool_cache }}/cargo-audit/bin" >> $GITHUB_PATH
    - run: cargo audit

  cargo-deadlinks:
    runs-on: ubuntu-latest
    steps:
    - uses: actions/checkout@main
    - uses: actions-rs/toolchain@v1
      with:
        toolchain: nightly
        default: true
        profile: minimal
    - name: Build the documentation
      uses: actions-rs/cargo@v1
      with:
        command: doc
        args: --all-features
      env:
        RUSTDOCFLAGS: --cfg docsrs
    - name: Install cargo-deadlinks
      run: wget https://github.com/deadlinks/cargo-deadlinks/releases/download/0.4.2/deadlinks-linux
    - run: chmod +x deadlinks-linux
    # Only check links for this crate, since we can't control our dependencies
    # FIXME(deadlinks#89): this is hacky
    - run: ls -d tracing* | tr - _ | xargs -i -n1 ./deadlinks-linux deadlinks --dir target/doc/{}
=======
        args: --all --bins --examples --tests --benches -- -D warnings
>>>>>>> b82f60fe
<|MERGE_RESOLUTION|>--- conflicted
+++ resolved
@@ -276,7 +276,6 @@
       uses: actions-rs/clippy-check@v1
       with:
         token: ${{ secrets.GITHUB_TOKEN }}
-<<<<<<< HEAD
         args: --all --bins --examples --tests --benches -- -D warnings
 
   cargo-audit:
@@ -323,7 +322,4 @@
     - run: chmod +x deadlinks-linux
     # Only check links for this crate, since we can't control our dependencies
     # FIXME(deadlinks#89): this is hacky
-    - run: ls -d tracing* | tr - _ | xargs -i -n1 ./deadlinks-linux deadlinks --dir target/doc/{}
-=======
-        args: --all --bins --examples --tests --benches -- -D warnings
->>>>>>> b82f60fe
+    - run: ls -d tracing* | tr - _ | xargs -i -n1 ./deadlinks-linux deadlinks --dir target/doc/{}