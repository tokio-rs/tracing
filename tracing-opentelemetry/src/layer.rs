--- conflicted
+++ resolved
@@ -128,26 +128,7 @@
             #[cfg(feature = "tracing-log")]
             name if name.starts_with("log.") => (),
             name => {
-<<<<<<< HEAD
                 self.0.attributes.push(KeyValue::new(name, value));
-=======
-                self.0.attributes.push(api::KeyValue::new(name, value));
-            }
-        }
-    }
-
-    /// Record events on the underlying OpenTelemetry [`Span`] from `u64` values.
-    ///
-    /// [`Span`]: opentelemetry::api::trace::span::Span
-    fn record_u64(&mut self, field: &field::Field, value: u64) {
-        match field.name() {
-            "message" => self.0.name = value.to_string(),
-            // Skip fields that are actually log metadata that have already been handled
-            #[cfg(feature = "tracing-log")]
-            name if name.starts_with("log.") => (),
-            name => {
-                self.0.attributes.push(api::KeyValue::new(name, value));
->>>>>>> 710228e7
             }
         }
     }
@@ -207,23 +188,7 @@
     ///
     /// [`Span`]: opentelemetry::api::trace::span::Span
     fn record_i64(&mut self, field: &field::Field, value: i64) {
-<<<<<<< HEAD
         let attribute = KeyValue::new(field.name(), value);
-=======
-        let attribute = api::KeyValue::new(field.name(), value);
-        if let Some(attributes) = &mut self.0.attributes {
-            attributes.push(attribute);
-        } else {
-            self.0.attributes = Some(vec![attribute]);
-        }
-    }
-
-    /// Set attributes on the underlying OpenTelemetry [`Span`] from `u64` values.
-    ///
-    /// [`Span`]: opentelemetry::api::trace::span::Span
-    fn record_u64(&mut self, field: &field::Field, value: u64) {
-        let attribute = api::KeyValue::new(field.name(), value);
->>>>>>> 710228e7
         if let Some(attributes) = &mut self.0.attributes {
             attributes.push(attribute);
         } else {
@@ -271,13 +236,8 @@
 
 impl<S, T> OpenTelemetryLayer<S, T>
 where
-<<<<<<< HEAD
-    S: Subscriber + for<'span> LookupSpan<'span>,
+    S: Collect + for<'span> LookupSpan<'span>,
     T: otel::Tracer + PreSampledTracer + 'static,
-=======
-    S: Collect + for<'span> LookupSpan<'span>,
-    T: api::Tracer + PreSampledTracer + 'static,
->>>>>>> 710228e7
 {
     /// Set the [`Tracer`] that this layer will use to produce and track
     /// OpenTelemetry [`Span`]s.
@@ -321,14 +281,8 @@
     ///
     /// # Examples
     ///
-<<<<<<< HEAD
     /// ```no_run
-    /// use tracing_subscriber::layer::SubscriberExt;
-=======
-    /// ```rust,no_run
-    /// use opentelemetry::{api::Provider, sdk};
     /// use tracing_subscriber::subscribe::CollectorExt;
->>>>>>> 710228e7
     /// use tracing_subscriber::Registry;
     ///
     /// // Create a jaeger exporter pipeline for a `trace_demo` service.
@@ -412,13 +366,8 @@
 
 impl<S, T> Subscribe<S> for OpenTelemetryLayer<S, T>
 where
-<<<<<<< HEAD
-    S: Subscriber + for<'span> LookupSpan<'span>,
+    S: Collect + for<'span> LookupSpan<'span>,
     T: otel::Tracer + PreSampledTracer + 'static,
-=======
-    S: Collect + for<'span> LookupSpan<'span>,
-    T: api::Tracer + PreSampledTracer + 'static,
->>>>>>> 710228e7
 {
     /// Creates an [OpenTelemetry `Span`] for the corresponding [tracing `Span`].
     ///
