/// Constructs a new span.
///
/// See [the top-level documentation][lib] for details on the syntax accepted by
/// this macro.
///
/// [lib]: crate#using-the-macros
///
/// # Examples
///
/// Creating a new span:
/// ```
/// # use tracing::{span, Level};
/// # fn main() {
/// let span = span!(Level::TRACE, "my span");
/// let _enter = span.enter();
/// // do work inside the span...
/// # }
/// ```
#[macro_export]
macro_rules! span {
    (target: $target:expr, parent: $parent:expr, $lvl:expr, $name:expr) => {
        $crate::span!(target: $target, parent: $parent, $lvl, $name,)
    };
    (target: $target:expr, parent: $parent:expr, $lvl:expr, $name:expr, $($fields:tt)*) => {
        {
            use $crate::__macro_support::Callsite as _;
            static CALLSITE: $crate::__macro_support::MacroCallsite = $crate::callsite2! {
                name: $name,
                kind: $crate::metadata::Kind::SPAN,
                target: $target,
                level: $lvl,
                fields: $($fields)*
            };
            let mut interest = $crate::collect::Interest::never();
            if $crate::level_enabled!($lvl)
                && { interest = CALLSITE.interest(); !interest.is_never() }
                && CALLSITE.is_enabled(interest)
            {
                let meta = CALLSITE.metadata();
                // span with explicit parent
                $crate::Span::child_of(
                    $parent,
                    meta,
                    &$crate::valueset!(meta.fields(), $($fields)*),
                )
            } else {
                let span = CALLSITE.disabled_span();
                $crate::if_log_enabled! { $lvl, {
                    span.record_all(&$crate::valueset!(CALLSITE.metadata().fields(), $($fields)*));
                }};
                span
            }
        }
    };
    (target: $target:expr, $lvl:expr, $name:expr, $($fields:tt)*) => {
        {
            use $crate::__macro_support::{Callsite as _, Registration};
            static CALLSITE: $crate::__macro_support::MacroCallsite = $crate::callsite2! {
                name: $name,
                kind: $crate::metadata::Kind::SPAN,
                target: $target,
                level: $lvl,
                fields: $($fields)*
            };

            let mut interest = $crate::collect::Interest::never();
            if $crate::level_enabled!($lvl)
                && { interest = CALLSITE.interest(); !interest.is_never() }
                && CALLSITE.is_enabled(interest)
            {
                let meta = CALLSITE.metadata();
                // span with contextual parent
                $crate::Span::new(
                    meta,
                    &$crate::valueset!(meta.fields(), $($fields)*),
                )
            } else {
                let span = CALLSITE.disabled_span();
                $crate::if_log_enabled! { $lvl, {
                    span.record_all(&$crate::valueset!(CALLSITE.metadata().fields(), $($fields)*));
                }};
                span
            }
        }
    };
    (target: $target:expr, parent: $parent:expr, $lvl:expr, $name:expr) => {
        $crate::span!(target: $target, parent: $parent, $lvl, $name,)
    };
    (parent: $parent:expr, $lvl:expr, $name:expr, $($fields:tt)*) => {
        $crate::span!(
            target: module_path!(),
            parent: $parent,
            $lvl,
            $name,
            $($fields)*
        )
    };
    (parent: $parent:expr, $lvl:expr, $name:expr) => {
        $crate::span!(
            target: module_path!(),
            parent: $parent,
            $lvl,
            $name,
        )
    };
    (target: $target:expr, $lvl:expr, $name:expr, $($fields:tt)*) => {
        $crate::span!(
            target: $target,
            $lvl,
            $name,
            $($fields)*
        )
    };
    (target: $target:expr, $lvl:expr, $name:expr) => {
        $crate::span!(target: $target, $lvl, $name,)
    };
    ($lvl:expr, $name:expr, $($fields:tt)*) => {
        $crate::span!(
            target: module_path!(),
            $lvl,
            $name,
            $($fields)*
        )
    };
    ($lvl:expr, $name:expr) => {
        $crate::span!(
            target: module_path!(),
            $lvl,
            $name,
        )
    };
}

/// Constructs a span at the trace level.
///
/// [Fields] and [attributes] are set using the same syntax as the [`span!`]
/// macro.
///
/// See [the top-level documentation][lib] for details on the syntax accepted by
/// this macro.
///
/// [lib]: crate#using-the-macros
/// [attributes]: crate#configuring-attributes
/// [Fields]: crate#recording-fields
/// [`span!`]: span!
///
/// # Examples
///
/// ```rust
/// # use tracing::{trace_span, span, Level};
/// # fn main() {
/// trace_span!("my_span");
/// // is equivalent to:
/// span!(Level::TRACE, "my_span");
/// # }
/// ```
///
/// ```rust
/// # use tracing::{trace_span, span, Level};
/// # fn main() {
/// let span = trace_span!("my span");
/// span.in_scope(|| {
///     // do work inside the span...
/// });
/// # }
/// ```
#[macro_export]
macro_rules! trace_span {
    (target: $target:expr, parent: $parent:expr, $name:expr, $($field:tt)*) => {
        $crate::span!(
            target: $target,
            parent: $parent,
            $crate::Level::TRACE,
            $name,
            $($field)*
        )
    };
    (target: $target:expr, parent: $parent:expr, $name:expr) => {
        $crate::trace_span!(target: $target, parent: $parent, $name,)
    };
    (parent: $parent:expr, $name:expr, $($field:tt)*) => {
        $crate::span!(
            target: module_path!(),
            parent: $parent,
            $crate::Level::TRACE,
            $name,
            $($field)*
        )
    };
    (parent: $parent:expr, $name:expr) => {
        $crate::trace_span!(parent: $parent, $name,)
    };
    (target: $target:expr, $name:expr, $($field:tt)*) => {
        $crate::span!(
            target: $target,
            $crate::Level::TRACE,
            $name,
            $($field)*
        )
    };
    (target: $target:expr, $name:expr) => {
        $crate::trace_span!(target: $target, $name,)
    };
    ($name:expr, $($field:tt)*) => {
        $crate::span!(
            target: module_path!(),
            $crate::Level::TRACE,
            $name,
            $($field)*
        )
    };
    ($name:expr) => { $crate::trace_span!($name,) };
}

/// Constructs a span at the debug level.
///
/// [Fields] and [attributes] are set using the same syntax as the [`span!`]
/// macro.
///
/// See [the top-level documentation][lib] for details on the syntax accepted by
/// this macro.
///
/// [lib]: crate#using-the-macros
/// [attributes]: crate#configuring-attributes
/// [Fields]: crate#recording-fields
/// [`span!`]: span!
///
/// # Examples
///
/// ```rust
/// # use tracing::{debug_span, span, Level};
/// # fn main() {
/// debug_span!("my_span");
/// // is equivalent to:
/// span!(Level::DEBUG, "my_span");
/// # }
/// ```
///
/// ```rust
/// # use tracing::debug_span;
/// # fn main() {
/// let span = debug_span!("my span");
/// span.in_scope(|| {
///     // do work inside the span...
/// });
/// # }
/// ```
#[macro_export]
macro_rules! debug_span {
    (target: $target:expr, parent: $parent:expr, $name:expr, $($field:tt)*) => {
        $crate::span!(
            target: $target,
            parent: $parent,
            $crate::Level::DEBUG,
            $name,
            $($field)*
        )
    };
    (target: $target:expr, parent: $parent:expr, $name:expr) => {
        $crate::debug_span!(target: $target, parent: $parent, $name,)
    };
    (parent: $parent:expr, $name:expr, $($field:tt)*) => {
        $crate::span!(
            target: module_path!(),
            parent: $parent,
            $crate::Level::DEBUG,
            $name,
            $($field)*
        )
    };
    (parent: $parent:expr, $name:expr) => {
        $crate::debug_span!(parent: $parent, $name,)
    };
    (target: $target:expr, $name:expr, $($field:tt)*) => {
        $crate::span!(
            target: $target,
            $crate::Level::DEBUG,
            $name,
            $($field)*
        )
    };
    (target: $target:expr, $name:expr) => {
        $crate::debug_span!(target: $target, $name,)
    };
    ($name:expr, $($field:tt)*) => {
        $crate::span!(
            target: module_path!(),
            $crate::Level::DEBUG,
            $name,
            $($field)*
        )
    };
    ($name:expr) => {$crate::debug_span!($name,)};
}

/// Constructs a span at the info level.
///
/// [Fields] and [attributes] are set using the same syntax as the [`span!`]
/// macro.
///
/// See [the top-level documentation][lib] for details on the syntax accepted by
/// this macro.
///
/// [lib]: crate#using-the-macros
/// [attributes]: crate#configuring-attributes
/// [Fields]: crate#recording-fields
/// [`span!`]: span!
///
/// # Examples
///
/// ```rust
/// # use tracing::{span, info_span, Level};
/// # fn main() {
/// info_span!("my_span");
/// // is equivalent to:
/// span!(Level::INFO, "my_span");
/// # }
/// ```
///
/// ```rust
/// # use tracing::info_span;
/// # fn main() {
/// let span = info_span!("my span");
/// span.in_scope(|| {
///     // do work inside the span...
/// });
/// # }
/// ```
#[macro_export]
macro_rules! info_span {
    (target: $target:expr, parent: $parent:expr, $name:expr, $($field:tt)*) => {
        $crate::span!(
            target: $target,
            parent: $parent,
            $crate::Level::INFO,
            $name,
            $($field)*
        )
    };
    (target: $target:expr, parent: $parent:expr, $name:expr) => {
        $crate::info_span!(target: $target, parent: $parent, $name,)
    };
    (parent: $parent:expr, $name:expr, $($field:tt)*) => {
        $crate::span!(
            target: module_path!(),
            parent: $parent,
            $crate::Level::INFO,
            $name,
            $($field)*
        )
    };
    (parent: $parent:expr, $name:expr) => {
        $crate::info_span!(parent: $parent, $name,)
    };
    (target: $target:expr, $name:expr, $($field:tt)*) => {
        $crate::span!(
            target: $target,
            $crate::Level::INFO,
            $name,
            $($field)*
        )
    };
    (target: $target:expr, $name:expr) => {
        $crate::info_span!(target: $target, $name,)
    };
    ($name:expr, $($field:tt)*) => {
        $crate::span!(
            target: module_path!(),
            $crate::Level::INFO,
            $name,
            $($field)*
        )
    };
    ($name:expr) => {$crate::info_span!($name,)};
}

/// Constructs a span at the warn level.
///
/// [Fields] and [attributes] are set using the same syntax as the [`span!`]
/// macro.
///
/// See [the top-level documentation][lib] for details on the syntax accepted by
/// this macro.
///
/// [lib]: crate#using-the-macros
/// [attributes]: crate#configuring-attributes
/// [Fields]: crate#recording-fields
/// [`span!`]: span!
///
/// # Examples
///
/// ```rust
/// # use tracing::{warn_span, span, Level};
/// # fn main() {
/// warn_span!("my_span");
/// // is equivalent to:
/// span!(Level::WARN, "my_span");
/// # }
/// ```
///
/// ```rust
/// use tracing::warn_span;
/// # fn main() {
/// let span = warn_span!("my span");
/// span.in_scope(|| {
///     // do work inside the span...
/// });
/// # }
/// ```
#[macro_export]
macro_rules! warn_span {
    (target: $target:expr, parent: $parent:expr, $name:expr, $($field:tt)*) => {
        $crate::span!(
            target: $target,
            parent: $parent,
            $crate::Level::WARN,
            $name,
            $($field)*
        )
    };
    (target: $target:expr, parent: $parent:expr, $name:expr) => {
        $crate::warn_span!(target: $target, parent: $parent, $name,)
    };
    (parent: $parent:expr, $name:expr, $($field:tt)*) => {
        $crate::span!(
            target: module_path!(),
            parent: $parent,
            $crate::Level::WARN,
            $name,
            $($field)*
        )
    };
    (parent: $parent:expr, $name:expr) => {
        $crate::warn_span!(parent: $parent, $name,)
    };
    (target: $target:expr, $name:expr, $($field:tt)*) => {
        $crate::span!(
            target: $target,
            $crate::Level::WARN,
            $name,
            $($field)*
        )
    };
    (target: $target:expr, $name:expr) => {
        $crate::warn_span!(target: $target, $name,)
    };
    ($name:expr, $($field:tt)*) => {
        $crate::span!(
            target: module_path!(),
            $crate::Level::WARN,
            $name,
            $($field)*
        )
    };
    ($name:expr) => {$crate::warn_span!($name,)};
}
/// Constructs a span at the error level.
///
/// [Fields] and [attributes] are set using the same syntax as the [`span!`]
/// macro.
///
/// See [the top-level documentation][lib] for details on the syntax accepted by
/// this macro.
///
/// [lib]: crate#using-the-macros
/// [attributes]: crate#configuring-attributes
/// [Fields]: crate#recording-fields
/// [`span!`]: span!
///
/// # Examples
///
/// ```rust
/// # use tracing::{span, error_span, Level};
/// # fn main() {
/// error_span!("my_span");
/// // is equivalent to:
/// span!(Level::ERROR, "my_span");
/// # }
/// ```
///
/// ```rust
/// # use tracing::error_span;
/// # fn main() {
/// let span = error_span!("my span");
/// span.in_scope(|| {
///     // do work inside the span...
/// });
/// # }
/// ```
#[macro_export]
macro_rules! error_span {
    (target: $target:expr, parent: $parent:expr, $name:expr, $($field:tt)*) => {
        $crate::span!(
            target: $target,
            parent: $parent,
            $crate::Level::ERROR,
            $name,
            $($field)*
        )
    };
    (target: $target:expr, parent: $parent:expr, $name:expr) => {
        $crate::error_span!(target: $target, parent: $parent, $name,)
    };
    (parent: $parent:expr, $name:expr, $($field:tt)*) => {
        $crate::span!(
            target: module_path!(),
            parent: $parent,
            $crate::Level::ERROR,
            $name,
            $($field)*
        )
    };
    (parent: $parent:expr, $name:expr) => {
        $crate::error_span!(parent: $parent, $name,)
    };
    (target: $target:expr, $name:expr, $($field:tt)*) => {
        $crate::span!(
            target: $target,
            $crate::Level::ERROR,
            $name,
            $($field)*
        )
    };
    (target: $target:expr, $name:expr) => {
        $crate::error_span!(target: $target, $name,)
    };
    ($name:expr, $($field:tt)*) => {
        $crate::span!(
            target: module_path!(),
            $crate::Level::ERROR,
            $name,
            $($field)*
        )
    };
    ($name:expr) => {$crate::error_span!($name,)};
}

/// Constructs a new `Event`.
///
/// The event macro is invoked with a `Level` and up to 32 key-value fields.
/// Optionally, a format string and arguments may follow the fields; this will
/// be used to construct an implicit field named "message".
///
/// See [the top-level documentation][lib] for details on the syntax accepted by
/// this macro.
///
/// [lib]: crate#using-the-macros
///
/// # Examples
///
/// ```rust
/// use tracing::{event, Level};
///
/// # fn main() {
/// let data = (42, "forty-two");
/// let private_data = "private";
/// let error = "a bad error";
///
/// event!(Level::ERROR, %error, "Received error");
/// event!(
///     target: "app_events",
///     Level::WARN,
///     private_data,
///     ?data,
///     "App warning: {}",
///     error
/// );
/// event!(Level::INFO, the_answer = data.0);
/// # }
/// ```
///
// /// Note that *unlike `span!`*, `event!` requires a value for all fields. As
// /// events are recorded immediately when the macro is invoked, there is no
// /// opportunity for fields to be recorded later. A trailing comma on the final
// /// field is valid.
// ///
// /// For example, the following does not compile:
// /// ```rust,compile_fail
// /// # use tracing::{Level, event};
// /// # fn main() {
// /// event!(Level::INFO, foo = 5, bad_field, bar = "hello")
// /// #}
// /// ```
#[macro_export]
macro_rules! event {
    (target: $target:expr, parent: $parent:expr, $lvl:expr, { $($fields:tt)* } )=> (
        $crate::__tracing_log!(
            target: $target,
            $lvl,
            $($fields)*
        );

        if $crate::level_enabled!($lvl) {
            use $crate::__macro_support::Callsite as _;
            static CALLSITE: $crate::__macro_support::MacroCallsite = $crate::callsite2! {
                name: concat!(
                    "event ",
                    file!(),
                    ":",
                    line!()
                ),
                kind: $crate::metadata::Kind::EVENT,
                target: $target,
                level: $lvl,
                fields: $($fields)*
            };
            let interest = CALLSITE.interest();
            if !interest.is_never() && CALLSITE.is_enabled(interest)  {
                let meta = CALLSITE.metadata();
                // event with explicit parent
                $crate::Event::child_of(
                    $parent,
                    meta,
                    &$crate::valueset!(meta.fields(), $($fields)*)
                );
            }
        }
    );

    (target: $target:expr, parent: $parent:expr, $lvl:expr, { $($fields:tt)* }, $($arg:tt)+ ) => (
        $crate::event!(
            target: $target,
            parent: $parent,
            $lvl,
            { message = format_args!($($arg)+), $($fields)* }
        )
    );
    (target: $target:expr, parent: $parent:expr, $lvl:expr, $($k:ident).+ = $($fields:tt)* ) => (
        $crate::event!(target: $target, parent: $parent, $lvl, { $($k).+ = $($fields)* })
    );
    (target: $target:expr, parent: $parent:expr, $lvl:expr, $($arg:tt)+) => (
        $crate::event!(target: $target, parent: $parent, $lvl, { $($arg)+ })
    );
    (target: $target:expr, $lvl:expr, { $($fields:tt)* } )=> ({
        $crate::__tracing_log!(
            target: $target,
            $lvl,
            $($fields)*
        );
        if $crate::level_enabled!($lvl) {
            use $crate::__macro_support::Callsite as _;
            static CALLSITE: $crate::__macro_support::MacroCallsite = $crate::callsite2! {
                name: concat!(
                    "event ",
                    file!(),
                    ":",
                    line!()
                ),
                kind: $crate::metadata::Kind::EVENT,
                target: $target,
                level: $lvl,
                fields: $($fields)*
            };
            let interest = CALLSITE.interest();
            if !interest.is_never() && CALLSITE.is_enabled(interest)  {
                let meta = CALLSITE.metadata();
                // event with contextual parent
                $crate::Event::dispatch(
                    meta,
                    &$crate::valueset!(meta.fields(), $($fields)*)
                );
            }
        }
    });
    (target: $target:expr, $lvl:expr, { $($fields:tt)* }, $($arg:tt)+ ) => (
        $crate::event!(
            target: $target,
            $lvl,
            { message = format_args!($($arg)+), $($fields)* }
        )
    );
    (target: $target:expr, $lvl:expr, $($k:ident).+ = $($fields:tt)* ) => (
        $crate::event!(target: $target, $lvl, { $($k).+ = $($fields)* })
    );
    (target: $target:expr, $lvl:expr, $($arg:tt)+ ) => (
        $crate::event!(target: $target, $lvl, { $($arg)+ })
    );
    (parent: $parent:expr, $lvl:expr, { $($fields:tt)* }, $($arg:tt)+ ) => (
        $crate::event!(
            target: module_path!(),
            parent: $parent,
            $lvl,
            { message = format_args!($($arg)+), $($fields)* }
        )
    );
    (parent: $parent:expr, $lvl:expr, $($k:ident).+ = $($field:tt)*) => (
        $crate::event!(
            target: module_path!(),
            parent: $parent,
            $lvl,
            { $($k).+ = $($field)*}
        )
    );
    (parent: $parent:expr, $lvl:expr, ?$($k:ident).+ = $($field:tt)*) => (
        $crate::event!(
            target: module_path!(),
            parent: $parent,
            $lvl,
            { ?$($k).+ = $($field)*}
        )
    );
    (parent: $parent:expr, $lvl:expr, %$($k:ident).+ = $($field:tt)*) => (
        $crate::event!(
            target: module_path!(),
            parent: $parent,
            $lvl,
            { %$($k).+ = $($field)*}
        )
    );
    (parent: $parent:expr, $lvl:expr, $($k:ident).+, $($field:tt)*) => (
        $crate::event!(
            target: module_path!(),
            parent: $parent,
            $lvl,
            { $($k).+, $($field)*}
        )
    );
    (parent: $parent:expr, $lvl:expr, %$($k:ident).+, $($field:tt)*) => (
        $crate::event!(
            target: module_path!(),
            parent: $parent,
            $lvl,
            { %$($k).+, $($field)*}
        )
    );
    (parent: $parent:expr, $lvl:expr, ?$($k:ident).+, $($field:tt)*) => (
        $crate::event!(
            target: module_path!(),
            parent: $parent,
            $lvl,
            { ?$($k).+, $($field)*}
        )
    );
    (parent: $parent:expr, $lvl:expr, $($arg:tt)+ ) => (
        $crate::event!(target: module_path!(), parent: $parent, $lvl, { $($arg)+ })
    );
    ( $lvl:expr, { $($fields:tt)* }, $($arg:tt)+ ) => (
        $crate::event!(
            target: module_path!(),
            $lvl,
            { message = format_args!($($arg)+), $($fields)* }
        )
    );
    ($lvl:expr, $($k:ident).+ = $($field:tt)*) => (
        $crate::event!(
            target: module_path!(),
            $lvl,
            { $($k).+ = $($field)*}
        )
    );
    ($lvl:expr, $($k:ident).+, $($field:tt)*) => (
        $crate::event!(
            target: module_path!(),
            $lvl,
            { $($k).+, $($field)*}
        )
    );
    ($lvl:expr, ?$($k:ident).+, $($field:tt)*) => (
        $crate::event!(
            target: module_path!(),
            $lvl,
            { ?$($k).+, $($field)*}
        )
    );
    ($lvl:expr, %$($k:ident).+, $($field:tt)*) => (
        $crate::event!(
            target: module_path!(),
            $lvl,
            { %$($k).+, $($field)*}
        )
    );
    ($lvl:expr, ?$($k:ident).+) => (
        $crate::event!($lvl, ?$($k).+,)
    );
    ($lvl:expr, %$($k:ident).+) => (
        $crate::event!($lvl, %$($k).+,)
    );
    ($lvl:expr, $($k:ident).+) => (
        $crate::event!($lvl, $($k).+,)
    );
    ( $lvl:expr, $($arg:tt)+ ) => (
        $crate::event!(target: module_path!(), $lvl, { $($arg)+ })
    );
}

<<<<<<< HEAD
/// Checks whether a span or event is enabled depending on the provided metadata.
///
/// This macro is a specialized tool: it is intended to be used prior
/// to an expensive computation required *just* for that event, but
/// *cannot* be done as part of an argument to that event, such as
/// when multiple events are emitted (e.g., iterating over a collection
/// and emitting an event for each item).
///
/// ## Usage
///
/// It is possible for `enabled!` to return a false positive or false negative. This might
/// occur when a subscriber is using a _more specific_ filter than what was (or could be)
/// provided to `enabled!`. Below are several examples where this might occur:
///
/// - If a subscriber is using a filter which may enable a span or event based
/// on field names, but `enabled!` is invoked without listing field names,
/// `enabled!` may return a false negative if a specific field name would
/// cause the subscriber to enable something that would otherwise be disabled.
/// - If a subscriber is using a filter which enables or disables specific events by
/// file path and line number,  a particular event may be enabled/disabled
/// even if an `enabled!` invocation with the same level, target, and fields
/// indicated otherwise.
/// - The subscriber can choose to enable _only_ spans or _only_ events, which `enabled`
/// will not reflect.
///
/// ## Examples
///
/// `enabled!()` requires a level argument, an optional `target:`
/// argument, and an optional set of fields. If the fields are not provided,
/// they are considered to be unknown. `enabled!` attempts to match the
/// syntax of `event!()` as closely as possible, which can be seen in the
/// examples below.
=======
/// Check's whether an equivalent `event!` invocation would result in an enabled
/// event.
///
/// If you are using this macro to guard a log line that requires expensive computation, it can
/// result in false-negative's, if the default collector has filters based on line numbers or field
/// names.
///
/// This macro operates similarly to [`event!`], with some extensions:
/// - Allows passing just a level.
/// - Allows passing just a level and a target.
///
/// See [the top-level documentation][lib] for details on the syntax accepted by
/// this macro.
///
/// [lib]: crate#using-the-macros
/// [`event!`]: event!
///
/// # Examples
>>>>>>> dee88464
///
/// ```rust
/// use tracing::{enabled, Level};
///
/// # fn main() {
<<<<<<< HEAD
/// // If the underlying collector is interested in recording
/// // DEBUG-level spans and events, this will evaluate to true.
/// if enabled!(Level::DEBUG) {
///     // some expensive work...
/// }
///
/// // If the underlying collector is interested in recording spans and events
/// // with the target "my_crate" at the level DEBUG, this will evaluate to true.
/// if enabled!(target: "my_crate", Level::DEBUG) {
///     // some expensive work...
/// }
///
/// // If the underlying collector is interested in recording spans and events
/// // with the target "my_crate", at the level DEBUG, and the field name "hello",
/// // this will evaluate to true.
/// if enabled!(target: "my_crate", Level::DEBUG, hello) {
///     // some expensive work...
/// }
/// # }
/// ```
///
/// [`log::log_enabled`]: https://docs.rs/log/0.4.14/log/macro.log_enabled.html
/// [`Targets`]: https://docs.rs/tracing-subscriber/0.3.5/tracing_subscriber/filter/targets/struct.Targets.html
/// [`filter_fn`]: https://docs.rs/tracing-subscriber/0.3.5/tracing_subscriber/filter/fn.filter_fn.html
/// [`EnvFilter`]: https://docs.rs/tracing-subscriber/0.3.5/tracing_subscriber/struct.EnvFilter.html
=======
/// #   if enabled!(Level::DEBUG, "Debug loggin") {
/// #       // Do something expensive
/// #   }
/// # }
/// ```
///
>>>>>>> dee88464
#[macro_export]
macro_rules! enabled {
    (target: $target:expr, $lvl:expr, { $($fields:tt)* } )=> ({
        if $crate::level_enabled!($lvl) {
            use $crate::__macro_support::Callsite as _;
            static CALLSITE: $crate::__macro_support::MacroCallsite = $crate::callsite2! {
                name: concat!(
                    "enabled ",
                    file!(),
                    ":",
                    line!()
                ),
                kind: $crate::metadata::Kind::EVENT,
                target: $target,
                level: $lvl,
                fields: $($fields)*
            };
            let interest = CALLSITE.interest();
            if !interest.is_never() && CALLSITE.is_enabled(interest)  {
                let meta = CALLSITE.metadata();
                $crate::dispatch::get_default(|current| current.enabled(meta))
            } else {
                false
            }
        } else {
            false
        }
    });
    // Just target and level
    (target: $target:expr, $lvl:expr ) => (
        $crate::enabled!(target: $target, $lvl, { })
    );

    // These two cases handle fields with no values
<<<<<<< HEAD
    (target: $target:expr, $lvl:expr, $($k:ident).+) => (
        $crate::enabled!(target: $target, $lvl, $($k).+,)
    );
    (target: $target:expr, $lvl:expr, $($k:ident).+, $($field:tt)*) => (
        $crate::enabled!(
            target: $target,
            $lvl,
            { $($k).+, $($field)*}
        )
    );

    ($lvl:expr, $($k:ident).+, $($field:tt)*) => (
        $crate::enabled!(
            target: module_path!(),
            $lvl,
            { $($k).+, $($field)*}
        )
    );
    ($lvl:expr, $($k:ident).+) => (
        $crate::enabled!($lvl, $($k).+,)
    );
=======
    (target: $target:expr, $lvl:expr, $($field:tt)*) => (
        $crate::enabled!(
            target: $target,
            $lvl,
            { $($field)*}
        )
    );
    ($lvl:expr, $($field:tt)*) => (
        $crate::enabled!(
            target: module_path!(),
            $lvl,
            { $($field)*}
        )
    );
>>>>>>> dee88464

    // Simplest `enabled!` case
    ( $lvl:expr ) => (
        $crate::enabled!(target: module_path!(), $lvl, { })
    );
}

/// Constructs an event at the trace level.
///
/// This functions similarly to the [`event!`] macro. See [the top-level
/// documentation][lib] for details on the syntax accepted by
/// this macro.
///
/// [`event!`]: event!
/// [lib]: crate#using-the-macros
///
/// # Examples
///
/// ```rust
/// use tracing::trace;
/// # #[derive(Debug, Copy, Clone)] struct Position { x: f32, y: f32 }
/// # impl Position {
/// # const ORIGIN: Self = Self { x: 0.0, y: 0.0 };
/// # fn dist(&self, other: Position) -> f32 {
/// #    let x = (other.x - self.x).exp2(); let y = (self.y - other.y).exp2();
/// #    (x + y).sqrt()
/// # }
/// # }
/// # fn main() {
/// let pos = Position { x: 3.234, y: -1.223 };
/// let origin_dist = pos.dist(Position::ORIGIN);
///
/// trace!(position = ?pos, ?origin_dist);
/// trace!(
///     target: "app_events",
///     position = ?pos,
///     "x is {} and y is {}",
///     if pos.x >= 0.0 { "positive" } else { "negative" },
///     if pos.y >= 0.0 { "positive" } else { "negative" }
/// );
/// # }
/// ```
#[macro_export]
macro_rules! trace {
    (target: $target:expr, parent: $parent:expr, { $($field:tt)* }, $($arg:tt)* ) => (
        $crate::event!(target: $target, parent: $parent, $crate::Level::TRACE, { $($field)* }, $($arg)*)
    );
    (target: $target:expr, parent: $parent:expr, $($k:ident).+ $($field:tt)+ ) => (
        $crate::event!(target: $target, parent: $parent, $crate::Level::TRACE, { $($k).+ $($field)+ })
    );
    (target: $target:expr, parent: $parent:expr, ?$($k:ident).+ $($field:tt)+ ) => (
        $crate::event!(target: $target, parent: $parent, $crate::Level::TRACE, { $($k).+ $($field)+ })
    );
    (target: $target:expr, parent: $parent:expr, %$($k:ident).+ $($field:tt)+ ) => (
        $crate::event!(target: $target, parent: $parent, $crate::Level::TRACE, { $($k).+ $($field)+ })
    );
    (target: $target:expr, parent: $parent:expr, $($arg:tt)+ ) => (
        $crate::event!(target: $target, parent: $parent, $crate::Level::TRACE, {}, $($arg)+)
    );
    (parent: $parent:expr, { $($field:tt)+ }, $($arg:tt)+ ) => (
        $crate::event!(
            target: module_path!(),
            parent: $parent,
            $crate::Level::TRACE,
            { $($field)+ },
            $($arg)+
        )
    );
    (parent: $parent:expr, $($k:ident).+ = $($field:tt)*) => (
        $crate::event!(
            target: module_path!(),
            parent: $parent,
            $crate::Level::TRACE,
            { $($k).+ = $($field)*}
        )
    );
    (parent: $parent:expr, ?$($k:ident).+ = $($field:tt)*) => (
        $crate::event!(
            target: module_path!(),
            parent: $parent,
            $crate::Level::TRACE,
            { ?$($k).+ = $($field)*}
        )
    );
    (parent: $parent:expr, %$($k:ident).+ = $($field:tt)*) => (
        $crate::event!(
            target: module_path!(),
            parent: $parent,
            $crate::Level::TRACE,
            { %$($k).+ = $($field)*}
        )
    );
    (parent: $parent:expr, $($k:ident).+, $($field:tt)*) => (
        $crate::event!(
            target: module_path!(),
            parent: $parent,
            $crate::Level::TRACE,
            { $($k).+, $($field)*}
        )
    );
    (parent: $parent:expr, ?$($k:ident).+, $($field:tt)*) => (
        $crate::event!(
            target: module_path!(),
            parent: $parent,
            $crate::Level::TRACE,
            { ?$($k).+, $($field)*}
        )
    );
    (parent: $parent:expr, %$($k:ident).+, $($field:tt)*) => (
        $crate::event!(
            target: module_path!(),
            parent: $parent,
            $crate::Level::TRACE,
            { %$($k).+, $($field)*}
        )
    );
    (parent: $parent:expr, $($arg:tt)+) => (
        $crate::event!(
            target: module_path!(),
            parent: $parent,
            $crate::Level::TRACE,
            {},
            $($arg)+
        )
    );
    (target: $target:expr, { $($field:tt)* }, $($arg:tt)* ) => (
        $crate::event!(target: $target, $crate::Level::TRACE, { $($field)* }, $($arg)*)
    );
    (target: $target:expr, $($k:ident).+ $($field:tt)* ) => (
        $crate::event!(target: $target, $crate::Level::TRACE, { $($k).+ $($field)* })
    );
    (target: $target:expr, ?$($k:ident).+ $($field:tt)* ) => (
        $crate::event!(target: $target, $crate::Level::TRACE, { ?$($k).+ $($field)* })
    );
    (target: $target:expr, %$($k:ident).+ $($field:tt)* ) => (
        $crate::event!(target: $target, $crate::Level::TRACE, { %$($k).+ $($field)* })
    );
    (target: $target:expr, $($arg:tt)+ ) => (
        $crate::event!(target: $target, $crate::Level::TRACE, {}, $($arg)+)
    );
    ({ $($field:tt)+ }, $($arg:tt)+ ) => (
        $crate::event!(
            target: module_path!(),
            $crate::Level::TRACE,
            { $($field)+ },
            $($arg)+
        )
    );
    ($($k:ident).+ = $($field:tt)*) => (
        $crate::event!(
            target: module_path!(),
            $crate::Level::TRACE,
            { $($k).+ = $($field)*}
        )
    );
    ($($k:ident).+, $($field:tt)*) => (
        $crate::event!(
            target: module_path!(),
            $crate::Level::TRACE,
            { $($k).+, $($field)*}
        )
    );
    (?$($k:ident).+, $($field:tt)*) => (
        $crate::event!(
            target: module_path!(),
            $crate::Level::TRACE,
            { ?$($k).+, $($field)*}
        )
    );
    (%$($k:ident).+, $($field:tt)*) => (
        $crate::event!(
            target: module_path!(),
            $crate::Level::TRACE,
            { %$($k).+, $($field)*}
        )
    );
    (?$($k:ident).+) => (
        $crate::event!(
            target: module_path!(),
            $crate::Level::TRACE,
            { ?$($k).+ }
        )
    );
    (%$($k:ident).+) => (
        $crate::event!(
            target: module_path!(),
            $crate::Level::TRACE,
            { %$($k).+ }
        )
    );
    ($($k:ident).+) => (
        $crate::event!(
            target: module_path!(),
            $crate::Level::TRACE,
            { $($k).+ }
        )
    );
    ($($arg:tt)+) => (
        $crate::event!(
            target: module_path!(),
            $crate::Level::TRACE,
            {},
            $($arg)+
        )
    );
}

/// Constructs an event at the debug level.
///
/// This functions similarly to the [`event!`] macro. See [the top-level
/// documentation][lib] for details on the syntax accepted by
/// this macro.
///
/// [`event!`]: event!
/// [lib]: crate#using-the-macros
///
/// # Examples
///
/// ```rust
/// use tracing::debug;
/// # fn main() {
/// # #[derive(Debug)] struct Position { x: f32, y: f32 }
///
/// let pos = Position { x: 3.234, y: -1.223 };
///
/// debug!(?pos.x, ?pos.y);
/// debug!(target: "app_events", position = ?pos, "New position");
/// # }
/// ```
#[macro_export]
macro_rules! debug {
    (target: $target:expr, parent: $parent:expr, { $($field:tt)* }, $($arg:tt)* ) => (
        $crate::event!(target: $target, parent: $parent, $crate::Level::DEBUG, { $($field)* }, $($arg)*)
    );
    (target: $target:expr, parent: $parent:expr, $($k:ident).+ $($field:tt)+ ) => (
        $crate::event!(target: $target, parent: $parent, $crate::Level::DEBUG, { $($k).+ $($field)+ })
    );
    (target: $target:expr, parent: $parent:expr, ?$($k:ident).+ $($field:tt)+ ) => (
        $crate::event!(target: $target, parent: $parent, $crate::Level::DEBUG, { $($k).+ $($field)+ })
    );
    (target: $target:expr, parent: $parent:expr, %$($k:ident).+ $($field:tt)+ ) => (
        $crate::event!(target: $target, parent: $parent, $crate::Level::DEBUG, { $($k).+ $($field)+ })
    );
    (target: $target:expr, parent: $parent:expr, $($arg:tt)+ ) => (
        $crate::event!(target: $target, parent: $parent, $crate::Level::DEBUG, {}, $($arg)+)
    );
    (parent: $parent:expr, { $($field:tt)+ }, $($arg:tt)+ ) => (
        $crate::event!(
            target: module_path!(),
            parent: $parent,
            $crate::Level::DEBUG,
            { $($field)+ },
            $($arg)+
        )
    );
    (parent: $parent:expr, $($k:ident).+ = $($field:tt)*) => (
        $crate::event!(
            target: module_path!(),
            parent: $parent,
            $crate::Level::DEBUG,
            { $($k).+ = $($field)*}
        )
    );
    (parent: $parent:expr, ?$($k:ident).+ = $($field:tt)*) => (
        $crate::event!(
            target: module_path!(),
            parent: $parent,
            $crate::Level::DEBUG,
            { ?$($k).+ = $($field)*}
        )
    );
    (parent: $parent:expr, %$($k:ident).+ = $($field:tt)*) => (
        $crate::event!(
            target: module_path!(),
            parent: $parent,
            $crate::Level::DEBUG,
            { %$($k).+ = $($field)*}
        )
    );
    (parent: $parent:expr, $($k:ident).+, $($field:tt)*) => (
        $crate::event!(
            target: module_path!(),
            parent: $parent,
            $crate::Level::DEBUG,
            { $($k).+, $($field)*}
        )
    );
    (parent: $parent:expr, ?$($k:ident).+, $($field:tt)*) => (
        $crate::event!(
            target: module_path!(),
            parent: $parent,
            $crate::Level::DEBUG,
            { ?$($k).+, $($field)*}
        )
    );
    (parent: $parent:expr, %$($k:ident).+, $($field:tt)*) => (
        $crate::event!(
            target: module_path!(),
            parent: $parent,
            $crate::Level::DEBUG,
            { %$($k).+, $($field)*}
        )
    );
    (parent: $parent:expr, $($arg:tt)+) => (
        $crate::event!(
            target: module_path!(),
            parent: $parent,
            $crate::Level::DEBUG,
            {},
            $($arg)+
        )
    );
    (target: $target:expr, { $($field:tt)* }, $($arg:tt)* ) => (
        $crate::event!(target: $target, $crate::Level::DEBUG, { $($field)* }, $($arg)*)
    );
    (target: $target:expr, $($k:ident).+ $($field:tt)* ) => (
        $crate::event!(target: $target, $crate::Level::DEBUG, { $($k).+ $($field)* })
    );
    (target: $target:expr, ?$($k:ident).+ $($field:tt)* ) => (
        $crate::event!(target: $target, $crate::Level::DEBUG, { ?$($k).+ $($field)* })
    );
    (target: $target:expr, %$($k:ident).+ $($field:tt)* ) => (
        $crate::event!(target: $target, $crate::Level::DEBUG, { %$($k).+ $($field)* })
    );
    (target: $target:expr, $($arg:tt)+ ) => (
        $crate::event!(target: $target, $crate::Level::DEBUG, {}, $($arg)+)
    );
    ({ $($field:tt)+ }, $($arg:tt)+ ) => (
        $crate::event!(
            target: module_path!(),
            $crate::Level::DEBUG,
            { $($field)+ },
            $($arg)+
        )
    );
    ($($k:ident).+ = $($field:tt)*) => (
        $crate::event!(
            target: module_path!(),
            $crate::Level::DEBUG,
            { $($k).+ = $($field)*}
        )
    );
    (?$($k:ident).+ = $($field:tt)*) => (
        $crate::event!(
            target: module_path!(),
            $crate::Level::DEBUG,
            { ?$($k).+ = $($field)*}
        )
    );
    (%$($k:ident).+ = $($field:tt)*) => (
        $crate::event!(
            target: module_path!(),
            $crate::Level::DEBUG,
            { %$($k).+ = $($field)*}
        )
    );
    ($($k:ident).+, $($field:tt)*) => (
        $crate::event!(
            target: module_path!(),
            $crate::Level::DEBUG,
            { $($k).+, $($field)*}
        )
    );
    (?$($k:ident).+, $($field:tt)*) => (
        $crate::event!(
            target: module_path!(),
            $crate::Level::DEBUG,
            { ?$($k).+, $($field)*}
        )
    );
    (%$($k:ident).+, $($field:tt)*) => (
        $crate::event!(
            target: module_path!(),
            $crate::Level::DEBUG,
            { %$($k).+, $($field)*}
        )
    );
    (?$($k:ident).+) => (
        $crate::event!(
            target: module_path!(),
            $crate::Level::DEBUG,
            { ?$($k).+ }
        )
    );
    (%$($k:ident).+) => (
        $crate::event!(
            target: module_path!(),
            $crate::Level::DEBUG,
            { %$($k).+ }
        )
    );
    ($($k:ident).+) => (
        $crate::event!(
            target: module_path!(),
            $crate::Level::DEBUG,
            { $($k).+ }
        )
    );
    ($($arg:tt)+) => (
        $crate::event!(
            target: module_path!(),
            $crate::Level::DEBUG,
            {},
            $($arg)+
        )
    );
}

/// Constructs an event at the info level.
///
/// This functions similarly to the [`event!`] macro. See [the top-level
/// documentation][lib] for details on the syntax accepted by
/// this macro.
///
/// [`event!`]: event!
/// [lib]: crate#using-the-macros
///
/// # Examples
///
/// ```rust
/// use tracing::info;
/// # // this is so the test will still work in no-std mode
/// # #[derive(Debug)]
/// # pub struct Ipv4Addr;
/// # impl Ipv4Addr { fn new(o1: u8, o2: u8, o3: u8, o4: u8) -> Self { Self } }
/// # fn main() {
/// # struct Connection { port: u32, speed: f32 }
/// use tracing::field;
///
/// let addr = Ipv4Addr::new(127, 0, 0, 1);
/// let conn = Connection { port: 40, speed: 3.20 };
///
/// info!(conn.port, "connected to {:?}", addr);
/// info!(
///     target: "connection_events",
///     ip = ?addr,
///     conn.port,
///     ?conn.speed,
/// );
/// # }
/// ```
#[macro_export]
macro_rules! info {
     (target: $target:expr, parent: $parent:expr, { $($field:tt)* }, $($arg:tt)* ) => (
        $crate::event!(target: $target, parent: $parent, $crate::Level::INFO, { $($field)* }, $($arg)*)
    );
    (target: $target:expr, parent: $parent:expr, $($k:ident).+ $($field:tt)+ ) => (
        $crate::event!(target: $target, parent: $parent, $crate::Level::INFO, { $($k).+ $($field)+ })
    );
    (target: $target:expr, parent: $parent:expr, ?$($k:ident).+ $($field:tt)+ ) => (
        $crate::event!(target: $target, parent: $parent, $crate::Level::INFO, { $($k).+ $($field)+ })
    );
    (target: $target:expr, parent: $parent:expr, %$($k:ident).+ $($field:tt)+ ) => (
        $crate::event!(target: $target, parent: $parent, $crate::Level::INFO, { $($k).+ $($field)+ })
    );
    (target: $target:expr, parent: $parent:expr, $($arg:tt)+ ) => (
        $crate::event!(target: $target, parent: $parent, $crate::Level::INFO, {}, $($arg)+)
    );
    (parent: $parent:expr, { $($field:tt)+ }, $($arg:tt)+ ) => (
        $crate::event!(
            target: module_path!(),
            parent: $parent,
            $crate::Level::INFO,
            { $($field)+ },
            $($arg)+
        )
    );
    (parent: $parent:expr, $($k:ident).+ = $($field:tt)*) => (
        $crate::event!(
            target: module_path!(),
            parent: $parent,
            $crate::Level::INFO,
            { $($k).+ = $($field)*}
        )
    );
    (parent: $parent:expr, ?$($k:ident).+ = $($field:tt)*) => (
        $crate::event!(
            target: module_path!(),
            parent: $parent,
            $crate::Level::INFO,
            { ?$($k).+ = $($field)*}
        )
    );
    (parent: $parent:expr, %$($k:ident).+ = $($field:tt)*) => (
        $crate::event!(
            target: module_path!(),
            parent: $parent,
            $crate::Level::INFO,
            { %$($k).+ = $($field)*}
        )
    );
    (parent: $parent:expr, $($k:ident).+, $($field:tt)*) => (
        $crate::event!(
            target: module_path!(),
            parent: $parent,
            $crate::Level::INFO,
            { $($k).+, $($field)*}
        )
    );
    (parent: $parent:expr, ?$($k:ident).+, $($field:tt)*) => (
        $crate::event!(
            target: module_path!(),
            parent: $parent,
            $crate::Level::INFO,
            { ?$($k).+, $($field)*}
        )
    );
    (parent: $parent:expr, %$($k:ident).+, $($field:tt)*) => (
        $crate::event!(
            target: module_path!(),
            parent: $parent,
            $crate::Level::INFO,
            { %$($k).+, $($field)*}
        )
    );
    (parent: $parent:expr, $($arg:tt)+) => (
        $crate::event!(
            target: module_path!(),
            parent: $parent,
            $crate::Level::INFO,
            {},
            $($arg)+
        )
    );
    (target: $target:expr, { $($field:tt)* }, $($arg:tt)* ) => (
        $crate::event!(target: $target, $crate::Level::INFO, { $($field)* }, $($arg)*)
    );
    (target: $target:expr, $($k:ident).+ $($field:tt)* ) => (
        $crate::event!(target: $target, $crate::Level::INFO, { $($k).+ $($field)* })
    );
    (target: $target:expr, ?$($k:ident).+ $($field:tt)* ) => (
        $crate::event!(target: $target, $crate::Level::INFO, { ?$($k).+ $($field)* })
    );
    (target: $target:expr, %$($k:ident).+ $($field:tt)* ) => (
        $crate::event!(target: $target, $crate::Level::INFO, { $($k).+ $($field)* })
    );
    (target: $target:expr, $($arg:tt)+ ) => (
        $crate::event!(target: $target, $crate::Level::INFO, {}, $($arg)+)
    );
    ({ $($field:tt)+ }, $($arg:tt)+ ) => (
        $crate::event!(
            target: module_path!(),
            $crate::Level::INFO,
            { $($field)+ },
            $($arg)+
        )
    );
    ($($k:ident).+ = $($field:tt)*) => (
        $crate::event!(
            target: module_path!(),
            $crate::Level::INFO,
            { $($k).+ = $($field)*}
        )
    );
    (?$($k:ident).+ = $($field:tt)*) => (
        $crate::event!(
            target: module_path!(),
            $crate::Level::INFO,
            { ?$($k).+ = $($field)*}
        )
    );
    (%$($k:ident).+ = $($field:tt)*) => (
        $crate::event!(
            target: module_path!(),
            $crate::Level::INFO,
            { %$($k).+ = $($field)*}
        )
    );
    ($($k:ident).+, $($field:tt)*) => (
        $crate::event!(
            target: module_path!(),
            $crate::Level::INFO,
            { $($k).+, $($field)*}
        )
    );
    (?$($k:ident).+, $($field:tt)*) => (
        $crate::event!(
            target: module_path!(),
            $crate::Level::INFO,
            { ?$($k).+, $($field)*}
        )
    );
    (%$($k:ident).+, $($field:tt)*) => (
        $crate::event!(
            target: module_path!(),
            $crate::Level::INFO,
            { %$($k).+, $($field)*}
        )
    );
    (?$($k:ident).+) => (
        $crate::event!(
            target: module_path!(),
            $crate::Level::INFO,
            { ?$($k).+ }
        )
    );
    (%$($k:ident).+) => (
        $crate::event!(
            target: module_path!(),
            $crate::Level::INFO,
            { %$($k).+ }
        )
    );
    ($($k:ident).+) => (
        $crate::event!(
            target: module_path!(),
            $crate::Level::INFO,
            { $($k).+ }
        )
    );
    ($($arg:tt)+) => (
        $crate::event!(
            target: module_path!(),
            $crate::Level::INFO,
            {},
            $($arg)+
        )
    );
}

/// Constructs an event at the warn level.
///
/// This functions similarly to the [`event!`] macro. See [the top-level
/// documentation][lib] for details on the syntax accepted by
/// this macro.
///
/// [`event!`]: event!
/// [lib]: crate#using-the-macros
///
/// # Examples
///
/// ```rust
/// use tracing::warn;
/// # fn main() {
///
/// let warn_description = "Invalid Input";
/// let input = &[0x27, 0x45];
///
/// warn!(?input, warning = warn_description);
/// warn!(
///     target: "input_events",
///     warning = warn_description,
///     "Received warning for input: {:?}", input,
/// );
/// # }
/// ```
#[macro_export]
macro_rules! warn {
     (target: $target:expr, parent: $parent:expr, { $($field:tt)* }, $($arg:tt)* ) => (
        $crate::event!(target: $target, parent: $parent, $crate::Level::WARN, { $($field)* }, $($arg)*)
    );
    (target: $target:expr, parent: $parent:expr, $($k:ident).+ $($field:tt)+ ) => (
        $crate::event!(target: $target, parent: $parent, $crate::Level::WARN, { $($k).+ $($field)+ })
    );
    (target: $target:expr, parent: $parent:expr, ?$($k:ident).+ $($field:tt)+ ) => (
        $crate::event!(target: $target, parent: $parent, $crate::Level::WARN, { $($k).+ $($field)+ })
    );
    (target: $target:expr, parent: $parent:expr, %$($k:ident).+ $($field:tt)+ ) => (
        $crate::event!(target: $target, parent: $parent, $crate::Level::WARN, { $($k).+ $($field)+ })
    );
    (target: $target:expr, parent: $parent:expr, $($arg:tt)+ ) => (
        $crate::event!(target: $target, parent: $parent, $crate::Level::WARN, {}, $($arg)+)
    );
    (parent: $parent:expr, { $($field:tt)+ }, $($arg:tt)+ ) => (
        $crate::event!(
            target: module_path!(),
            parent: $parent,
            $crate::Level::WARN,
            { $($field)+ },
            $($arg)+
        )
    );
    (parent: $parent:expr, $($k:ident).+ = $($field:tt)*) => (
        $crate::event!(
            target: module_path!(),
            parent: $parent,
            $crate::Level::WARN,
            { $($k).+ = $($field)*}
        )
    );
    (parent: $parent:expr, ?$($k:ident).+ = $($field:tt)*) => (
        $crate::event!(
            target: module_path!(),
            parent: $parent,
            $crate::Level::WARN,
            { ?$($k).+ = $($field)*}
        )
    );
    (parent: $parent:expr, %$($k:ident).+ = $($field:tt)*) => (
        $crate::event!(
            target: module_path!(),
            parent: $parent,
            $crate::Level::WARN,
            { %$($k).+ = $($field)*}
        )
    );
    (parent: $parent:expr, $($k:ident).+, $($field:tt)*) => (
        $crate::event!(
            target: module_path!(),
            parent: $parent,
            $crate::Level::WARN,
            { $($k).+, $($field)*}
        )
    );
    (parent: $parent:expr, ?$($k:ident).+, $($field:tt)*) => (
        $crate::event!(
            target: module_path!(),
            parent: $parent,
            $crate::Level::WARN,
            { ?$($k).+, $($field)*}
        )
    );
    (parent: $parent:expr, %$($k:ident).+, $($field:tt)*) => (
        $crate::event!(
            target: module_path!(),
            parent: $parent,
            $crate::Level::WARN,
            { %$($k).+, $($field)*}
        )
    );
    (parent: $parent:expr, $($arg:tt)+) => (
        $crate::event!(
            target: module_path!(),
            parent: $parent,
            $crate::Level::WARN,
            {},
            $($arg)+
        )
    );
    (target: $target:expr, { $($field:tt)* }, $($arg:tt)* ) => (
        $crate::event!(target: $target, $crate::Level::WARN, { $($field)* }, $($arg)*)
    );
    (target: $target:expr, $($k:ident).+ $($field:tt)* ) => (
        $crate::event!(target: $target, $crate::Level::WARN, { $($k).+ $($field)* })
    );
    (target: $target:expr, ?$($k:ident).+ $($field:tt)* ) => (
        $crate::event!(target: $target, $crate::Level::WARN, { ?$($k).+ $($field)* })
    );
    (target: $target:expr, %$($k:ident).+ $($field:tt)* ) => (
        $crate::event!(target: $target, $crate::Level::WARN, { %$($k).+ $($field)* })
    );
    (target: $target:expr, $($arg:tt)+ ) => (
        $crate::event!(target: $target, $crate::Level::WARN, {}, $($arg)+)
    );
    ({ $($field:tt)+ }, $($arg:tt)+ ) => (
        $crate::event!(
            target: module_path!(),
            $crate::Level::WARN,
            { $($field)+ },
            $($arg)+
        )
    );
    ($($k:ident).+ = $($field:tt)*) => (
        $crate::event!(
            target: module_path!(),
            $crate::Level::WARN,
            { $($k).+ = $($field)*}
        )
    );
    (?$($k:ident).+ = $($field:tt)*) => (
        $crate::event!(
            target: module_path!(),
            $crate::Level::WARN,
            { ?$($k).+ = $($field)*}
        )
    );
    (%$($k:ident).+ = $($field:tt)*) => (
        $crate::event!(
            target: module_path!(),
            $crate::Level::TRACE,
            { %$($k).+ = $($field)*}
        )
    );
    ($($k:ident).+, $($field:tt)*) => (
        $crate::event!(
            target: module_path!(),
            $crate::Level::WARN,
            { $($k).+, $($field)*}
        )
    );
    (?$($k:ident).+, $($field:tt)*) => (
        $crate::event!(
            target: module_path!(),
            $crate::Level::WARN,
            { ?$($k).+, $($field)*}
        )
    );
    (%$($k:ident).+, $($field:tt)*) => (
        $crate::event!(
            target: module_path!(),
            $crate::Level::WARN,
            { %$($k).+, $($field)*}
        )
    );
    (?$($k:ident).+) => (
        $crate::event!(
            target: module_path!(),
            $crate::Level::WARN,
            { ?$($k).+ }
        )
    );
    (%$($k:ident).+) => (
        $crate::event!(
            target: module_path!(),
            $crate::Level::WARN,
            { %$($k).+ }
        )
    );
    ($($k:ident).+) => (
        $crate::event!(
            target: module_path!(),
            $crate::Level::WARN,
            { $($k).+ }
        )
    );
    ($($arg:tt)+) => (
        $crate::event!(
            target: module_path!(),
            $crate::Level::WARN,
            {},
            $($arg)+
        )
    );
}

/// Constructs an event at the error level.
///
/// This functions similarly to the [`event!`] macro. See [the top-level
/// documentation][lib] for details on the syntax accepted by
/// this macro.
///
/// [`event!`]: event!
/// [lib]: crate#using-the-macros
///
/// # Examples
///
/// ```rust
/// use tracing::error;
/// # fn main() {
///
/// let (err_info, port) = ("No connection", 22);
///
/// error!(port, error = %err_info);
/// error!(target: "app_events", "App Error: {}", err_info);
/// error!({ info = err_info }, "error on port: {}", port);
/// # }
/// ```
#[macro_export]
macro_rules! error {
     (target: $target:expr, parent: $parent:expr, { $($field:tt)* }, $($arg:tt)* ) => (
        $crate::event!(target: $target, parent: $parent, $crate::Level::ERROR, { $($field)* }, $($arg)*)
    );
    (target: $target:expr, parent: $parent:expr, $($k:ident).+ $($field:tt)+ ) => (
        $crate::event!(target: $target, parent: $parent, $crate::Level::ERROR, { $($k).+ $($field)+ })
    );
    (target: $target:expr, parent: $parent:expr, ?$($k:ident).+ $($field:tt)+ ) => (
        $crate::event!(target: $target, parent: $parent, $crate::Level::ERROR, { $($k).+ $($field)+ })
    );
    (target: $target:expr, parent: $parent:expr, %$($k:ident).+ $($field:tt)+ ) => (
        $crate::event!(target: $target, parent: $parent, $crate::Level::ERROR, { $($k).+ $($field)+ })
    );
    (target: $target:expr, parent: $parent:expr, $($arg:tt)+ ) => (
        $crate::event!(target: $target, parent: $parent, $crate::Level::ERROR, {}, $($arg)+)
    );
    (parent: $parent:expr, { $($field:tt)+ }, $($arg:tt)+ ) => (
        $crate::event!(
            target: module_path!(),
            parent: $parent,
            $crate::Level::ERROR,
            { $($field)+ },
            $($arg)+
        )
    );
    (parent: $parent:expr, $($k:ident).+ = $($field:tt)*) => (
        $crate::event!(
            target: module_path!(),
            parent: $parent,
            $crate::Level::ERROR,
            { $($k).+ = $($field)*}
        )
    );
    (parent: $parent:expr, ?$($k:ident).+ = $($field:tt)*) => (
        $crate::event!(
            target: module_path!(),
            parent: $parent,
            $crate::Level::ERROR,
            { ?$($k).+ = $($field)*}
        )
    );
    (parent: $parent:expr, %$($k:ident).+ = $($field:tt)*) => (
        $crate::event!(
            target: module_path!(),
            parent: $parent,
            $crate::Level::ERROR,
            { %$($k).+ = $($field)*}
        )
    );
    (parent: $parent:expr, $($k:ident).+, $($field:tt)*) => (
        $crate::event!(
            target: module_path!(),
            parent: $parent,
            $crate::Level::ERROR,
            { $($k).+, $($field)*}
        )
    );
    (parent: $parent:expr, ?$($k:ident).+, $($field:tt)*) => (
        $crate::event!(
            target: module_path!(),
            parent: $parent,
            $crate::Level::ERROR,
            { ?$($k).+, $($field)*}
        )
    );
    (parent: $parent:expr, %$($k:ident).+, $($field:tt)*) => (
        $crate::event!(
            target: module_path!(),
            parent: $parent,
            $crate::Level::ERROR,
            { %$($k).+, $($field)*}
        )
    );
    (parent: $parent:expr, $($arg:tt)+) => (
        $crate::event!(
            target: module_path!(),
            parent: $parent,
            $crate::Level::ERROR,
            {},
            $($arg)+
        )
    );
    (target: $target:expr, { $($field:tt)* }, $($arg:tt)* ) => (
        $crate::event!(target: $target, $crate::Level::ERROR, { $($field)* }, $($arg)*)
    );
    (target: $target:expr, $($k:ident).+ $($field:tt)* ) => (
        $crate::event!(target: $target, $crate::Level::ERROR, { $($k).+ $($field)* })
    );
    (target: $target:expr, ?$($k:ident).+ $($field:tt)* ) => (
        $crate::event!(target: $target, $crate::Level::ERROR, { ?$($k).+ $($field)* })
    );
    (target: $target:expr, %$($k:ident).+ $($field:tt)* ) => (
        $crate::event!(target: $target, $crate::Level::ERROR, { %$($k).+ $($field)* })
    );
    (target: $target:expr, $($arg:tt)+ ) => (
        $crate::event!(target: $target, $crate::Level::ERROR, {}, $($arg)+)
    );
    ({ $($field:tt)+ }, $($arg:tt)+ ) => (
        $crate::event!(
            target: module_path!(),
            $crate::Level::ERROR,
            { $($field)+ },
            $($arg)+
        )
    );
    ($($k:ident).+ = $($field:tt)*) => (
        $crate::event!(
            target: module_path!(),
            $crate::Level::ERROR,
            { $($k).+ = $($field)*}
        )
    );
    (?$($k:ident).+ = $($field:tt)*) => (
        $crate::event!(
            target: module_path!(),
            $crate::Level::ERROR,
            { ?$($k).+ = $($field)*}
        )
    );
    (%$($k:ident).+ = $($field:tt)*) => (
        $crate::event!(
            target: module_path!(),
            $crate::Level::ERROR,
            { %$($k).+ = $($field)*}
        )
    );
    ($($k:ident).+, $($field:tt)*) => (
        $crate::event!(
            target: module_path!(),
            $crate::Level::ERROR,
            { $($k).+, $($field)*}
        )
    );
    (?$($k:ident).+, $($field:tt)*) => (
        $crate::event!(
            target: module_path!(),
            $crate::Level::ERROR,
            { ?$($k).+, $($field)*}
        )
    );
    (%$($k:ident).+, $($field:tt)*) => (
        $crate::event!(
            target: module_path!(),
            $crate::Level::ERROR,
            { %$($k).+, $($field)*}
        )
    );
    (?$($k:ident).+) => (
        $crate::event!(
            target: module_path!(),
            $crate::Level::ERROR,
            { ?$($k).+ }
        )
    );
    (%$($k:ident).+) => (
        $crate::event!(
            target: module_path!(),
            $crate::Level::ERROR,
            { %$($k).+ }
        )
    );
    ($($k:ident).+) => (
        $crate::event!(
            target: module_path!(),
            $crate::Level::ERROR,
            { $($k).+ }
        )
    );
    ($($arg:tt)+) => (
        $crate::event!(
            target: module_path!(),
            $crate::Level::ERROR,
            {},
            $($arg)+
        )
    );
}

/// Constructs a new static callsite for a span or event.
#[doc(hidden)]
#[macro_export]
macro_rules! callsite {
    (name: $name:expr, kind: $kind:expr, fields: $($fields:tt)*) => {{
        $crate::callsite! {
            name: $name,
            kind: $kind,
            target: module_path!(),
            level: $crate::Level::TRACE,
            fields: $($fields)*
        }
    }};
    (
        name: $name:expr,
        kind: $kind:expr,
        level: $lvl:expr,
        fields: $($fields:tt)*
    ) => {{
        $crate::callsite! {
            name: $name,
            kind: $kind,
            target: module_path!(),
            level: $lvl,
            fields: $($fields)*
        }
    }};
    (
        name: $name:expr,
        kind: $kind:expr,
        target: $target:expr,
        level: $lvl:expr,
        fields: $($fields:tt)*
    ) => {{
        use $crate::__macro_support::{MacroCallsite, Registration};
        static META: $crate::Metadata<'static> = {
            $crate::metadata! {
                name: $name,
                target: $target,
                level: $lvl,
                fields: $crate::fieldset!( $($fields)* ),
                callsite: &CALLSITE,
                kind: $kind,
            }
        };
        static REG: Registration = Registration::new(&CALLSITE);
        static CALLSITE: MacroCallsite = MacroCallsite::new(&META, &REG);
        CALLSITE.register();
        &CALLSITE
    }};
}

/// Constructs a new static callsite for a span or event.
#[doc(hidden)]
#[macro_export]
macro_rules! callsite2 {
    (name: $name:expr, kind: $kind:expr, fields: $($fields:tt)*) => {{
        $crate::callsite2! {
            name: $name,
            kind: $kind,
            target: module_path!(),
            level: $crate::Level::TRACE,
            fields: $($fields)*
        }
    }};
    (
        name: $name:expr,
        kind: $kind:expr,
        level: $lvl:expr,
        fields: $($fields:tt)*
    ) => {{
        $crate::callsite2! {
            name: $name,
            kind: $kind,
            target: module_path!(),
            level: $lvl,
            fields: $($fields)*
        }
    }};
    (
        name: $name:expr,
        kind: $kind:expr,
        target: $target:expr,
        level: $lvl:expr,
        fields: $($fields:tt)*
    ) => {{
        use $crate::__macro_support::{MacroCallsite, Registration};
        static META: $crate::Metadata<'static> = {
            $crate::metadata! {
                name: $name,
                target: $target,
                level: $lvl,
                fields: $crate::fieldset!( $($fields)* ),
                callsite: &CALLSITE,
                kind: $kind,
            }
        };
        static REG: Registration = Registration::new(&CALLSITE);

        MacroCallsite::new(&META, &REG)
    }};
}

#[macro_export]
// TODO: determine if this ought to be public API?`
#[doc(hidden)]
macro_rules! level_enabled {
    ($lvl:expr) => {
        $lvl <= $crate::level_filters::STATIC_MAX_LEVEL
            && $lvl <= $crate::level_filters::LevelFilter::current()
    };
}

#[doc(hidden)]
#[macro_export]
macro_rules! valueset {

    // === base case ===
    (@ { $(,)* $($val:expr),* $(,)* }, $next:expr $(,)*) => {
        &[ $($val),* ]
    };

    // === recursive case (more tts) ===

    // TODO(#1138): determine a new syntax for uninitialized span fields, and
    // re-enable this.
    // (@{ $(,)* $($out:expr),* }, $next:expr, $($k:ident).+ = _, $($rest:tt)*) => {
    //     $crate::valueset!(@ { $($out),*, (&$next, None) }, $next, $($rest)*)
    // };
    (@ { $(,)* $($out:expr),* }, $next:expr, $($k:ident).+ = ?$val:expr, $($rest:tt)*) => {
        $crate::valueset!(
            @ { $($out),*, (&$next, Some(&debug(&$val) as &Value)) },
            $next,
            $($rest)*
        )
    };
    (@ { $(,)* $($out:expr),* }, $next:expr, $($k:ident).+ = %$val:expr, $($rest:tt)*) => {
        $crate::valueset!(
            @ { $($out),*, (&$next, Some(&display(&$val) as &Value)) },
            $next,
            $($rest)*
        )
    };
    (@ { $(,)* $($out:expr),* }, $next:expr, $($k:ident).+ = $val:expr, $($rest:tt)*) => {
        $crate::valueset!(
            @ { $($out),*, (&$next, Some(&$val as &Value)) },
            $next,
            $($rest)*
        )
    };
    (@ { $(,)* $($out:expr),* }, $next:expr, $($k:ident).+, $($rest:tt)*) => {
        $crate::valueset!(
            @ { $($out),*, (&$next, Some(&$($k).+ as &Value)) },
            $next,
            $($rest)*
        )
    };
    (@ { $(,)* $($out:expr),* }, $next:expr, ?$($k:ident).+, $($rest:tt)*) => {
        $crate::valueset!(
            @ { $($out),*, (&$next, Some(&debug(&$($k).+) as &Value)) },
            $next,
            $($rest)*
        )
    };
    (@ { $(,)* $($out:expr),* }, $next:expr, %$($k:ident).+, $($rest:tt)*) => {
        $crate::valueset!(
            @ { $($out),*, (&$next, Some(&display(&$($k).+) as &Value)) },
            $next,
            $($rest)*
        )
    };
    (@ { $(,)* $($out:expr),* }, $next:expr, $($k:ident).+ = ?$val:expr) => {
        $crate::valueset!(
            @ { $($out),*, (&$next, Some(&debug(&$val) as &Value)) },
            $next,
        )
    };
    (@ { $(,)* $($out:expr),* }, $next:expr, $($k:ident).+ = %$val:expr) => {
        $crate::valueset!(
            @ { $($out),*, (&$next, Some(&display(&$val) as &Value)) },
            $next,
        )
    };
    (@ { $(,)* $($out:expr),* }, $next:expr, $($k:ident).+ = $val:expr) => {
        $crate::valueset!(
            @ { $($out),*, (&$next, Some(&$val as &Value)) },
            $next,
        )
    };
    (@ { $(,)* $($out:expr),* }, $next:expr, $($k:ident).+) => {
        $crate::valueset!(
            @ { $($out),*, (&$next, Some(&$($k).+ as &Value)) },
            $next,
        )
    };
    (@ { $(,)* $($out:expr),* }, $next:expr, ?$($k:ident).+) => {
        $crate::valueset!(
            @ { $($out),*, (&$next, Some(&debug(&$($k).+) as &Value)) },
            $next,
        )
    };
    (@ { $(,)* $($out:expr),* }, $next:expr, %$($k:ident).+) => {
        $crate::valueset!(
            @ { $($out),*, (&$next, Some(&display(&$($k).+) as &Value)) },
            $next,
        )
    };

    // Handle literal names
    (@ { $(,)* $($out:expr),* }, $next:expr, $k:literal = ?$val:expr, $($rest:tt)*) => {
        $crate::valueset!(
            @ { $($out),*, (&$next, Some(&debug(&$val) as &Value)) },
            $next,
            $($rest)*
        )
    };
    (@ { $(,)* $($out:expr),* }, $next:expr, $k:literal = %$val:expr, $($rest:tt)*) => {
        $crate::valueset!(
            @ { $($out),*, (&$next, Some(&display(&$val) as &Value)) },
            $next,
            $($rest)*
        )
    };
    (@ { $(,)* $($out:expr),* }, $next:expr, $k:literal = $val:expr, $($rest:tt)*) => {
        $crate::valueset!(
            @ { $($out),*, (&$next, Some(&$val as &Value)) },
            $next,
            $($rest)*
        )
    };
    (@ { $(,)* $($out:expr),* }, $next:expr, $k:literal = ?$val:expr) => {
        $crate::valueset!(
            @ { $($out),*, (&$next, Some(&debug(&$val) as &Value)) },
            $next,
        )
    };
    (@ { $(,)* $($out:expr),* }, $next:expr, $k:literal = %$val:expr) => {
        $crate::valueset!(
            @ { $($out),*, (&$next, Some(&display(&$val) as &Value)) },
            $next,
        )
    };
    (@ { $(,)* $($out:expr),* }, $next:expr, $k:literal = $val:expr) => {
        $crate::valueset!(
            @ { $($out),*, (&$next, Some(&$val as &Value)) },
            $next,
        )
    };

    // Remainder is unparseable, but exists --- must be format args!
    (@ { $(,)* $($out:expr),* }, $next:expr, $($rest:tt)+) => {
        $crate::valueset!(@ { (&$next, Some(&format_args!($($rest)+) as &Value)), $($out),* }, $next, )
    };

    // === entry ===
    ($fields:expr, $($kvs:tt)+) => {
        {
            #[allow(unused_imports)]
            use $crate::field::{debug, display, Value};
            let mut iter = $fields.iter();
            $fields.value_set($crate::valueset!(
                @ { },
                iter.next().expect("FieldSet corrupted (this is a bug)"),
                $($kvs)+
            ))
        }
    };
    ($fields:expr,) => {
        {
            $fields.value_set(&[])
        }
    };
}

#[doc(hidden)]
#[macro_export]
macro_rules! fieldset {
    // == base case ==
    (@ { $(,)* $($out:expr),* $(,)* } $(,)*) => {
        &[ $($out),* ]
    };

    // == recursive cases (more tts) ==
    (@ { $(,)* $($out:expr),* } $($k:ident).+ = ?$val:expr, $($rest:tt)*) => {
        $crate::fieldset!(@ { $($out),*, $crate::__tracing_stringify!($($k).+) } $($rest)*)
    };
    (@ { $(,)* $($out:expr),* } $($k:ident).+ = %$val:expr, $($rest:tt)*) => {
        $crate::fieldset!(@ { $($out),*, $crate::__tracing_stringify!($($k).+) } $($rest)*)
    };
    (@ { $(,)* $($out:expr),* } $($k:ident).+ = $val:expr, $($rest:tt)*) => {
        $crate::fieldset!(@ { $($out),*, $crate::__tracing_stringify!($($k).+) } $($rest)*)
    };
    // TODO(#1138): determine a new syntax for uninitialized span fields, and
    // re-enable this.
    // (@ { $($out:expr),* } $($k:ident).+ = _, $($rest:tt)*) => {
    //     $crate::fieldset!(@ { $($out),*, $crate::__tracing_stringify!($($k).+) } $($rest)*)
    // };
    (@ { $(,)* $($out:expr),* } ?$($k:ident).+, $($rest:tt)*) => {
        $crate::fieldset!(@ { $($out),*, $crate::__tracing_stringify!($($k).+) } $($rest)*)
    };
    (@ { $(,)* $($out:expr),* } %$($k:ident).+, $($rest:tt)*) => {
        $crate::fieldset!(@ { $($out),*, $crate::__tracing_stringify!($($k).+) } $($rest)*)
    };
    (@ { $(,)* $($out:expr),* } $($k:ident).+, $($rest:tt)*) => {
        $crate::fieldset!(@ { $($out),*, $crate::__tracing_stringify!($($k).+) } $($rest)*)
    };

    // Handle literal names
    (@ { $(,)* $($out:expr),* } $k:literal = ?$val:expr, $($rest:tt)*) => {
        $crate::fieldset!(@ { $($out),*, $k } $($rest)*)
    };
    (@ { $(,)* $($out:expr),* } $k:literal = %$val:expr, $($rest:tt)*) => {
        $crate::fieldset!(@ { $($out),*, $k } $($rest)*)
    };
    (@ { $(,)* $($out:expr),* } $k:literal = $val:expr, $($rest:tt)*) => {
        $crate::fieldset!(@ { $($out),*, $k } $($rest)*)
    };

    // Remainder is unparseable, but exists --- must be format args!
    (@ { $(,)* $($out:expr),* } $($rest:tt)+) => {
        $crate::fieldset!(@ { "message", $($out),*, })
    };

    // == entry ==
    ($($args:tt)*) => {
        $crate::fieldset!(@ { } $($args)*,)
    };

}

#[cfg(feature = "log")]
#[doc(hidden)]
#[macro_export]
macro_rules! level_to_log {
    ($level:expr) => {
        match $level {
            $crate::Level::ERROR => $crate::log::Level::Error,
            $crate::Level::WARN => $crate::log::Level::Warn,
            $crate::Level::INFO => $crate::log::Level::Info,
            $crate::Level::DEBUG => $crate::log::Level::Debug,
            _ => $crate::log::Level::Trace,
        }
    };
}

#[doc(hidden)]
#[macro_export]
macro_rules! __tracing_stringify {
    ($s:expr) => {
        stringify!($s)
    };
}

#[cfg(not(feature = "log"))]
#[doc(hidden)]
#[macro_export]
macro_rules! __tracing_log {
    (target: $target:expr, $level:expr, $($field:tt)+ ) => {};
}

#[cfg(feature = "log")]
#[doc(hidden)]
#[macro_export]
macro_rules! __mk_format_string {
    // === base case ===
    (@ { $(,)* $($out:expr),* $(,)* } $(,)*) => {
        concat!( $($out),*)
    };

    // === recursive case (more tts), ===
    // ====== shorthand field syntax ===
    (@ { $(,)* $($out:expr),* }, ?$($k:ident).+, $($rest:tt)*) => {
        $crate::__mk_format_string!(@ { $($out),*, $crate::__tracing_stringify!($($k).+), "={:?} " }, $($rest)*)
    };
    (@ { $(,)* $($out:expr),* }, %$($k:ident).+, $($rest:tt)*) => {
        $crate::__mk_format_string!(@ { $($out),*, $crate::__tracing_stringify!($($k).+), "={} " }, $($rest)*)
    };
    (@ { $(,)* $($out:expr),* }, $($k:ident).+, $($rest:tt)*) => {
        $crate::__mk_format_string!(@ { $($out),*, $crate::__tracing_stringify!($($k).+), "={:?} " }, $($rest)*)
    };
    // ====== kv field syntax ===
    (@ { $(,)* $($out:expr),* }, message = $val:expr, $($rest:tt)*) => {
        $crate::__mk_format_string!(@ { $($out),*, "{} " }, $($rest)*)
    };
    (@ { $(,)* $($out:expr),* }, $($k:ident).+ = ?$val:expr, $($rest:tt)*) => {
        $crate::__mk_format_string!(@ { $($out),*, $crate::__tracing_stringify!($($k).+), "={:?} " }, $($rest)*)
    };
    (@ { $(,)* $($out:expr),* }, $($k:ident).+ = %$val:expr, $($rest:tt)*) => {
        $crate::__mk_format_string!(@ { $($out),*, $crate::__tracing_stringify!($($k).+), "={} " }, $($rest)*)
    };
    (@ { $(,)* $($out:expr),* }, $($k:ident).+ = $val:expr, $($rest:tt)*) => {
        $crate::__mk_format_string!(@ { $($out),*, $crate::__tracing_stringify!($($k).+), "={:?} " }, $($rest)*)
    };

    // === rest is unparseable --- must be fmt args ===
    (@ { $(,)* $($out:expr),* }, $($rest:tt)+) => {
        $crate::__mk_format_string!(@ { "{} ", $($out),* }, )
    };

    // === entry ===
    ($($kvs:tt)+) => {
        $crate::__mk_format_string!(@ { }, $($kvs)+,)
    };
    () => {
        ""
    }
}

#[cfg(feature = "log")]
#[doc(hidden)]
#[macro_export]
macro_rules! __mk_format_args {
    // === finished --- called into by base cases ===
    (@ { $(,)* $($out:expr),* $(,)* }, $fmt:expr, fields: $(,)*) => {
        format_args!($fmt, $($out),*)
    };

    // === base case (no more tts) ===
    (@ { $(,)* $($out:expr),* }, $fmt:expr, fields: $($k:ident).+ = ?$val:expr $(,)*) => {
        $crate::__mk_format_args!(@ { $($out),*, $val }, $fmt, fields: )
    };
    (@ { $(,)* $($out:expr),* }, $fmt:expr, fields: $($k:ident).+ = %$val:expr $(,)*) => {
        $crate::__mk_format_args!(@ { $($out),*, $val }, $fmt, fields: )
    };
    (@ { $(,)* $($out:expr),* }, $fmt:expr, fields: $($k:ident).+ = $val:expr $(,)*) => {
        $crate::__mk_format_args!(@ { $($out),*, $val }, $fmt, fields: )
    };
    // ====== shorthand field syntax ===
    (@ { $(,)* $($out:expr),* }, $fmt:expr, fields: ?$($k:ident).+ $(,)*) => {
        $crate::__mk_format_args!(@ { $($out),*, &$($k).+ }, $fmt, fields:)
    };
    (@ { $(,)* $($out:expr),* }, $fmt:expr, fields: %$($k:ident).+ $(,)*) => {
        $crate::__mk_format_args!(@ { $($out),*, &$($k).+ }, $fmt, fields: )
    };
    (@ { $(,)* $($out:expr),* }, $fmt:expr, fields: $($k:ident).+ $(,)*) => {
        $crate::__mk_format_args!(@ { $($out),*, &$($k).+ }, $fmt, fields: )
    };

    // === recursive case (more tts) ===
    (@ { $(,)* $($out:expr),* }, $fmt:expr, fields: $($k:ident).+ = ?$val:expr, $($rest:tt)+) => {
        $crate::__mk_format_args!(@ { $($out),*, $val }, $fmt, fields: $($rest)+)
    };
    (@ { $(,)* $($out:expr),* }, $fmt:expr, fields: $($k:ident).+ = %$val:expr, $($rest:tt)+) => {
        $crate::__mk_format_args!(@ { $($out),*, $val }, $fmt, fields: $($rest)+)
    };
    (@ { $(,)* $($out:expr),* }, $fmt:expr, fields: $($k:ident).+ = $val:expr, $($rest:tt)+) => {
        $crate::__mk_format_args!(@ { $($out),*, $val }, $fmt, fields: $($rest)+)
    };
    // ====== shorthand field syntax ===
    (@ { $(,)* $($out:expr),* }, $fmt:expr, fields: ?$($k:ident).+, $($rest:tt)+) => {
        $crate::__mk_format_args!(@ { $($out),*, &$($k).+ }, $fmt, fields: $($rest)+)
    };
    (@ { $(,)* $($out:expr),* }, $fmt:expr, fields: %$($k:ident).+, $($rest:tt)+) => {
        $crate::__mk_format_args!(@ { $($out),*, &$($k).+ }, $fmt, fields: $($rest)+)
    };
    (@ { $(,)* $($out:expr),* }, $fmt:expr, fields: $($k:ident).+, $($rest:tt)+) => {
        $crate::__mk_format_args!(@ { $($out),*, &$($k).+ }, $fmt, fields: $($rest)+)
    };

    // === rest is unparseable --- must be fmt args ===
    (@ { $(,)* $($out:expr),* }, $fmt:expr, fields: $($rest:tt)+) => {
        $crate::__mk_format_args!(@ { format_args!($($rest)+), $($out),* }, $fmt, fields: )
    };

    // === entry ===
    ($($kv:tt)*) => {
        {
            #[allow(unused_imports)]
            use $crate::field::{debug, display};
            // use $crate::__mk_format_string;
            $crate::__mk_format_args!(@ { }, $crate::__mk_format_string!($($kv)*), fields: $($kv)*)
        }
    };
}

#[cfg(feature = "log")]
#[doc(hidden)]
#[macro_export]
macro_rules! __tracing_log {
    (target: $target:expr, $level:expr, $($field:tt)+ ) => {
        $crate::if_log_enabled! { $level, {
            use $crate::log;
            let level = $crate::level_to_log!($level);
            if level <= log::max_level() {
                let log_meta = log::Metadata::builder()
                    .level(level)
                    .target($target)
                    .build();
                let logger = log::logger();
                if logger.enabled(&log_meta) {
                    logger.log(&log::Record::builder()
                        .file(Some(file!()))
                        .module_path(Some(module_path!()))
                        .line(Some(line!()))
                        .metadata(log_meta)
                        .args($crate::__mk_format_args!($($field)+))
                        .build());
                }
            }
        }}
    };
}

#[cfg(not(feature = "log"))]
#[doc(hidden)]
#[macro_export]
macro_rules! if_log_enabled {
    ($lvl:expr, $e:expr;) => {
        $crate::if_log_enabled! { $lvl, $e }
    };
    ($lvl:expr, $if_log:block) => {
        $crate::if_log_enabled! { $lvl, $if_log else {} }
    };
    ($lvl:expr, $if_log:block else $else_block:block) => {
        $else_block
    };
}

#[cfg(all(feature = "log", not(feature = "log-always")))]
#[doc(hidden)]
#[macro_export]
macro_rules! if_log_enabled {
    ($lvl:expr, $e:expr;) => {
        $crate::if_log_enabled! { $lvl, $e }
    };
    ($lvl:expr, $if_log:block) => {
        $crate::if_log_enabled! { $lvl, $if_log else {} }
    };
    ($lvl:expr, $if_log:block else $else_block:block) => {
        if $crate::level_to_log!($lvl) <= $crate::log::STATIC_MAX_LEVEL {
            if !$crate::dispatch::has_been_set() {
                $if_log
            } else {
                $else_block
            }
        } else {
            $else_block
        }
    };
}

#[cfg(all(feature = "log", feature = "log-always"))]
#[doc(hidden)]
#[macro_export]
macro_rules! if_log_enabled {
    ($lvl:expr, $e:expr;) => {
        $crate::if_log_enabled! { $lvl, $e }
    };
    ($lvl:expr, $if_log:block) => {
        $crate::if_log_enabled! { $lvl, $if_log else {} }
    };
    ($lvl:expr, $if_log:block else $else_block:block) => {
        if $crate::level_to_log!($lvl) <= $crate::log::STATIC_MAX_LEVEL {
            #[allow(unused_braces)]
            $if_log
        } else {
            $else_block
        }
    };
}<|MERGE_RESOLUTION|>--- conflicted
+++ resolved
@@ -783,7 +783,6 @@
     );
 }
 
-<<<<<<< HEAD
 /// Checks whether a span or event is enabled depending on the provided metadata.
 ///
 /// This macro is a specialized tool: it is intended to be used prior
@@ -816,32 +815,11 @@
 /// they are considered to be unknown. `enabled!` attempts to match the
 /// syntax of `event!()` as closely as possible, which can be seen in the
 /// examples below.
-=======
-/// Check's whether an equivalent `event!` invocation would result in an enabled
-/// event.
-///
-/// If you are using this macro to guard a log line that requires expensive computation, it can
-/// result in false-negative's, if the default collector has filters based on line numbers or field
-/// names.
-///
-/// This macro operates similarly to [`event!`], with some extensions:
-/// - Allows passing just a level.
-/// - Allows passing just a level and a target.
-///
-/// See [the top-level documentation][lib] for details on the syntax accepted by
-/// this macro.
-///
-/// [lib]: crate#using-the-macros
-/// [`event!`]: event!
-///
-/// # Examples
->>>>>>> dee88464
 ///
 /// ```rust
 /// use tracing::{enabled, Level};
 ///
 /// # fn main() {
-<<<<<<< HEAD
 /// // If the underlying collector is interested in recording
 /// // DEBUG-level spans and events, this will evaluate to true.
 /// if enabled!(Level::DEBUG) {
@@ -867,14 +845,6 @@
 /// [`Targets`]: https://docs.rs/tracing-subscriber/0.3.5/tracing_subscriber/filter/targets/struct.Targets.html
 /// [`filter_fn`]: https://docs.rs/tracing-subscriber/0.3.5/tracing_subscriber/filter/fn.filter_fn.html
 /// [`EnvFilter`]: https://docs.rs/tracing-subscriber/0.3.5/tracing_subscriber/struct.EnvFilter.html
-=======
-/// #   if enabled!(Level::DEBUG, "Debug loggin") {
-/// #       // Do something expensive
-/// #   }
-/// # }
-/// ```
-///
->>>>>>> dee88464
 #[macro_export]
 macro_rules! enabled {
     (target: $target:expr, $lvl:expr, { $($fields:tt)* } )=> ({
@@ -909,29 +879,6 @@
     );
 
     // These two cases handle fields with no values
-<<<<<<< HEAD
-    (target: $target:expr, $lvl:expr, $($k:ident).+) => (
-        $crate::enabled!(target: $target, $lvl, $($k).+,)
-    );
-    (target: $target:expr, $lvl:expr, $($k:ident).+, $($field:tt)*) => (
-        $crate::enabled!(
-            target: $target,
-            $lvl,
-            { $($k).+, $($field)*}
-        )
-    );
-
-    ($lvl:expr, $($k:ident).+, $($field:tt)*) => (
-        $crate::enabled!(
-            target: module_path!(),
-            $lvl,
-            { $($k).+, $($field)*}
-        )
-    );
-    ($lvl:expr, $($k:ident).+) => (
-        $crate::enabled!($lvl, $($k).+,)
-    );
-=======
     (target: $target:expr, $lvl:expr, $($field:tt)*) => (
         $crate::enabled!(
             target: $target,
@@ -946,7 +893,6 @@
             { $($field)*}
         )
     );
->>>>>>> dee88464
 
     // Simplest `enabled!` case
     ( $lvl:expr ) => (
