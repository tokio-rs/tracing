--- conflicted
+++ resolved
@@ -980,7 +980,6 @@
     /// without warning.
     pub use tracing_core::callsite::DefaultCallsite as MacroCallsite;
 
-<<<<<<< HEAD
     /// /!\ WARNING: This is *not* a stable API! /!\
     /// This function, and all code contained in the `__macro_support` module, is
     /// a *private* API of `tracing`. It is exposed publicly because it is used
@@ -989,50 +988,8 @@
     /// without warning.
     pub fn __is_enabled(meta: &Metadata<'static>, interest: Interest) -> bool {
         interest.is_always() || crate::dispatcher::get_default(|default| default.enabled(meta))
-=======
-        pub fn is_enabled(&self, interest: Interest) -> bool {
-            interest.is_always()
-                || crate::dispatcher::get_default(|default| default.enabled(self.meta))
-        }
-
-        #[inline]
-        #[cfg(feature = "log")]
-        pub fn disabled_span(&self) -> crate::Span {
-            crate::Span::new_disabled(self.meta)
-        }
-
-        #[inline]
-        #[cfg(not(feature = "log"))]
-        pub fn disabled_span(&self) -> crate::Span {
-            crate::Span::none()
-        }
-
-        #[cfg(feature = "log")]
-        pub fn log(
-            &self,
-            logger: &'static dyn log::Log,
-            log_meta: log::Metadata<'_>,
-            values: &tracing_core::field::ValueSet<'_>,
-        ) {
-            let meta = self.metadata();
-            logger.log(
-                &crate::log::Record::builder()
-                    .file(meta.file())
-                    .module_path(meta.module_path())
-                    .line(meta.line())
-                    .metadata(log_meta)
-                    .args(format_args!(
-                        "{}",
-                        crate::log::LogValueSet {
-                            values,
-                            is_first: true
-                        }
-                    ))
-                    .build(),
-            );
-        }
->>>>>>> c8a2bb2d
     }
+
     /// /!\ WARNING: This is *not* a stable API! /!\
     /// This function, and all code contained in the `__macro_support` module, is
     /// a *private* API of `tracing`. It is exposed publicly because it is used
@@ -1055,6 +1012,36 @@
     #[cfg(not(feature = "log"))]
     pub fn __disabled_span(_: &Metadata<'static>) -> crate::Span {
         crate::Span::none()
+    }
+
+    /// /!\ WARNING: This is *not* a stable API! /!\
+    /// This function, and all code contained in the `__macro_support` module, is
+    /// a *private* API of `tracing`. It is exposed publicly because it is used
+    /// by the `tracing` macros, but it is not part of the stable versioned API.
+    /// Breaking changes to this module may occur in small-numbered versions
+    /// without warning.
+    #[cfg(feature = "log")]
+    pub fn __tracing_log(
+        meta: &Metadata<'static>,
+        logger: &'static dyn log::Log,
+        log_meta: log::Metadata<'_>,
+        values: &tracing_core::field::ValueSet<'_>,
+    ) {
+        logger.log(
+            &crate::log::Record::builder()
+                .file(meta.file())
+                .module_path(meta.module_path())
+                .line(meta.line())
+                .metadata(log_meta)
+                .args(format_args!(
+                    "{}",
+                    crate::log::LogValueSet {
+                        values,
+                        is_first: true
+                    }
+                ))
+                .build(),
+        );
     }
 }
 
