--- conflicted
+++ resolved
@@ -336,19 +336,6 @@
 //!   using either `tracing` or `log`.
 //!   **Note:** `log` support will not work when `tracing` is renamed in `Cargo.toml`,
 //!   due to oddities in macro expansion.
-<<<<<<< HEAD
-=======
-//! * `async-await`: enables support for instrumenting `async fn`s with the
-//!   [`#[instrument]`][instrument] attribute.
-//!
-//!   ```toml
-//!   [dependencies]
-//!   tracing = { version = "0.1", features = ["async-await"] }
-//!   ```
-//!
-//!   **Note**: this also requires the [`tracing-futures`] crate with the
-//!   `std-future` feature flag enabled.
-//!
 //! * `std`: Depend on the Rust standard library (enabled by default).
 //!
 //!   `no_std` users may disable this feature with `default-features = false`:
@@ -358,7 +345,6 @@
 //!   tracing = { version = "0.1.5", default-features = false }
 //!   ```
 //!   **Note**:`tracing`'s `no_std` support requires `liballoc`.
->>>>>>> ecdb6751
 //!
 //! [`log`]: https://docs.rs/log/0.4.6/log/
 //! [`span`]: span/index.html
@@ -381,16 +367,12 @@
 //! [`tracing-log`]: https://github.com/tokio-rs/tracing/tree/master/tracing-log
 //! [`tracing-timing`]: https://crates.io/crates/tracing-timing
 //! [static verbosity level]: level_filters/index.html#compile-time-filters
-<<<<<<< HEAD
 //! [instrument]: https://docs.rs/tracing-attributes/latest/tracing_attributes/attr.instrument.html
-=======
-//! [instrument]: https://docs.rs/tracing-attributes/0.1.0/tracing_attributes/attr.instrument.html
 #![cfg_attr(not(feature = "std"), no_std)]
 
 #[cfg(not(feature = "std"))]
 extern crate alloc;
 
->>>>>>> ecdb6751
 #[macro_use]
 extern crate cfg_if;
 use tracing_core;
