//! A scoped, structured logging and diagnostics system.
//!
//! # Overview
//!
//! `tracing` is a framework for instrumenting Rust programs to collect
//! structured, event-based diagnostic information.
//!
//! In asynchronous systems like Tokio, interpreting traditional log messages can
//! often be quite challenging. Since individual tasks are multiplexed on the same
//! thread, associated events and log lines are intermixed making it difficult to
//! trace the logic flow. `tracing` expands upon logging-style diagnostics by
//! allowing libraries and applications to record structured events with additional
//! information about *temporality* and *causality* — unlike a log message, a span
//! in `tracing` has a beginning and end time, may be entered and exited by the
//! flow of execution, and may exist within a nested tree of similar spans. In
//! addition, `tracing` spans are *structured*, with the ability to record typed
//! data as well as textual messages.
//!
//! The `tracing` crate provides the APIs necessary for instrumenting libraries
//! and applications to emit trace data.
//!
//! *Compiler support: [requires `rustc` 1.56+][msrv]*
//!
//! [msrv]: #supported-rust-versions
//! # Core Concepts
//!
//! The core of `tracing`'s API is composed of _spans_, _events_ and
//! _collectors_. We'll cover these in turn.
//!
//! ## Spans
//!
//! To record the flow of execution through a program, `tracing` introduces the
//! concept of [spans]. Unlike a log line that represents a _moment in
//! time_, a span represents a _period of time_ with a beginning and an end. When a
//! program begins executing in a context or performing a unit of work, it
//! _enters_ that context's span, and when it stops executing in that context,
//! it _exits_ the span. The span in which a thread is currently executing is
//! referred to as that thread's _current_ span.
//!
//! For example:
//! ```
//! use tracing::{span, Level};
//! # fn main() {
//! let span = span!(Level::TRACE, "my_span");
//! // `enter` returns a RAII guard which, when dropped, exits the span. this
//! // indicates that we are in the span for the current lexical scope.
//! let _enter = span.enter();
//! // perform some work in the context of `my_span`...
//! # }
//!```
//!
//! The [`span` module][mod@span]'s documentation provides further details on how to
//! use spans.
//!
//! <div class="example-wrap" style="display:inline-block"><pre class="compile_fail" style="white-space:normal;font:inherit;">
//!
//!  **Warning**: In asynchronous code that uses async/await syntax,
//!  `Span::enter` may produce incorrect traces if the returned drop
//!  guard is held across an await point. See
//!  [the method documentation][Span#in-asynchronous-code] for details.
//!
//! </pre></div>
//!
//! ## Events
//!
//! An [`Event`] represents a _moment_ in time. It signifies something that
//! happened while a trace was being recorded. `Event`s are comparable to the log
//! records emitted by unstructured logging code, but unlike a typical log line,
//! an `Event` may occur within the context of a span.
//!
//! For example:
//! ```
//! use tracing::{event, span, Level};
//!
//! # fn main() {
//! // records an event outside of any span context:
//! event!(Level::INFO, "something happened");
//!
//! let span = span!(Level::INFO, "my_span");
//! let _guard = span.enter();
//!
//! // records an event within "my_span".
//! event!(Level::DEBUG, "something happened inside my_span");
//! # }
//!```
//!
//! In general, events should be used to represent points in time _within_ a
//! span — a request returned with a given status code, _n_ new items were
//! taken from a queue, and so on.
//!
//! The [`Event` struct][`Event`] documentation provides further details on using
//! events.
//!
//! ## Collectors
//!
//! As `Span`s and `Event`s occur, they are recorded or aggregated by
//! implementations of the [`Collect`] trait. Collectors are notified
//! when an `Event` takes place and when a `Span` is entered or exited. These
//! notifications are represented by the following `Collect` trait methods:
//!
//! + [`event`][Collect::event], called when an `Event` takes place,
//! + [`enter`], called when execution enters a `Span`,
//! + [`exit`], called when execution exits a `Span`
//!
//! In addition, collectors may implement the [`enabled`] function to _filter_
//! the notifications they receive based on [metadata] describing each `Span`
//! or `Event`. If a call to `Collect::enabled` returns `false` for a given
//! set of metadata, that collector will *not* be notified about the
//! corresponding `Span` or `Event`. For performance reasons, if no currently
//! active collectors express interest in a given set of metadata by returning
//! `true`, then the corresponding `Span` or `Event` will never be constructed.
//!
//! # Usage
//!
//! First, add this to your `Cargo.toml`:
//!
//! ```toml
//! [dependencies]
//! tracing = "0.1"
//! ```
//!
//! ## Recording Spans and Events
//!
//! Spans and events are recorded using macros.
//!
//! ### Spans
//!
//! The [`span!`] macro expands to a [`Span` struct][`Span`] which is used to
//! record a span. The [`Span::enter`] method on that struct records that the
//! span has been entered, and returns a [RAII] guard object, which will exit
//! the span when dropped.
//!
//! For example:
//!
//! ```rust
//! use tracing::{span, Level};
//! # fn main() {
//! // Construct a new span named "my span" with trace log level.
//! let span = span!(Level::TRACE, "my span");
//!
//! // Enter the span, returning a guard object.
//! let _enter = span.enter();
//!
//! // Any trace events that occur before the guard is dropped will occur
//! // within the span.
//!
//! // Dropping the guard will exit the span.
//! # }
//! ```
//!
//! The [`#[instrument]`][instrument] attribute provides an easy way to
//! add `tracing` spans to functions. A function annotated with `#[instrument]`
//! will create and enter a span with that function's name every time the
//! function is called, with arguments to that function will be recorded as
//! fields using `fmt::Debug`.
//!
//! For example:
//! ```ignore
//! # // this doctest is ignored because we don't have a way to say
//! # // that it should only be run with cfg(feature = "attributes")
//! use tracing::{Level, event, instrument};
//!
//! #[instrument]
//! pub fn my_function(my_arg: usize) {
//!     // This event will be recorded inside a span named `my_function` with the
//!     // field `my_arg`.
//!     event!(Level::INFO, "inside my_function!");
//!     // ...
//! }
//! # fn main() {}
//! ```
//!
//! For functions which don't have built-in tracing support and can't have
//! the `#[instrument]` attribute applied (such as from an external crate),
//! the [`Span` struct][`Span`] has a [`in_scope()` method][`in_scope`]
//! which can be used to easily wrap synchonous code in a span.
//!
//! For example:
//! ```rust
//! use tracing::info_span;
//!
//! # fn doc() -> Result<(), ()> {
//! # mod serde_json {
//! #    pub(crate) fn from_slice(buf: &[u8]) -> Result<(), ()> { Ok(()) }
//! # }
//! # let buf: [u8; 0] = [];
//! let json = info_span!("json.parse").in_scope(|| serde_json::from_slice(&buf))?;
//! # let _ = json; // suppress unused variable warning
//! # Ok(())
//! # }
//! ```
//!
//! You can find more examples showing how to use this crate [here][examples].
//!
//! [RAII]: https://github.com/rust-unofficial/patterns/blob/main/src/patterns/behavioural/RAII.md
//! [examples]: https://github.com/tokio-rs/tracing/tree/master/examples
//!
//! ### Events
//!
//! [`Event`]s are recorded using the [`event!`] macro:
//!
//! ```rust
//! # fn main() {
//! use tracing::{event, Level};
//! event!(Level::INFO, "something has happened!");
//! # }
//! ```
//!
//! ## Using the Macros
//!
//! The [`span!`] and [`event!`] macros use fairly similar syntax, with some
//! exceptions.
//!
//! ### Configuring Attributes
//!
//! Both macros require a [`Level`] specifying the verbosity of the span or
//! event. Optionally, the [target] and [parent span] may be overridden. If the
//! target and parent span are not overridden, they will default to the
//! module path where the macro was invoked and the current span (as determined
//! by the collector), respectively.
//!
//! For example:
//!
//! ```
//! # use tracing::{span, event, Level};
//! # fn main() {
//! span!(target: "app_spans", Level::TRACE, "my span");
//! event!(target: "app_events", Level::INFO, "something has happened!");
//! # }
//! ```
//! ```
//! # use tracing::{span, event, Level};
//! # fn main() {
//! let span = span!(Level::TRACE, "my span");
//! event!(parent: &span, Level::INFO, "something has happened!");
//! # }
//! ```
//!
//! The span macros also take a string literal after the level, to set the name
//! of the span.
//!
//! ### Recording Fields
//!
//! Structured fields on spans and events are specified using the syntax
//! `field_name = field_value`. Fields are separated by commas.
//!
//! ```
//! # use tracing::{event, Level};
//! # fn main() {
//! // records an event with two fields:
//! //  - "answer", with the value 42
//! //  - "question", with the value "life, the universe and everything"
//! event!(Level::INFO, answer = 42, question = "life, the universe, and everything");
//! # }
//! ```
//!
//! As shorthand, local variables may be used as field values without an
//! assignment, similar to [struct initializers]. For example:
//!
//! ```
//! # use tracing::{span, Level};
//! # fn main() {
//! let user = "ferris";
//!
//! span!(Level::TRACE, "login", user);
//! // is equivalent to:
//! span!(Level::TRACE, "login", user = user);
//! # }
//!```
//!
//! Field names can include dots, but should not be terminated by them:
//! ```
//! # use tracing::{span, Level};
//! # fn main() {
//! let user = "ferris";
//! let email = "ferris@rust-lang.org";
//! span!(Level::TRACE, "login", user, user.email = email);
//! # }
//!```
//!
//! Since field names can include dots, fields on local structs can be used
//! using the local variable shorthand:
//! ```
//! # use tracing::{span, Level};
//! # fn main() {
//! # struct User {
//! #    name: &'static str,
//! #    email: &'static str,
//! # }
//! let user = User {
//!     name: "ferris",
//!     email: "ferris@rust-lang.org",
//! };
//! // the span will have the fields `user.name = "ferris"` and
//! // `user.email = "ferris@rust-lang.org"`.
//! span!(Level::TRACE, "login", user.name, user.email);
//! # }
//!```
//!
//! Fields with names that are not Rust identifiers, or with names that are Rust reserved words,
//! may be created using quoted string literals. However, this may not be used with the local
//! variable shorthand.
//! ```
//! # use tracing::{span, Level};
//! # fn main() {
//! // records an event with fields whose names are not Rust identifiers
//! //  - "guid:x-request-id", containing a `:`, with the value "abcdef"
//! //  - "type", which is a reserved word, with the value "request"
//! span!(Level::TRACE, "api", "guid:x-request-id" = "abcdef", "type" = "request");
//! # }
//!```
//!
//! The `?` sigil is shorthand that specifies a field should be recorded using
//! its [`fmt::Debug`] implementation:
//! ```
//! # use tracing::{event, Level};
//! # fn main() {
//! #[derive(Debug)]
//! struct MyStruct {
//!     field: &'static str,
//! }
//!
//! let my_struct = MyStruct {
//!     field: "Hello world!"
//! };
//!
//! // `my_struct` will be recorded using its `fmt::Debug` implementation.
//! event!(Level::TRACE, greeting = ?my_struct);
//! // is equivalent to:
//! event!(Level::TRACE, greeting = tracing::field::debug(&my_struct));
//! # }
//! ```
//!
//! The `%` sigil operates similarly, but indicates that the value should be
//! recorded using its [`fmt::Display`] implementation:
//! ```
//! # use tracing::{event, Level};
//! # fn main() {
//! # #[derive(Debug)]
//! # struct MyStruct {
//! #     field: &'static str,
//! # }
//! #
//! # let my_struct = MyStruct {
//! #     field: "Hello world!"
//! # };
//! // `my_struct.field` will be recorded using its `fmt::Display` implementation.
//! event!(Level::TRACE, greeting = %my_struct.field);
//! // is equivalent to:
//! event!(Level::TRACE, greeting = tracing::field::display(&my_struct.field));
//! # }
//! ```
//!
//! The `%` and `?` sigils may also be used with local variable shorthand:
//!
//! ```
//! # use tracing::{event, Level};
//! # fn main() {
//! # #[derive(Debug)]
//! # struct MyStruct {
//! #     field: &'static str,
//! # }
//! #
//! # let my_struct = MyStruct {
//! #     field: "Hello world!"
//! # };
//! // `my_struct.field` will be recorded using its `fmt::Display` implementation.
//! event!(Level::TRACE, %my_struct.field);
//! # }
//! ```
//!
//! Additionally, a span may declare fields with the special value [`Empty`],
//! which indicates that that the value for that field does not currently exist
//! but may be recorded later. For example:
//!
//! ```
//! use tracing::{trace_span, field};
//!
//! // Create a span with two fields: `greeting`, with the value "hello world", and
//! // `parting`, without a value.
//! let span = trace_span!("my_span", greeting = "hello world", parting = field::Empty);
//!
//! // ...
//!
//! // Now, record a value for parting as well.
//! span.record("parting", &"goodbye world!");
//! ```
//!
//! Note that a span may have up to 32 fields. The following will not compile:
//!
//! ```rust,compile_fail
//! # use tracing::Level;
//! # fn main() {
//! let bad_span = span!(
//!     Level::TRACE,
//!     "too many fields!",
//!     a = 1, b = 2, c = 3, d = 4, e = 5, f = 6, g = 7, h = 8, i = 9,
//!     j = 10, k = 11, l = 12, m = 13, n = 14, o = 15, p = 16, q = 17,
//!     r = 18, s = 19, t = 20, u = 21, v = 22, w = 23, x = 24, y = 25,
//!     z = 26, aa = 27, bb = 28, cc = 29, dd = 30, ee = 31, ff = 32, gg = 33
//! );
//! # }
//! ```
//!
//! Finally, events may also include human-readable messages, in the form of a
//! [format string][fmt] and (optional) arguments, **after** the event's
//! key-value fields. If a format string and arguments are provided,
//! they will implicitly create a new field named `message` whose value is the
//! provided set of format arguments.
//!
//! For example:
//!
//! ```
//! # use tracing::{event, Level};
//! # fn main() {
//! let question = "the ultimate question of life, the universe, and everything";
//! let answer = 42;
//! // records an event with the following fields:
//! // - `question.answer` with the value 42,
//! // - `question.tricky` with the value `true`,
//! // - "message", with the value "the answer to the ultimate question of life, the
//! //    universe, and everything is 42."
//! event!(
//!     Level::DEBUG,
//!     question.answer = answer,
//!     question.tricky = true,
//!     "the answer to {} is {}.", question, answer
//! );
//! # }
//! ```
//!
//! Specifying a formatted message in this manner does not allocate by default.
//!
//! [struct initializers]: https://doc.rust-lang.org/book/ch05-01-defining-structs.html#using-the-field-init-shorthand-when-variables-and-fields-have-the-same-name
//! [target]: Metadata::target()
//! [parent span]: span::Attributes::parent()
//! [determined contextually]: span::Attributes::is_contextual()
//! [`fmt::Debug`]: std::fmt::Debug
//! [`fmt::Display`]: std::fmt::Display
//! [fmt]: std::fmt#usage
//! [`Empty`]: field::Empty
//!
//! ### Shorthand Macros
//!
//! `tracing` also offers a number of macros with preset verbosity levels.
//! The [`trace!`], [`debug!`], [`info!`], [`warn!`], and [`error!`] behave
//! similarly to the [`event!`] macro, but with the [`Level`] argument already
//! specified, while the corresponding [`trace_span!`], [`debug_span!`],
//! [`info_span!`], [`warn_span!`], and [`error_span!`] macros are the same,
//! but for the [`span!`] macro.
//!
//! These are intended both as a shorthand, and for compatibility with the [`log`]
//! crate (see the next section).
//!
//! [`span!`]: span!
//! [`event!`]: event!
//! [`trace!`]: trace!
//! [`debug!`]: debug!
//! [`info!`]: info!
//! [`warn!`]: warn!
//! [`error!`]: error!
//! [`trace_span!`]: trace_span!
//! [`debug_span!`]: debug_span!
//! [`info_span!`]: info_span!
//! [`warn_span!`]: warn_span!
//! [`error_span!`]: error_span!
//!
//! ### For `log` Users
//!
//! Users of the [`log`] crate should note that `tracing` exposes a set of
//! macros for creating `Event`s (`trace!`, `debug!`, `info!`, `warn!`, and
//! `error!`) which may be invoked with the same syntax as the similarly-named
//! macros from the `log` crate. Often, the process of converting a project to
//! use `tracing` can begin with a simple drop-in replacement.
//!
//! Let's consider the `log` crate's yak-shaving example:
//!
//! ```rust,ignore
//! use std::{error::Error, io};
//! use tracing::{debug, error, info, span, warn, Level};
//!
//! // the `#[tracing::instrument]` attribute creates and enters a span
//! // every time the instrumented function is called. The span is named after
//! // the function or method. Parameters passed to the function are recorded as fields.
//! #[tracing::instrument]
//! pub fn shave(yak: usize) -> Result<(), Box<dyn Error + 'static>> {
//!     // this creates an event at the DEBUG level with two fields:
//!     // - `excitement`, with the key "excitement" and the value "yay!"
//!     // - `message`, with the key "message" and the value "hello! I'm gonna shave a yak."
//!     //
//!     // unlike other fields, `message`'s shorthand initialization is just the string itself.
//!     debug!(excitement = "yay!", "hello! I'm gonna shave a yak.");
//!     if yak == 3 {
//!         warn!("could not locate yak!");
//!         // note that this is intended to demonstrate `tracing`'s features, not idiomatic
//!         // error handling! in a library or application, you should consider returning
//!         // a dedicated `YakError`. libraries like snafu or thiserror make this easy.
//!         return Err(io::Error::new(io::ErrorKind::Other, "shaving yak failed!").into());
//!     } else {
//!         debug!("yak shaved successfully");
//!     }
//!     Ok(())
//! }
//!
//! pub fn shave_all(yaks: usize) -> usize {
//!     // Constructs a new span named "shaving_yaks" at the TRACE level,
//!     // and a field whose key is "yaks". This is equivalent to writing:
//!     //
//!     // let span = span!(Level::TRACE, "shaving_yaks", yaks = yaks);
//!     //
//!     // local variables (`yaks`) can be used as field values
//!     // without an assignment, similar to struct initializers.
//!     let span = span!(Level::TRACE, "shaving_yaks", yaks);
//!     let _enter = span.enter();
//!
//!     info!("shaving yaks");
//!
//!     let mut yaks_shaved = 0;
//!     for yak in 1..=yaks {
//!         let res = shave(yak);
//!         debug!(yak, shaved = res.is_ok());
//!
//!         if let Err(ref error) = res {
//!             // Like spans, events can also use the field initialization shorthand.
//!             // In this instance, `yak` is the field being initialized.
//!             error!(yak, error = error.as_ref(), "failed to shave yak!");
//!         } else {
//!             yaks_shaved += 1;
//!         }
//!         debug!(yaks_shaved);
//!     }
//!
//!     yaks_shaved
//! }
//! ```
//!
//! ## In libraries
//!
//! Libraries should link only to the `tracing` crate, and use the provided
//! macros to record whatever information will be useful to downstream
//! consumers.
//!
//! ## In executables
//!
//! In order to record trace events, executables have to use a collector
//! implementation compatible with `tracing`. A collector implements a
//! way of collecting trace data, such as by logging it to standard output.
//!
//! This library does not contain any `Collect` implementations; these are
//! provided by [other crates](#related-crates).
//!
//! The simplest way to use a collector is to call the [`set_global_default`]
//! function:
//!
//! ```
//! # pub struct FooCollector;
//! # use tracing::{span::{Id, Attributes, Record}, Metadata};
//! # use tracing_core::span::Current;
//! # impl tracing::Collect for FooCollector {
//! #   fn new_span(&self, _: &Attributes) -> Id { Id::from_u64(0) }
//! #   fn record(&self, _: &Id, _: &Record) {}
//! #   fn event(&self, _: &tracing::Event) {}
//! #   fn record_follows_from(&self, _: &Id, _: &Id) {}
//! #   fn enabled(&self, _: &Metadata) -> bool { false }
//! #   fn enter(&self, _: &Id) {}
//! #   fn exit(&self, _: &Id) {}
//! #   fn current_span(&self) -> Current { Current::unknown() }
//! # }
//! # impl FooCollector {
//! #   fn new() -> Self { FooCollector }
//! # }
//! # fn main() {
//!
//! # #[cfg(feature = "alloc")]
//! let my_collector = FooCollector::new();
//! # #[cfg(feature = "alloc")]
//! tracing::collect::set_global_default(my_collector)
//!     .expect("setting tracing default failed");
//! # }
//! ```
//!
//! <div class="information">
//! </div><div class="example-wrap" style="display:inline-block"><pre class="compile_fail" style="white-space:normal;font:inherit;">
//! <strong>Warning</strong>: In general, libraries should <em>not</em> call
//! <code>set_global_default()</code>! Doing so will cause conflicts when
//! executables that depend on the library try to set the default later.
//! </pre></div>
//!
//! This collector will be used as the default in all threads for the
//! remainder of the duration of the program, similar to setting the logger
//! in the `log` crate.
//!
//! In addition, the default collector can be set through using the
//! [`with_default`] function. This follows the `tokio` pattern of using
//! closures to represent executing code in a context that is exited at the end
//! of the closure. For example:
//!
//! ```rust
//! # pub struct FooCollector;
//! # use tracing::{span::{Id, Attributes, Record}, Metadata};
//! # use tracing_core::span::Current;
//! # impl tracing::Collect for FooCollector {
//! #   fn new_span(&self, _: &Attributes) -> Id { Id::from_u64(0) }
//! #   fn record(&self, _: &Id, _: &Record) {}
//! #   fn event(&self, _: &tracing::Event) {}
//! #   fn record_follows_from(&self, _: &Id, _: &Id) {}
//! #   fn enabled(&self, _: &Metadata) -> bool { false }
//! #   fn enter(&self, _: &Id) {}
//! #   fn exit(&self, _: &Id) {}
//! #   fn current_span(&self) -> Current { Current::unknown() }
//! # }
//! # impl FooCollector {
//! #   fn new() -> Self { FooCollector }
//! # }
//! # fn main() {
//!
//! let my_collector = FooCollector::new();
//! # #[cfg(feature = "std")]
//! tracing::collect::with_default(my_collector, || {
//!     // Any trace events generated in this closure or by functions it calls
//!     // will be collected by `my_collector`.
//! })
//! # }
//! ```
//!
//! This approach allows trace data to be collected by multiple collectors
//! within different contexts in the program. Note that the override only applies to the
//! currently executing thread; other threads will not see the change from with_default.
//!
//! Any trace events generated outside the context of a collector will not be collected.
//!
//! Once a collector has been set, instrumentation points may be added to the
//! executable using the `tracing` crate's macros.
//!
//! ## `log` Compatibility
//!
//! The [`log`] crate provides a simple, lightweight logging facade for Rust.
//! While `tracing` builds upon `log`'s foundation with richer structured
//! diagnostic data, `log`'s simplicity and ubiquity make it the "lowest common
//! denominator" for text-based logging in Rust — a vast majority of Rust
//! libraries and applications either emit or consume `log` records. Therefore,
//! `tracing` provides multiple forms of interoperability with `log`: `tracing`
//! instrumentation can emit `log` records, and a compatibility layer enables
//! `tracing` [`Collect`]s to consume `log` records as `tracing` [`Event`]s.
//!
//! ### Emitting `log` Records
//!
//! This crate provides two feature flags, "log" and "log-always", which will
//! cause [spans] and [events] to emit `log` records. When the "log" feature is
//! enabled, if no `tracing` collector is active, invoking an event macro or
//! creating a span with fields will emit a `log` record. This is intended
//! primarily for use in libraries which wish to emit diagnostics that can be
//! consumed by applications using `tracing` *or* `log`, without paying the
//! additional overhead of emitting both forms of diagnostics when `tracing` is
//! in use.
//!
//! Enabling the "log-always" feature will cause `log` records to be emitted
//! even if a `tracing` collector _is_ set. This is intended to be used in
//! applications where a `log` `Logger` is being used to record a textual log,
//! and `tracing` is used only to record other forms of diagnostics (such as
//! metrics, profiling, or distributed tracing data). Unlike the "log" feature,
//! libraries generally should **not** enable the "log-always" feature, as doing
//! so will prevent applications from being able to opt out of the `log` records.
//!
//! See [here][flags] for more details on this crate's feature flags.
//!
//! The generated `log` records' messages will be a string representation of the
//! span or event's fields, and all additional information recorded by `log`
//! (target, verbosity level, module path, file, and line number) will also be
//! populated. Additionally, `log` records are also generated when spans are
//! entered, exited, and closed. Since these additional span lifecycle logs have
//! the potential to be very verbose, and don't include additional fields, they
//! will always be emitted at the `Trace` level, rather than inheriting the
//! level of the span that generated them. Furthermore, they are categorized
//! under a separate `log` target, "tracing::span" (and its sub-target,
//! "tracing::span::active", for the logs on entering and exiting a span), which
//! may be enabled or disabled separately from other `log` records emitted by
//! `tracing`.
//!
//! ### Consuming `log` Records
//!
//! The [`tracing-log`] crate provides a compatibility layer which
//! allows a `tracing` collector to consume `log` records as though they
//! were `tracing` [events]. This allows applications using `tracing` to record
//! the logs emitted by dependencies using `log` as events within the context of
//! the application's trace tree. See [that crate's documentation][log-tracer]
//! for details.
//!
//! [log-tracer]: https://docs.rs/tracing-log/latest/tracing_log/#convert-log-records-to-tracing-events
//!
//! ### `no_std` Support
//!
//! In embedded systems and other bare-metal applications, `tracing` can be
//! used without requiring the Rust standard library, although some features are
//! disabled.
//!
//! The dependency on the standard library is controlled by two crate feature
//! flags, "std", which enables the dependency on [`libstd`], and "alloc", which
//! enables the dependency on [`liballoc`] (and is enabled by the "std"
//! feature). These features are enabled by default, but `no_std` users can
//! disable them using:
//!
//! ```toml
//! # Cargo.toml
//! tracing = { version = "0.2", default-features = false }
//! ```
//!
//! To enable `liballoc` but not `std`, use:
//!
//! ```toml
//! # Cargo.toml
//! tracing = { version = "0.2", default-features = false, features = ["alloc"] }
//! ```
//!
//! When both the "std" and "alloc" feature flags are disabled, `tracing-core`
//! will not make any dynamic memory allocations at runtime, and does not
//! require a global memory allocator.
//!
//! The "alloc" feature is required to enable the [`Dispatch::new`] function,
//! which requires dynamic memory allocation to construct a collect trait
//! object at runtime. When liballoc is disabled, new `Dispatch`s may still be
//! created from `&'static dyn Collector` references, using
//! [`Dispatch::from_static`].
//!
//! The "std" feature is required to enable the following features:
//!
//! * Per-thread scoped trace dispatchers ([`Dispatch::set_default`] and
//!   [`with_default`]. Since setting a thread-local dispatcher inherently
//!   requires a concept of threads to be available, this API is not possible
//!   without the standard library.
//! * Support for [constructing `Value`s from types implementing
//!   `std::error::Error`][err]. Since the `Error` trait is defined in `std`,
//!   it's not possible to provide this feature without `std`.
//!
//! All other features of `tracing` should behave identically with and
//! without `std` and `alloc`.
//!
//! [`libstd`]: std
//! [`Dispatch::new`]: crate::dispatch::Dispatch::new
//! [`Dispatch::from_static`]: crate::dispatch::Dispatch::from_static
//! [`Dispatch::set_default`]: crate::dispatch::set_default
//! [`with_default`]: crate::dispatch::with_default
//! [err]: crate::field::Visit::record_error
//!
//! ## Related Crates
//!
//! In addition to `tracing` and `tracing-core`, the [`tokio-rs/tracing`] repository
//! contains several additional crates designed to be used with the `tracing` ecosystem.
//! This includes a collection of `Collect` implementations, as well as utility
//! and adapter crates to assist in writing collectors and instrumenting
//! applications.
//!
//! In particular, the following crates are likely to be of interest:
//!
//!  - [`tracing-futures`] provides a compatibility layer with the `futures`
//!    crate, allowing spans to be attached to `Future`s, `Stream`s, and `Executor`s.
//!  - [`tracing-subscriber`] provides `tracing_subscriber::Subscribe` implementations and
//!    utilities for working with collectors. This includes a [`FmtSubscriber`]
//!    for logging formatted trace data to stdout, with similar
//!    filtering and formatting to the [`env_logger`] crate.
//!  - [`tracing-log`] provides a compatibility layer with the [`log`] crate,
//!    allowing log messages to be recorded as `tracing` `Event`s within the
//!    trace tree. This is useful when a project using `tracing` have
//!    dependencies which use `log`. Note that if you're using
//!    `tracing-subscriber`'s `FmtSubscriber`, you don't need to depend on
//!    `tracing-log` directly.
//!  - [`tracing-appender`] provides utilities for outputting tracing data,
//!     including a file appender and non blocking writer.
//!
//! Additionally, there are also several third-party crates which are not
//! maintained by the `tokio` project. These include:
//!
//!  - [`tracing-timing`] implements inter-event timing metrics on top of `tracing`.
//!    It provides a subscriber that records the time elapsed between pairs of
//!    `tracing` events and generates histograms.
//!  - [`tracing-opentelemetry`] provides a subscriber for emitting traces to
//!    [OpenTelemetry]-compatible distributed tracing systems.
//!  - [`tracing-honeycomb`] Provides a layer that reports traces spanning multiple machines to [honeycomb.io]. Backed by [`tracing-distributed`].
//!  - [`tracing-distributed`] Provides a generic implementation of a layer that reports traces spanning multiple machines to some backend.
//!  - [`tracing-actix-web`] provides `tracing` integration for the `actix-web` web framework.
//!  - [`tracing-actix`] provides `tracing` integration for the `actix` actor
//!    framework.
//!  - [`tracing-gelf`] implements a subscriber for exporting traces in Greylog
//!    GELF format.
//!  - [`tracing-coz`] provides integration with the [coz] causal profiler
//!    (Linux-only).
//!  - [`tracing-bunyan-formatter`] provides a layer implementation that reports events and spans
//!    in [bunyan] format, enriched with timing information.
//!  - [`tracing-wasm`] provides a `Collect`/`Subscribe` implementation that reports
//!    events and spans via browser `console.log` and [User Timing API (`window.performance`)].
//!  - [`tracing-web`] provides a layer implementation of level-aware logging of events
//!    to web browsers' `console.*` and span events to the [User Timing API (`window.performance`)].
//!  - [`tide-tracing`] provides a [tide] middleware to trace all incoming requests and responses.
//!  - [`test-log`] takes care of initializing `tracing` for tests, based on
//!    environment variables with an `env_logger` compatible syntax.
//!  - [`tracing-unwrap`] provides convenience methods to report failed unwraps
//!    on `Result` or `Option` types to a [`collect`].
//!  - [`diesel-tracing`] provides integration with [`diesel`] database connections.
//!  - [`tracing-tracy`] provides a way to collect [Tracy] profiles in instrumented
//!    applications.
//!  - [`tracing-elastic-apm`] provides a layer for reporting traces to [Elastic APM].
//!  - [`tracing-etw`] provides a layer for emitting Windows [ETW] events.
//!  - [`tracing-fluent-assertions`] provides a fluent assertions-style testing
//!    framework for validating the behavior of `tracing` spans.
//!  - [`sentry-tracing`] provides a layer for reporting events and traces to [Sentry].
//!  - [`tracing-forest`] provides a subscriber that preserves contextual coherence by
//!    grouping together logs from the same spans during writing.
//!  - [`tracing-loki`] provides a layer for shipping logs to [Grafana Loki].
//!  - [`tracing-logfmt`] provides a layer that formats events and spans into the logfmt format.
//!  - [`reqwest-tracing`] provides a middleware to trace [`reqwest`] HTTP requests.
<<<<<<< HEAD
//!  - [`clippy-tracing`] provides a tool to add, remove and check for `tracing::instrument`.
=======
//!  - [`tracing-cloudwatch`] provides a layer that sends events to AWS CloudWatch Logs.
>>>>>>> 8f4157e0
//!
//! If you're the maintainer of a `tracing` ecosystem crate not listed above,
//! please let us know! We'd love to add your project to the list!
//!
//! [`tracing-opentelemetry`]: https://crates.io/crates/tracing-opentelemetry
//! [OpenTelemetry]: https://opentelemetry.io/
//! [`tracing-honeycomb`]: https://crates.io/crates/tracing-honeycomb
//! [`tracing-distributed`]: https://crates.io/crates/tracing-distributed
//! [honeycomb.io]: https://www.honeycomb.io/
//! [`tracing-actix-web`]: https://crates.io/crates/tracing-actix-web
//! [`tracing-actix`]: https://crates.io/crates/tracing-actix
//! [`tracing-gelf`]: https://crates.io/crates/tracing-gelf
//! [`tracing-coz`]: https://crates.io/crates/tracing-coz
//! [coz]: https://github.com/plasma-umass/coz
//! [`tracing-bunyan-formatter`]: https://crates.io/crates/tracing-bunyan-formatter
//! [bunyan]: https://github.com/trentm/node-bunyan
//! [`tracing-wasm`]: https://docs.rs/tracing-wasm
//! [`tracing-web`]: https://docs.rs/tracing-web
//! [User Timing API (`window.performance`)]: https://developer.mozilla.org/en-US/docs/Web/API/User_Timing_API
//! [`tide-tracing`]: https://crates.io/crates/tide-tracing
//! [tide]: https://crates.io/crates/tide
//! [`test-log`]: https://crates.io/crates/test-log
//! [`tracing-unwrap`]: https://docs.rs/tracing-unwrap
//! [`diesel`]: https://crates.io/crates/diesel
//! [`diesel-tracing`]: https://crates.io/crates/diesel-tracing
//! [`tracing-tracy`]: https://crates.io/crates/tracing-tracy
//! [Tracy]: https://github.com/wolfpld/tracy
//! [`tracing-elastic-apm`]: https://crates.io/crates/tracing-elastic-apm
//! [Elastic APM]: https://www.elastic.co/apm
//! [`tracing-etw`]: https://github.com/microsoft/rust_win_etw/tree/main/win_etw_tracing
//! [ETW]: https://docs.microsoft.com/en-us/windows/win32/etw/about-event-tracing
//! [`tracing-fluent-assertions`]: https://crates.io/crates/tracing-fluent-assertions
//! [`sentry-tracing`]: https://crates.io/crates/sentry-tracing
//! [Sentry]: https://sentry.io/welcome/
//! [`tracing-forest`]: https://crates.io/crates/tracing-forest
//! [`tracing-loki`]: https://crates.io/crates/tracing-loki
//! [Grafana Loki]: https://grafana.com/oss/loki/
//! [`tracing-logfmt`]: https://crates.io/crates/tracing-logfmt
//! [`reqwest-tracing`]: https://crates.io/crates/reqwest-tracing
//! [`reqwest`]: https://crates.io/crates/reqwest
<<<<<<< HEAD
//! [`clippy-tracing`]: https://crates.io/crates/clippy-tracing
=======
//! [`tracing-cloudwatch`]: https://crates.io/crates/tracing-cloudwatch
>>>>>>> 8f4157e0
//!
//! <div class="example-wrap" style="display:inline-block">
//! <pre class="ignore" style="white-space:normal;font:inherit;">
//! <strong>Note</strong>: Some of these ecosystem crates are currently
//! unreleased and/or in earlier stages of development. They may be less stable
//! than <code>tracing</code> and <code>tracing-core</code>.
//! </pre></div>
//!
//! ## Crate Feature Flags
//!
//! The following crate feature flags are available:
//!
//! * A set of features controlling the [static verbosity level].
//! * `log`: causes trace instrumentation points to emit [`log`] records as well
//!   as trace events, if a default `tracing` collector has not been set. This
//!   is intended for use in libraries whose users may be using either `tracing`
//!   or `log`.
//! * `log-always`: Emit `log` records from all `tracing` spans and events, even
//!   if a `tracing` collector has been set. This should be set only by
//!   applications which intend to collect traces and logs separately; if an
//!   adapter is used to convert `log` records into `tracing` events, this will
//!   cause duplicate events to occur.
//! * `attributes`: Includes support for the `#[instrument]` attribute.
//!   This is on by default, but does bring in the `syn` crate as a dependency,
//!   which may add to the compile time of crates that do not already use it.
//! * `std`: Depend on the Rust standard library (enabled by default).
//! * `alloc`: Depend on [`liballoc`] (enabled by "std").
//!
//! [`liballoc`]: https://doc.rust-lang.org/alloc/index.html
//! ## Supported Rust Versions
//!
//! Tracing is built against the latest stable release. The minimum supported
//! version is 1.56. The current Tracing version is not guaranteed to build on
//! Rust versions earlier than the minimum supported version.
//!
//! Tracing follows the same compiler support policies as the rest of the Tokio
//! project. The current stable Rust compiler and the three most recent minor
//! versions before it will always be supported. For example, if the current
//! stable compiler version is 1.69, the minimum supported version will not be
//! increased past 1.66, three minor versions prior. Increasing the minimum
//! supported compiler version is not considered a semver breaking change as
//! long as doing so complies with this policy.
//!
//! [`log`]: https://docs.rs/log/0.4.6/log/
//! [spans]: mod@span
//! [`Span`]: span::Span
//! [`in_scope`]: span::Span::in_scope
//! [event]: Event
//! [events]: Event
//! [`collect`]: collect::Collect
//! [Collect::event]: collect::Collect::event
//! [`enter`]: collect::Collect::enter
//! [`exit`]: collect::Collect::exit
//! [`enabled`]: collect::Collect::enabled
//! [metadata]: Metadata
//! [`set_global_default`]: collect::set_global_default
//! [`with_default`]: collect::with_default
//! [`tokio-rs/tracing`]: https://github.com/tokio-rs/tracing
//! [`tracing-futures`]: https://crates.io/crates/tracing-futures
//! [`tracing-subscriber`]: https://crates.io/crates/tracing-subscriber
//! [`tracing-log`]: https://crates.io/crates/tracing-log
//! [`tracing-timing`]: https://crates.io/crates/tracing-timing
//! [`tracing-appender`]: https://crates.io/crates/tracing-appender
//! [`env_logger`]: https://crates.io/crates/env_logger
//! [`FmtSubscriber`]: https://docs.rs/tracing-subscriber/latest/tracing_subscriber/fmt/struct.Subscriber.html
//! [static verbosity level]: level_filters#compile-time-filters
//! [instrument]: tracing_attributes::instrument
//! [flags]: #crate-feature-flags
#![cfg_attr(not(feature = "std"), no_std)]
#![cfg_attr(docsrs, feature(doc_cfg))]
#![doc(
    html_logo_url = "https://raw.githubusercontent.com/tokio-rs/tracing/master/assets/logo-type.png",
    html_favicon_url = "https://raw.githubusercontent.com/tokio-rs/tracing/master/assets/favicon.ico",
    issue_tracker_base_url = "https://github.com/tokio-rs/tracing/issues/"
)]
#![warn(
    missing_debug_implementations,
    missing_docs,
    rust_2018_idioms,
    unreachable_pub,
    bad_style,
    dead_code,
    improper_ctypes,
    non_shorthand_field_patterns,
    no_mangle_generic_items,
    overflowing_literals,
    path_statements,
    patterns_in_fns_without_body,
    private_in_public,
    unconditional_recursion,
    unused,
    unused_allocation,
    unused_comparisons,
    unused_parens,
    while_true
)]

// Somehow this `use` statement is necessary for us to re-export the `core`
// macros on Rust 1.26.0. I'm not sure how this makes it work, but it does.
#[allow(unused_imports)]
#[doc(hidden)]
use tracing_core::*;

#[doc(inline)]
pub use self::instrument::Instrument;
pub use self::{collect::Collect, dispatch::Dispatch, event::Event, field::Value};

#[doc(hidden)]
pub use self::span::Id;

#[doc(hidden)]
pub use tracing_core::{
    callsite::{self, Callsite},
    metadata,
};
pub use tracing_core::{event, Level, Metadata};

#[doc(inline)]
pub use self::span::Span;
#[cfg(feature = "attributes")]
#[cfg_attr(docsrs, doc(cfg(feature = "attributes")))]
#[doc(inline)]
pub use tracing_attributes::instrument;

#[macro_use]
mod macros;

pub mod collect;
pub mod dispatch;
pub mod field;
/// Attach a span to a `std::future::Future`.
pub mod instrument;
pub mod level_filters;
pub mod span;

#[doc(hidden)]
pub mod __macro_support {
    pub use crate::callsite::{Callsite, Registration};
    use crate::{collect::Interest, Metadata};
    use core::fmt;
    use core::sync::atomic::{AtomicU8, Ordering};

    /// Callsite implementation used by macro-generated code.
    ///
    /// /!\ WARNING: This is *not* a stable API! /!\
    /// This type, and all code contained in the `__macro_support` module, is
    /// a *private* API of `tracing`. It is exposed publicly because it is used
    /// by the `tracing` macros, but it is not part of the stable versioned API.
    /// Breaking changes to this module may occur in small-numbered versions
    /// without warning.
    pub struct MacroCallsite<T = &'static dyn Callsite>
    where
        T: 'static,
    {
        interest: AtomicU8,
        register: AtomicU8,
        meta: &'static Metadata<'static>,
        registration: &'static Registration<T>,
    }

    impl<T: 'static> MacroCallsite<T> {
        /// Returns a new `MacroCallsite` with the specified `Metadata`.
        ///
        /// /!\ WARNING: This is *not* a stable API! /!\
        /// This method, and all code contained in the `__macro_support` module, is
        /// a *private* API of `tracing`. It is exposed publicly because it is used
        /// by the `tracing` macros, but it is not part of the stable versioned API.
        /// Breaking changes to this module may occur in small-numbered versions
        /// without warning.
        pub const fn new(
            meta: &'static Metadata<'static>,
            registration: &'static Registration<T>,
        ) -> Self {
            Self {
                interest: AtomicU8::new(Self::INTEREST_EMPTY),
                register: AtomicU8::new(Self::UNREGISTERED),
                meta,
                registration,
            }
        }

        const UNREGISTERED: u8 = 0;
        const REGISTERING: u8 = 1;
        const REGISTERED: u8 = 2;

        const INTEREST_NEVER: u8 = 0;
        const INTEREST_SOMETIMES: u8 = 1;
        const INTEREST_ALWAYS: u8 = 2;
        const INTEREST_EMPTY: u8 = 0xFF;
    }

    impl MacroCallsite<&'static dyn Callsite> {
        /// Registers this callsite with the global callsite registry.
        ///
        /// If the callsite is already registered, this does nothing.
        ///
        /// /!\ WARNING: This is *not* a stable API! /!\
        /// This method, and all code contained in the `__macro_support` module, is
        /// a *private* API of `tracing`. It is exposed publicly because it is used
        /// by the `tracing` macros, but it is not part of the stable versioned API.
        /// Breaking changes to this module may occur in small-numbered versions
        /// without warning.
        #[inline(never)]
        // This only happens once (or if the cached interest value was corrupted).
        #[cold]
        pub fn register(&'static self) -> Interest {
            // Attempt to advance the registration state to `REGISTERING`...
            match self.register.compare_exchange(
                Self::UNREGISTERED,
                Self::REGISTERING,
                Ordering::AcqRel,
                Ordering::Acquire,
            ) {
                Ok(_) => {
                    // Okay, we advanced the state, try to register the callsite.
                    crate::callsite::register(self.registration);
                    self.register.store(Self::REGISTERED, Ordering::Release);
                }
                // Great, the callsite is already registered! Just load its
                // previous cached interest.
                Err(Self::REGISTERED) => {}
                // Someone else is registering...
                Err(_state) => {
                    debug_assert_eq!(
                        _state,
                        Self::REGISTERING,
                        "weird callsite registration state"
                    );
                    // Just hit `enabled` this time.
                    return Interest::sometimes();
                }
            }

            match self.interest.load(Ordering::Relaxed) {
                Self::INTEREST_NEVER => Interest::never(),
                Self::INTEREST_ALWAYS => Interest::always(),
                _ => Interest::sometimes(),
            }
        }

        /// Returns the callsite's cached Interest, or registers it for the
        /// first time if it has not yet been registered.
        ///
        /// /!\ WARNING: This is *not* a stable API! /!\
        /// This method, and all code contained in the `__macro_support` module, is
        /// a *private* API of `tracing`. It is exposed publicly because it is used
        /// by the `tracing` macros, but it is not part of the stable versioned API.
        /// Breaking changes to this module may occur in small-numbered versions
        /// without warning.
        #[inline]
        pub fn interest(&'static self) -> Interest {
            match self.interest.load(Ordering::Relaxed) {
                Self::INTEREST_NEVER => Interest::never(),
                Self::INTEREST_SOMETIMES => Interest::sometimes(),
                Self::INTEREST_ALWAYS => Interest::always(),
                _ => self.register(),
            }
        }

        pub fn is_enabled(&self, interest: Interest) -> bool {
            interest.is_always()
                || crate::dispatch::get_default(|default| default.enabled(self.meta))
        }

        #[inline]
        #[cfg(feature = "log")]
        pub fn disabled_span(&self) -> crate::Span {
            crate::Span::new_disabled(self.meta)
        }

        #[inline]
        #[cfg(not(feature = "log"))]
        pub fn disabled_span(&self) -> crate::Span {
            crate::Span::none()
        }

        #[cfg(feature = "log")]
        pub fn log(
            &self,
            logger: &'static dyn log::Log,
            log_meta: log::Metadata<'_>,
            values: &tracing_core::field::ValueSet<'_>,
        ) {
            let meta = self.metadata();
            logger.log(
                &crate::log::Record::builder()
                    .file(meta.file())
                    .module_path(meta.module_path())
                    .line(meta.line())
                    .metadata(log_meta)
                    .args(format_args!(
                        "{}",
                        crate::log::LogValueSet {
                            values,
                            is_first: true
                        }
                    ))
                    .build(),
            );
        }
    }

    impl Callsite for MacroCallsite {
        fn set_interest(&self, interest: Interest) {
            let interest = match () {
                _ if interest.is_never() => 0,
                _ if interest.is_always() => 2,
                _ => 1,
            };
            self.interest.store(interest, Ordering::SeqCst);
        }

        #[inline(always)]
        fn metadata(&self) -> &Metadata<'static> {
            self.meta
        }
    }

    impl fmt::Debug for MacroCallsite {
        fn fmt(&self, f: &mut fmt::Formatter<'_>) -> fmt::Result {
            f.debug_struct("MacroCallsite")
                .field("interest", &self.interest)
                .field("meta", &self.meta)
                .field("register", &self.register)
                .field("registration", &self.registration)
                .finish()
        }
    }
}

#[cfg(feature = "log")]
#[doc(hidden)]
pub mod log {
    use core::fmt;
    pub use log::*;
    use tracing_core::field::{Field, ValueSet, Visit};

    /// Utility to format [`ValueSet`]s for logging.
    pub(crate) struct LogValueSet<'a> {
        pub(crate) values: &'a ValueSet<'a>,
        pub(crate) is_first: bool,
    }

    impl<'a> fmt::Display for LogValueSet<'a> {
        #[inline]
        fn fmt(&self, f: &mut fmt::Formatter<'_>) -> fmt::Result {
            struct LogVisitor<'a, 'b> {
                f: &'a mut fmt::Formatter<'b>,
                is_first: bool,
                result: fmt::Result,
            }

            impl Visit for LogVisitor<'_, '_> {
                fn record_debug(&mut self, field: &Field, value: &dyn fmt::Debug) {
                    let res = if self.is_first {
                        self.is_first = false;
                        if field.name() == "message" {
                            write!(self.f, "{:?}", value)
                        } else {
                            write!(self.f, "{}={:?}", field.name(), value)
                        }
                    } else {
                        write!(self.f, " {}={:?}", field.name(), value)
                    };
                    if let Err(err) = res {
                        self.result = self.result.and(Err(err));
                    }
                }

                fn record_str(&mut self, field: &Field, value: &str) {
                    if field.name() == "message" {
                        self.record_debug(field, &format_args!("{}", value))
                    } else {
                        self.record_debug(field, &value)
                    }
                }
            }

            let mut visit = LogVisitor {
                f,
                is_first: self.is_first,
                result: Ok(()),
            };
            self.values.record(&mut visit);
            visit.result
        }
    }
}

mod sealed {
    pub trait Sealed {}
}<|MERGE_RESOLUTION|>--- conflicted
+++ resolved
@@ -808,11 +808,8 @@
 //!  - [`tracing-loki`] provides a layer for shipping logs to [Grafana Loki].
 //!  - [`tracing-logfmt`] provides a layer that formats events and spans into the logfmt format.
 //!  - [`reqwest-tracing`] provides a middleware to trace [`reqwest`] HTTP requests.
-<<<<<<< HEAD
+//!  - [`tracing-cloudwatch`] provides a layer that sends events to AWS CloudWatch Logs.
 //!  - [`clippy-tracing`] provides a tool to add, remove and check for `tracing::instrument`.
-=======
-//!  - [`tracing-cloudwatch`] provides a layer that sends events to AWS CloudWatch Logs.
->>>>>>> 8f4157e0
 //!
 //! If you're the maintainer of a `tracing` ecosystem crate not listed above,
 //! please let us know! We'd love to add your project to the list!
@@ -853,11 +850,8 @@
 //! [`tracing-logfmt`]: https://crates.io/crates/tracing-logfmt
 //! [`reqwest-tracing`]: https://crates.io/crates/reqwest-tracing
 //! [`reqwest`]: https://crates.io/crates/reqwest
-<<<<<<< HEAD
+//! [`tracing-cloudwatch`]: https://crates.io/crates/tracing-cloudwatch
 //! [`clippy-tracing`]: https://crates.io/crates/clippy-tracing
-=======
-//! [`tracing-cloudwatch`]: https://crates.io/crates/tracing-cloudwatch
->>>>>>> 8f4157e0
 //!
 //! <div class="example-wrap" style="display:inline-block">
 //! <pre class="ignore" style="white-space:normal;font:inherit;">
