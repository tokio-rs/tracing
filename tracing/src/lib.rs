//! A scoped, structured logging and diagnostics system.
//!
//! # Overview
//!
//! `tracing` is a framework for instrumenting Rust programs to collect
//! structured, event-based diagnostic information.
//!
//! In asynchronous systems like Tokio, interpreting traditional log messages can
//! often be quite challenging. Since individual tasks are multiplexed on the same
//! thread, associated events and log lines are intermixed making it difficult to
//! trace the logic flow. `tracing` expands upon logging-style diagnostics by
//! allowing libraries and applications to record structured events with additional
//! information about *temporality* and *causality* — unlike a log message, a span
//! in `tracing` has a beginning and end time, may be entered and exited by the
//! flow of execution, and may exist within a nested tree of similar spans. In
//! addition, `tracing` spans are *structured*, with the ability to record typed
//! data as well as textual messages.
//!
//! The `tracing` crate provides the APIs necessary for instrumenting libraries
//! and applications to emit trace data.
//!
//! *Compiler support: [requires `rustc` 1.42+][msrv]*
//!
//! [msrv]: #supported-rust-versions
//! # Core Concepts
//!
//! The core of `tracing`'s API is composed of _spans_, _events_ and
//! _collectors_. We'll cover these in turn.
//!
//! ## Spans
//!
//! To record the flow of execution through a program, `tracing` introduces the
//! concept of [spans]. Unlike a log line that represents a _moment in
//! time_, a span represents a _period of time_ with a beginning and an end. When a
//! program begins executing in a context or performing a unit of work, it
//! _enters_ that context's span, and when it stops executing in that context,
//! it _exits_ the span. The span in which a thread is currently executing is
//! referred to as that thread's _current_ span.
//!
//! For example:
//! ```
//! use tracing::{span, Level};
//! # fn main() {
//! let span = span!(Level::TRACE, "my_span");
//! // `enter` returns a RAII guard which, when dropped, exits the span. this
//! // indicates that we are in the span for the current lexical scope.
//! let _enter = span.enter();
//! // perform some work in the context of `my_span`...
//! # }
//!```
//!
//! The [`span` module][span]'s documentation provides further details on how to
//! use spans.
//!
//! <div class="information">
//!     <div class="tooltip compile_fail" style="">&#x26a0; &#xfe0f;<span class="tooltiptext">Warning</span></div>
//! </div><div class="example-wrap" style="display:inline-block"><pre class="compile_fail" style="white-space:normal;font:inherit;">
//!     <strong>Warning</strong>: In asynchronous code that uses async/await syntax,
//!     <code>Span::enter</code> may produce incorrect traces if the returned drop
//!     guard is held across an await point. See
//!     <a href="span/struct.Span.html#in-asynchronous-code">the method documentation</a>
//!     for details.
//! </pre></div>
//!
//! ## Events
//!
//! An [`Event`] represents a _moment_ in time. It signifies something that
//! happened while a trace was being recorded. `Event`s are comparable to the log
//! records emitted by unstructured logging code, but unlike a typical log line,
//! an `Event` may occur within the context of a span.
//!
//! For example:
//! ```
//! use tracing::{event, span, Level};
//!
//! # fn main() {
//! // records an event outside of any span context:
//! event!(Level::INFO, "something happened");
//!
//! let span = span!(Level::INFO, "my_span");
//! let _guard = span.enter();
//!
//! // records an event within "my_span".
//! event!(Level::DEBUG, "something happened inside my_span");
//! # }
//!```
//!
//! In general, events should be used to represent points in time _within_ a
//! span — a request returned with a given status code, _n_ new items were
//! taken from a queue, and so on.
//!
//! The [`Event` struct][`Event`] documentation provides further details on using
//! events.
//!
//! ## Subscribers
//!
//! As `Span`s and `Event`s occur, they are recorded or aggregated by
//! implementations of the [`Collector`] trait. `Collector`s are notified
//! when an `Event` takes place and when a `Span` is entered or exited. These
//! notifications are represented by the following `Collector` trait methods:
//!
//! + [`event`][Collector::event], called when an `Event` takes place,
//! + [`enter`], called when execution enters a `Span`,
//! + [`exit`], called when execution exits a `Span`
//!
//! In addition, collectors may implement the [`enabled`] function to _filter_
//! the notifications they receive based on [metadata] describing each `Span`
//! or `Event`. If a call to `Collector::enabled` returns `false` for a given
//! set of metadata, that `Collector` will *not* be notified about the
//! corresponding `Span` or `Event`. For performance reasons, if no currently
//! active collectors express interest in a given set of metadata by returning
//! `true`, then the corresponding `Span` or `Event` will never be constructed.
//!
//! # Usage
//!
//! First, add this to your `Cargo.toml`:
//!
//! ```toml
//! [dependencies]
//! tracing = "0.1"
//! ```
//!
//! *Compiler support: requires rustc 1.39+*
//!
//! ## Recording Spans and Events
//!
//! Spans and events are recorded using macros.
//!
//! ### Spans
//!
//! The [`span!`] macro expands to a [`Span` struct][`Span`] which is used to
//! record a span. The [`Span::enter`] method on that struct records that the
//! span has been entered, and returns a [RAII] guard object, which will exit
//! the span when dropped.
//!
//! For example:
//!
//! ```rust
//! use tracing::{span, Level};
//! # fn main() {
//! // Construct a new span named "my span" with trace log level.
//! let span = span!(Level::TRACE, "my span");
//!
//! // Enter the span, returning a guard object.
//! let _enter = span.enter();
//!
//! // Any trace events that occur before the guard is dropped will occur
//! // within the span.
//!
//! // Dropping the guard will exit the span.
//! # }
//! ```
//!
//! The [`#[instrument]`][instrument] attribute provides an easy way to
//! add `tracing` spans to functions. A function annotated with `#[instrument]`
//! will create and enter a span with that function's name every time the
//! function is called, with arguments to that function will be recorded as
//! fields using `fmt::Debug`.
//!
//! For example:
//! ```ignore
//! # // this doctest is ignored because we don't have a way to say
//! # // that it should only be run with cfg(feature = "attributes")
//! use tracing::{Level, event, instrument};
//!
//! #[instrument]
//! pub fn my_function(my_arg: usize) {
//!     // This event will be recorded inside a span named `my_function` with the
//!     // field `my_arg`.
//!     event!(Level::INFO, "inside my_function!");
//!     // ...
//! }
//! # fn main() {}
//! ```
//!
//!
//! You can find more examples showing how to use this crate [here][examples].
//!
//! [RAII]: https://github.com/rust-unofficial/patterns/blob/master/patterns/RAII.md
//! [examples]: https://github.com/tokio-rs/tracing/tree/master/examples
//!
//! ### Events
//!
//! [`Event`]s are recorded using the [`event!`] macro:
//!
//! ```rust
//! # fn main() {
//! use tracing::{event, Level};
//! event!(Level::INFO, "something has happened!");
//! # }
//! ```
//!
//! ## Using the Macros
//!
//! The [`span!`] and [`event!`] macros use fairly similar syntax, with some
//! exceptions.
//!
//! ### Configuring Attributes
//!
//! Both macros require a [`Level`] specifying the verbosity of the span or
//! event. Optionally, the [target] and [parent span] may be overridden. If the
//! target and parent span are not overridden, they will default to the
//! module path where the macro was invoked and the current span (as determined
//! by the collector), respectively.
//!
//! For example:
//!
//! ```
//! # use tracing::{span, event, Level};
//! # fn main() {
//! span!(target: "app_spans", Level::TRACE, "my span");
//! event!(target: "app_events", Level::INFO, "something has happened!");
//! # }
//! ```
//! ```
//! # use tracing::{span, event, Level};
//! # fn main() {
//! let span = span!(Level::TRACE, "my span");
//! event!(parent: &span, Level::INFO, "something has happened!");
//! # }
//! ```
//!
//! The span macros also take a string literal after the level, to set the name
//! of the span.
//!
//! ### Recording Fields
//!
//! Structured fields on spans and events are specified using the syntax
//! `field_name = field_value`. Fields are separated by commas.
//!
//! ```
//! # use tracing::{event, Level};
//! # fn main() {
//! // records an event with two fields:
//! //  - "answer", with the value 42
//! //  - "question", with the value "life, the universe and everything"
//! event!(Level::INFO, answer = 42, question = "life, the universe, and everything");
//! # }
//! ```
//!
//! As shorthand, local variables may be used as field values without an
//! assignment, similar to [struct initializers]. For example:
//!
//! ```
//! # use tracing::{span, Level};
//! # fn main() {
//! let user = "ferris";
//!
//! span!(Level::TRACE, "login", user);
//! // is equivalent to:
//! span!(Level::TRACE, "login", user = user);
//! # }
//!```
//!
//! Field names can include dots, but should not be terminated by them:
//! ```
//! # use tracing::{span, Level};
//! # fn main() {
//! let user = "ferris";
//! let email = "ferris@rust-lang.org";
//! span!(Level::TRACE, "login", user, user.email = email);
//! # }
//!```
//!
//! Since field names can include dots, fields on local structs can be used
//! using the local variable shorthand:
//! ```
//! # use tracing::{span, Level};
//! # fn main() {
//! # struct User {
//! #    name: &'static str,
//! #    email: &'static str,
//! # }
//! let user = User {
//!     name: "ferris",
//!     email: "ferris@rust-lang.org",
//! };
//! // the span will have the fields `user.name = "ferris"` and
//! // `user.email = "ferris@rust-lang.org"`.
//! span!(Level::TRACE, "login", user.name, user.email);
//! # }
//!```
//!
//! Fields with names that are not Rust identifiers, or with names that are Rust reserved words,
//! may be created using quoted string literals. However, this may not be used with the local
//! variable shorthand.
//! ```
//! # use tracing::{span, Level};
//! # fn main() {
//! // records an event with fields whose names are not Rust identifiers
//! //  - "guid:x-request-id", containing a `:`, with the value "abcdef"
//! //  - "type", which is a reserved word, with the value "request"
//! span!(Level::TRACE, "api", "guid:x-request-id" = "abcdef", "type" = "request");
//! # }
//!```
//!
//! The `?` sigil is shorthand that specifies a field should be recorded using
//! its [`fmt::Debug`] implementation:
//! ```
//! # use tracing::{event, Level};
//! # fn main() {
//! #[derive(Debug)]
//! struct MyStruct {
//!     field: &'static str,
//! }
//!
//! let my_struct = MyStruct {
//!     field: "Hello world!"
//! };
//!
//! // `my_struct` will be recorded using its `fmt::Debug` implementation.
//! event!(Level::TRACE, greeting = ?my_struct);
//! // is equivalent to:
//! event!(Level::TRACE, greeting = tracing::field::debug(&my_struct));
//! # }
//! ```
//!
//! The `%` sigil operates similarly, but indicates that the value should be
//! recorded using its [`fmt::Display`] implementation:
//! ```
//! # use tracing::{event, Level};
//! # fn main() {
//! # #[derive(Debug)]
//! # struct MyStruct {
//! #     field: &'static str,
//! # }
//! #
//! # let my_struct = MyStruct {
//! #     field: "Hello world!"
//! # };
//! // `my_struct.field` will be recorded using its `fmt::Display` implementation.
//! event!(Level::TRACE, greeting = %my_struct.field);
//! // is equivalent to:
//! event!(Level::TRACE, greeting = tracing::field::display(&my_struct.field));
//! # }
//! ```
//!
//! The `%` and `?` sigils may also be used with local variable shorthand:
//!
//! ```
//! # use tracing::{event, Level};
//! # fn main() {
//! # #[derive(Debug)]
//! # struct MyStruct {
//! #     field: &'static str,
//! # }
//! #
//! # let my_struct = MyStruct {
//! #     field: "Hello world!"
//! # };
//! // `my_struct.field` will be recorded using its `fmt::Display` implementation.
//! event!(Level::TRACE, %my_struct.field);
//! # }
//! ```
//!
//! Additionally, a span may declare fields with the special value [`Empty`],
//! which indicates that that the value for that field does not currently exist
//! but may be recorded later. For example:
//!
//! ```
//! use tracing::{trace_span, field};
//!
//! // Create a span with two fields: `greeting`, with the value "hello world", and
//! // `parting`, without a value.
//! let span = trace_span!("my_span", greeting = "hello world", parting = field::Empty);
//!
//! // ...
//!
//! // Now, record a value for parting as well.
//! span.record("parting", &"goodbye world!");
//! ```
//!
//! Note that a span may have up to 32 fields. The following will not compile:
//!
//! ```rust,compile_fail
//! # use tracing::Level;
//! # fn main() {
//! let bad_span = span!(
//!     Level::TRACE,
//!     "too many fields!",
//!     a = 1, b = 2, c = 3, d = 4, e = 5, f = 6, g = 7, h = 8, i = 9,
//!     j = 10, k = 11, l = 12, m = 13, n = 14, o = 15, p = 16, q = 17,
//!     r = 18, s = 19, t = 20, u = 21, v = 22, w = 23, x = 24, y = 25,
//!     z = 26, aa = 27, bb = 28, cc = 29, dd = 30, ee = 31, ff = 32, gg = 33
//! );
//! # }
//! ```
//!
//! Finally, events may also include human-readable messages, in the form of a
//! [format string][fmt] and (optional) arguments, **after** the event's
//! key-value fields. If a format string and arguments are provided,
//! they will implicitly create a new field named `message` whose value is the
//! provided set of format arguments.
//!
//! For example:
//!
//! ```
//! # use tracing::{event, Level};
//! # fn main() {
//! let question = "the answer to the ultimate question of life, the universe, and everything";
//! let answer = 42;
//! // records an event with the following fields:
//! // - `question.answer` with the value 42,
//! // - `question.tricky` with the value `true`,
//! // - "message", with the value "the answer to the ultimate question of life, the
//! //    universe, and everything is 42."
//! event!(
//!     Level::DEBUG,
//!     question.answer = answer,
//!     question.tricky = true,
//!     "the answer to {} is {}.", question, answer
//! );
//! # }
//! ```
//!
//! Specifying a formatted message in this manner does not allocate by default.
//!
//! [struct initializers]: https://doc.rust-lang.org/book/ch05-01-defining-structs.html#using-the-field-init-shorthand-when-variables-and-fields-have-the-same-name
//! [target]: struct.Metadata.html#method.target
//! [parent span]: span/struct.Attributes.html#method.parent
//! [determined contextually]: span/struct.Attributes.html#method.is_contextual
//! [`fmt::Debug`]: https://doc.rust-lang.org/std/fmt/trait.Debug.html
//! [`fmt::Display`]: https://doc.rust-lang.org/std/fmt/trait.Display.html
//! [fmt]: https://doc.rust-lang.org/std/fmt/#usage
//! [`Empty`]: field/struct.Empty.html
//!
//! ### Shorthand Macros
//!
//! `tracing` also offers a number of macros with preset verbosity levels.
//! The [`trace!`], [`debug!`], [`info!`], [`warn!`], and [`error!`] behave
//! similarly to the [`event!`] macro, but with the [`Level`] argument already
//! specified, while the corresponding [`trace_span!`], [`debug_span!`],
//! [`info_span!`], [`warn_span!`], and [`error_span!`] macros are the same,
//! but for the [`span!`] macro.
//!
//! These are intended both as a shorthand, and for compatibility with the [`log`]
//! crate (see the next section).
//!
//! [`span!`]: macro.span.html
//! [`event!`]: macro.event.html
//! [`trace!`]: macro.trace.html
//! [`debug!`]: macro.debug.html
//! [`info!`]: macro.info.html
//! [`warn!`]: macro.warn.html
//! [`error!`]: macro.error.html
//! [`trace_span!`]: macro.trace_span.html
//! [`debug_span!`]: macro.debug_span.html
//! [`info_span!`]: macro.info_span.html
//! [`warn_span!`]: macro.warn_span.html
//! [`error_span!`]: macro.error_span.html
//! [`Level`]: struct.Level.html
//!
//! ### For `log` Users
//!
//! Users of the [`log`] crate should note that `tracing` exposes a set of
//! macros for creating `Event`s (`trace!`, `debug!`, `info!`, `warn!`, and
//! `error!`) which may be invoked with the same syntax as the similarly-named
//! macros from the `log` crate. Often, the process of converting a project to
//! use `tracing` can begin with a simple drop-in replacement.
//!
//! Let's consider the `log` crate's yak-shaving example:
//!
//! ```rust,ignore
//! use std::{error::Error, io};
//! use tracing::{debug, error, info, span, warn, Level};
//!
//! // the `#[tracing::instrument]` attribute creates and enters a span
//! // every time the instrumented function is called. The span is named after the
//! // the function or method. Parameters passed to the function are recorded as fields.
//! #[tracing::instrument]
//! pub fn shave(yak: usize) -> Result<(), Box<dyn Error + 'static>> {
//!     // this creates an event at the DEBUG level with two fields:
//!     // - `excitement`, with the key "excitement" and the value "yay!"
//!     // - `message`, with the key "message" and the value "hello! I'm gonna shave a yak."
//!     //
//!     // unlike other fields, `message`'s shorthand initialization is just the string itself.
//!     debug!(excitement = "yay!", "hello! I'm gonna shave a yak.");
//!     if yak == 3 {
//!         warn!("could not locate yak!");
//!         // note that this is intended to demonstrate `tracing`'s features, not idiomatic
//!         // error handling! in a library or application, you should consider returning
//!         // a dedicated `YakError`. libraries like snafu or thiserror make this easy.
//!         return Err(io::Error::new(io::ErrorKind::Other, "shaving yak failed!").into());
//!     } else {
//!         debug!("yak shaved successfully");
//!     }
//!     Ok(())
//! }
//!
//! pub fn shave_all(yaks: usize) -> usize {
//!     // Constructs a new span named "shaving_yaks" at the TRACE level,
//!     // and a field whose key is "yaks". This is equivalent to writing:
//!     //
//!     // let span = span!(Level::TRACE, "shaving_yaks", yaks = yaks);
//!     //
//!     // local variables (`yaks`) can be used as field values
//!     // without an assignment, similar to struct initializers.
//!     let span = span!(Level::TRACE, "shaving_yaks", yaks);
//!     let _enter = span.enter();
//!
//!     info!("shaving yaks");
//!
//!     let mut yaks_shaved = 0;
//!     for yak in 1..=yaks {
//!         let res = shave(yak);
//!         debug!(yak, shaved = res.is_ok());
//!
//!         if let Err(ref error) = res {
//!             // Like spans, events can also use the field initialization shorthand.
//!             // In this instance, `yak` is the field being initalized.
//!             error!(yak, error = error.as_ref(), "failed to shave yak!");
//!         } else {
//!             yaks_shaved += 1;
//!         }
//!         debug!(yaks_shaved);
//!     }
//!
//!     yaks_shaved
//! }
//! ```
//!
//! ## In libraries
//!
//! Libraries should link only to the `tracing` crate, and use the provided
//! macros to record whatever information will be useful to downstream
//! consumers.
//!
//! ## In executables
//!
//! In order to record trace events, executables have to use a `Collector`
//! implementation compatible with `tracing`. A `Collector` implements a
//! way of collecting trace data, such as by logging it to standard output.
//!
//! This library does not contain any `Collector` implementations; these are
//! provided by [other crates](#related-crates).
//!
//! The simplest way to use a collector is to call the [`set_global_default`]
//! function:
//!
//! ```
<<<<<<< HEAD
//! extern crate tracing;
//! # pub struct FooCollector;
=======
//! # pub struct FooSubscriber;
>>>>>>> 288f71da
//! # use tracing::{span::{Id, Attributes, Record}, Metadata};
//! # impl tracing::Collector for FooCollector {
//! #   fn new_span(&self, _: &Attributes) -> Id { Id::from_u64(0) }
//! #   fn record(&self, _: &Id, _: &Record) {}
//! #   fn event(&self, _: &tracing::Event) {}
//! #   fn record_follows_from(&self, _: &Id, _: &Id) {}
//! #   fn enabled(&self, _: &Metadata) -> bool { false }
//! #   fn enter(&self, _: &Id) {}
//! #   fn exit(&self, _: &Id) {}
//! # }
//! # impl FooCollector {
//! #   fn new() -> Self { FooCollector }
//! # }
//! # fn main() {
//!
<<<<<<< HEAD
//! let my_collector = FooCollector::new();
//! tracing::collector::set_global_default(my_collector)
=======
//! # #[cfg(feature = "alloc")]
//! let my_subscriber = FooSubscriber::new();
//! # #[cfg(feature = "alloc")]
//! tracing::subscriber::set_global_default(my_subscriber)
>>>>>>> 288f71da
//!     .expect("setting tracing default failed");
//! # }
//! ```
//!
//! <div class="information">
//!     <div class="tooltip compile_fail" style="">&#x26a0; &#xfe0f;<span class="tooltiptext">Warning</span></div>
//! </div><div class="example-wrap" style="display:inline-block"><pre class="compile_fail" style="white-space:normal;font:inherit;">
//! <strong>Warning</strong>: In general, libraries should <em>not</em> call
//! <code>set_global_default()</code>! Doing so will cause conflicts when
//! executables that depend on the library try to set the default later.
//! </pre></div>
//!
//! This collector will be used as the default in all threads for the
//! remainder of the duration of the program, similar to setting the logger
//! in the `log` crate.
//!
//! In addition, the default collector can be set through using the
//! [`with_default`] function. This follows the `tokio` pattern of using
//! closures to represent executing code in a context that is exited at the end
//! of the closure. For example:
//!
//! ```rust
//! # pub struct FooCollector;
//! # use tracing::{span::{Id, Attributes, Record}, Metadata};
//! # impl tracing::Collector for FooCollector {
//! #   fn new_span(&self, _: &Attributes) -> Id { Id::from_u64(0) }
//! #   fn record(&self, _: &Id, _: &Record) {}
//! #   fn event(&self, _: &tracing::Event) {}
//! #   fn record_follows_from(&self, _: &Id, _: &Id) {}
//! #   fn enabled(&self, _: &Metadata) -> bool { false }
//! #   fn enter(&self, _: &Id) {}
//! #   fn exit(&self, _: &Id) {}
//! # }
//! # impl FooCollector {
//! #   fn new() -> Self { FooCollector }
//! # }
//! # fn main() {
//!
//! let my_collector = FooCollector::new();
//! # #[cfg(feature = "std")]
//! tracing::collector::with_default(my_collector, || {
//!     // Any trace events generated in this closure or by functions it calls
//!     // will be collected by `my_collector`.
//! })
//! # }
//! ```
//!
//! This approach allows trace data to be collected by multiple collectors
//! within different contexts in the program. Note that the override only applies to the
//! currently executing thread; other threads will not see the change from with_default.
//!
//! Any trace events generated outside the context of a collector will not be collected.
//!
//! Once a collector has been set, instrumentation points may be added to the
//! executable using the `tracing` crate's macros.
//!
//! ## `log` Compatibility
//!
//! The [`log`] crate provides a simple, lightweight logging facade for Rust.
//! While `tracing` builds upon `log`'s foundation with richer structured
//! diagnostic data, `log`'s simplicity and ubiquity make it the "lowest common
//! denominator" for text-based logging in Rust — a vast majority of Rust
//! libraries and applications either emit or consume `log` records. Therefore,
//! `tracing` provides multiple forms of interoperability with `log`: `tracing`
//! instrumentation can emit `log` records, and a compatibility layer enables
//! `tracing` [`Collector`]s to consume `log` records as `tracing` [`Event`]s.
//!
//! ### Emitting `log` Records
//!
//! This crate provides two feature flags, "log" and "log-always", which will
//! cause [spans] and [events] to emit `log` records. When the "log" feature is
//! enabled, if no `tracing` `Collector` is active, invoking an event macro or
//! creating a span with fields will emit a `log` record. This is intended
//! primarily for use in libraries which wish to emit diagnostics that can be
//! consumed by applications using `tracing` *or* `log`, without paying the
//! additional overhead of emitting both forms of diagnostics when `tracing` is
//! in use.
//!
//! Enabling the "log-always" feature will cause `log` records to be emitted
//! even if a `tracing` `Collector` _is_ set. This is intended to be used in
//! applications where a `log` `Logger` is being used to record a textual log,
//! and `tracing` is used only to record other forms of diagnostics (such as
//! metrics, profiling, or distributed tracing data). Unlike the "log" feature,
//! libraries generally should **not** enable the "log-always" feature, as doing
//! so will prevent applications from being able to opt out of the `log` records.
//!
//! See [here][flags] for more details on this crate's feature flags.
//!
//! The generated `log` records' messages will be a string representation of the
//! span or event's fields, and all additional information recorded by `log`
//! (target, verbosity level, module path, file, and line number) will also be
//! populated. Additionally, `log` records are also generated when spans are
//! entered, exited, and closed. Since these additional span lifecycle logs have
//! the potential to be very verbose, and don't include additional fields, they
//! will always be emitted at the `Trace` level, rather than inheriting the
//! level of the span that generated them. Furthermore, they are are categorized
//! under a separate `log` target, "tracing::span" (and its sub-target,
//! "tracing::span::active", for the logs on entering and exiting a span), which
//! may be enabled or disabled separately from other `log` records emitted by
//! `tracing`.
//!
//! ### Consuming `log` Records
//!
//! The [`tracing-log`] crate provides a compatibility layer which
//! allows a `tracing` [`Collector`] to consume `log` records as though they
//! were `tracing` [events]. This allows applications using `tracing` to record
//! the logs emitted by dependencies using `log` as events within the context of
//! the application's trace tree. See [that crate's documentation][log-tracer]
//! for details.
//!
//! [log-tracer]: https://docs.rs/tracing-log/latest/tracing_log/#convert-log-records-to-tracing-events
//!
//! ### `no_std` Support
//!
//! In embedded systems and other bare-metal applications, `tracing` can be
//! used without requiring the Rust standard library, although some features are
//! disabled.
//!
//! The dependency on the standard library is controlled by two crate feature
//! flags, "std", which enables the dependency on [`libstd`], and "alloc", which
//! enables the dependency on [`liballoc`] (and is enabled by the "std"
//! feature). These features are enabled by default, but `no_std` users can
//! disable them using:
//!
//! ```toml
//! # Cargo.toml
//! tracing = { version = "0.2", default-features = false }
//! ```
//!
//! To enable `liballoc` but not `std`, use:
//!
//! ```toml
//! # Cargo.toml
//! tracing = { version = "0.2", default-features = false, features = ["alloc"] }
//! ```
//!
//! When both the "std" and "alloc" feature flags are disabled, `tracing-core`
//! will not make any dynamic memory allocations at runtime, and does not
//! require a global memory allocator.
//!
//! The "alloc" feature is required to enable the [`Dispatch::new`] function,
//! which requires dynamic memory allocation to construct a `Subscriber` trait
//! object at runtime. When liballoc is disabled, new `Dispatch`s may still be
//! created from `&'static dyn Subscriber` references, using
//! [`Dispatch::from_static`].
//!
//! The "std" feature is required to enable the following features:
//!
//! * Per-thread scoped trace dispatchers ([`Dispatch::set_default`] and
//!   [`with_default`]. Since setting a thread-local dispatcher inherently
//!   requires a concept of threads to be available, this API is not possible
//!   without the standard library.
//! * Support for [constructing `Value`s from types implementing
//!   `std::error::Error`][err]. Since the `Error` trait is defined in `std`,
//!   it's not possible to provide this feature without `std`.
//!
//! All other features of `tracing` should behave identically with and
//! without `std` and `alloc`.
//!
//! [`libstd`]: https://doc.rust-lang.org/std/index.html
//! [`Dispatch::new`]: crate::dispatcher::Dispatch::new
//! [`Dispatch::from_static`]: crate::dispatcher::Dispatch::from_static
//! [`Dispatch::set_default`]: crate::dispatcher::set_default
//! [`with_default`]: crate::dispatcher::with_default
//! [err]: crate::field::Visit::record_error
//!
//! ## Related Crates
//!
//! In addition to `tracing` and `tracing-core`, the [`tokio-rs/tracing`] repository
//! contains several additional crates designed to be used with the `tracing` ecosystem.
//! This includes a collection of `Collector` implementations, as well as utility
//! and adapter crates to assist in writing `Collector`s and instrumenting
//! applications.
//!
//! In particular, the following crates are likely to be of interest:
//!
//!  - [`tracing-futures`] provides a compatibility layer with the `futures`
//!    crate, allowing spans to be attached to `Future`s, `Stream`s, and `Executor`s.
//!  - [`tracing-subscriber`] provides `Collector` implementations and
//!    utilities for working with `Collector`s. This includes a [`FmtSubscriber`]
//!    `FmtSubscriber` for logging formatted trace data to stdout, with similar
//!    filtering and formatting to the [`env_logger`] crate.
//!  - [`tracing-log`] provides a compatibility layer with the [`log`] crate,
//!    allowing log messages to be recorded as `tracing` `Event`s within the
//!    trace tree. This is useful when a project using `tracing` have
//!    dependencies which use `log`. Note that if you're using
//!    `tracing-subscriber`'s `FmtSubscriber`, you don't need to depend on
//!    `tracing-log` directly.
//!  - [`tracing-appender`] provides utilities for outputting tracing data,
//!     including a file appender and non blocking writer.
//!
//! Additionally, there are also several third-party crates which are not
//! maintained by the `tokio` project. These include:
//!
//!  - [`tracing-timing`] implements inter-event timing metrics on top of `tracing`.
//!    It provides a subscriber that records the time elapsed between pairs of
//!    `tracing` events and generates histograms.
//!  - [`tracing-opentelemetry`] provides a subscriber for emitting traces to
//!    [OpenTelemetry]-compatible distributed tracing systems.
//!  - [`tracing-honeycomb`] Provides a layer that reports traces spanning multiple machines to [honeycomb.io]. Backed by [`tracing-distributed`].
//!  - [`tracing-distributed`] Provides a generic implementation of a layer that reports traces spanning multiple machines to some backend.
//!  - [`tracing-actix`] provides `tracing` integration for the `actix` actor
//!    framework.
//!  - [`tracing-gelf`] implements a subscriber for exporting traces in Greylog
//!    GELF format.
//!  - [`tracing-coz`] provides integration with the [coz] causal profiler
//!    (Linux-only).
//!  - [`tracing-bunyan-formatter`] provides a layer implementation that reports events and spans
//!    in [bunyan] format, enriched with timing information.
//!  - [`tracing-wasm`] provides a `Collector`/`Subscriber` implementation that reports
//!    events and spans via browser `console.log` and [User Timing API (`window.performance`)].
//!  - [`tide-tracing`] provides a [tide] middleware to trace all incoming requests and responses.
//!  - [`test-env-log`] takes care of initializing `tracing` for tests, based on
//!    environment variables with an `env_logger` compatible syntax.
//!  - [`tracing-unwrap`] provides convenience methods to report failed unwraps
//!    on `Result` or `Option` types to a `Collector`.
//!  - [`diesel-tracing`] provides integration with [`diesel`] database connections.
//!  - [`tracing-tracy`] provides a way to collect [Tracy] profiles in instrumented
//!    applications.
//!
//! If you're the maintainer of a `tracing` ecosystem crate not listed above,
//! please let us know! We'd love to add your project to the list!
//!
//! [`tracing-opentelemetry`]: https://crates.io/crates/tracing-opentelemetry
//! [OpenTelemetry]: https://opentelemetry.io/
//! [`tracing-honeycomb`]: https://crates.io/crates/tracing-honeycomb
//! [`tracing-distributed`]: https://crates.io/crates/tracing-distributed
//! [honeycomb.io]: https://www.honeycomb.io/
//! [`tracing-actix`]: https://crates.io/crates/tracing-actix
//! [`tracing-gelf`]: https://crates.io/crates/tracing-gelf
//! [`tracing-coz`]: https://crates.io/crates/tracing-coz
//! [coz]: https://github.com/plasma-umass/coz
//! [`tracing-bunyan-formatter`]: https://crates.io/crates/tracing-bunyan-formatter
//! [bunyan]: https://github.com/trentm/node-bunyan
//! [`tracing-wasm`]: https://docs.rs/tracing-wasm
//! [User Timing API (`window.performance`)]: https://developer.mozilla.org/en-US/docs/Web/API/User_Timing_API
//! [`tide-tracing`]: https://crates.io/crates/tide-tracing
//! [tide]: https://crates.io/crates/tide
//! [`test-env-log`]: https://crates.io/crates/test-env-log
//! [`tracing-unwrap`]: https://docs.rs/tracing-unwrap
//! [`diesel`]: https://crates.io/crates/diesel
//! [`diesel-tracing`]: https://crates.io/crates/diesel-tracing
//! [`tracing-tracy`]: https://crates.io/crates/tracing-tracy
//! [Tracy]: https://github.com/wolfpld/tracy
//!
//! <div class="information">
//!     <div class="tooltip ignore" style="">ⓘ<span class="tooltiptext">Note</span></div>
//! </div>
//! <div class="example-wrap" style="display:inline-block">
//! <pre class="ignore" style="white-space:normal;font:inherit;">
//! <strong>Note</strong>: Some of these ecosystem crates are currently
//! unreleased and/or in earlier stages of development. They may be less stable
//! than <code>tracing</code> and <code>tracing-core</code>.
//! </pre></div>
//!
//! ## Crate Feature Flags
//!
//! The following crate feature flags are available:
//!
//! * A set of features controlling the [static verbosity level].
//! * `log`: causes trace instrumentation points to emit [`log`] records as well
//!   as trace events, if a default `tracing` collector has not been set. This
//!   is intended for use in libraries whose users may be using either `tracing`
//!   or `log`.
//! * `log-always`: Emit `log` records from all `tracing` spans and events, even
//!   if a `tracing` collector has been set. This should be set only by
//!   applications which intend to collect traces and logs separately; if an
//!   adapter is used to convert `log` records into `tracing` events, this will
//!   cause duplicate events to occur.
//! * `attributes`: Includes support for the `#[instrument]` attribute.
//!   This is on by default, but does bring in the `syn` crate as a dependency,
//!   which may add to the compile time of crates that do not already use it.
//! * `std`: Depend on the Rust standard library (enabled by default).
//! * `alloc`: Depend on [`liballoc`] (enabled by "std").
//!
//! [`liballoc`]: https://doc.rust-lang.org/alloc/index.html
//! ## Supported Rust Versions
//!
//! Tracing is built against the latest stable release. The minimum supported
//! version is 1.42. The current Tracing version is not guaranteed to build on
//! Rust versions earlier than the minimum supported version.
//!
//! Tracing follows the same compiler support policies as the rest of the Tokio
//! project. The current stable Rust compiler and the three most recent minor
//! versions before it will always be supported. For example, if the current
//! stable compiler version is 1.45, the minimum supported version will not be
//! increased past 1.42, three minor versions prior. Increasing the minimum
//! supported compiler version is not considered a semver breaking change as
//! long as doing so complies with this policy.
//!
//! [`log`]: https://docs.rs/log/0.4.6/log/
//! [span]: mod@span
//! [spans]: mod@span
//! [`Span`]: span::Span
//! [`in_scope`]: span::Span::in_scope
//! [event]: Event
//! [events]: Event
//! [`Collector`]: collector::Collector
//! [Collector::event]: collector::Collector::event
//! [`enter`]: collector::Collector::enter
//! [`exit`]: collector::Collector::exit
//! [`enabled`]: collector::Collector::enabled
//! [metadata]: Metadata
//! [`field::display`]: field::display
//! [`field::debug`]: field::debug
//! [`set_global_default`]: collector::set_global_default
//! [`with_default`]: collector::with_default
//! [`tokio-rs/tracing`]: https://github.com/tokio-rs/tracing
//! [`tracing-futures`]: https://crates.io/crates/tracing-futures
//! [`tracing-subscriber`]: https://crates.io/crates/tracing-subscriber
//! [`tracing-log`]: https://crates.io/crates/tracing-log
//! [`tracing-timing`]: https://crates.io/crates/tracing-timing
//! [`tracing-appender`]: https://crates.io/crates/tracing-appender
//! [`env_logger`]: https://crates.io/crates/env_logger
//! [`FmtSubscriber`]: https://docs.rs/tracing-subscriber/latest/tracing_subscriber/fmt/struct.Subscriber.html
//! [static verbosity level]: level_filters/index.html#compile-time-filters
//! [instrument]: https://docs.rs/tracing-attributes/latest/tracing_attributes/attr.instrument.html
//! [flags]: #crate-feature-flags
#![cfg_attr(not(feature = "std"), no_std)]
#![cfg_attr(docsrs, feature(doc_cfg), deny(broken_intra_doc_links))]
#![doc(html_root_url = "https://docs.rs/tracing/0.1.21")]
#![doc(
    html_logo_url = "https://raw.githubusercontent.com/tokio-rs/tracing/master/assets/logo-type.png",
    issue_tracker_base_url = "https://github.com/tokio-rs/tracing/issues/"
)]
#![warn(
    missing_debug_implementations,
    missing_docs,
    rust_2018_idioms,
    unreachable_pub,
    bad_style,
    const_err,
    dead_code,
    improper_ctypes,
    non_shorthand_field_patterns,
    no_mangle_generic_items,
    overflowing_literals,
    path_statements,
    patterns_in_fns_without_body,
    private_in_public,
    unconditional_recursion,
    unused,
    unused_allocation,
    unused_comparisons,
    unused_parens,
    while_true
)]

#[macro_use]
extern crate cfg_if;

#[cfg(feature = "log")]
#[doc(hidden)]
pub use log;

// Somehow this `use` statement is necessary for us to re-export the `core`
// macros on Rust 1.26.0. I'm not sure how this makes it work, but it does.
#[allow(unused_imports)]
#[doc(hidden)]
use tracing_core::*;

#[doc(inline)]
pub use self::instrument::Instrument;
pub use self::{collector::Collector, dispatcher::Dispatch, event::Event, field::Value};

#[doc(hidden)]
pub use self::span::Id;

#[doc(hidden)]
pub use tracing_core::{
    callsite::{self, Callsite},
    metadata,
};
pub use tracing_core::{event, Level, Metadata};

#[doc(inline)]
pub use self::span::Span;
#[cfg(feature = "attributes")]
#[cfg_attr(docsrs, doc(cfg(feature = "attributes")))]
#[doc(inline)]
pub use tracing_attributes::instrument;

#[macro_use]
mod macros;

pub mod collector;
pub mod dispatcher;
pub mod field;
/// Attach a span to a `std::future::Future`.
pub mod instrument;
pub mod level_filters;
pub mod span;
<<<<<<< HEAD
pub(crate) mod stdlib;
=======
pub mod subscriber;
>>>>>>> 288f71da

#[doc(hidden)]
pub mod __macro_support {
    pub use crate::callsite::{Callsite, Registration};
<<<<<<< HEAD
    use crate::stdlib::{
        fmt,
        sync::atomic::{AtomicUsize, Ordering},
    };
    use crate::{collector::Interest, Metadata};
=======
    use crate::{subscriber::Interest, Metadata};
    use core::fmt;
    use core::sync::atomic::{AtomicUsize, Ordering};
>>>>>>> 288f71da
    use tracing_core::Once;

    /// Callsite implementation used by macro-generated code.
    ///
    /// /!\ WARNING: This is *not* a stable API! /!\
    /// This type, and all code contained in the `__macro_support` module, is
    /// a *private* API of `tracing`. It is exposed publicly because it is used
    /// by the `tracing` macros, but it is not part of the stable versioned API.
    /// Breaking changes to this module may occur in small-numbered versions
    /// without warning.
    pub struct MacroCallsite<T = &'static dyn Callsite>
    where
        T: 'static,
    {
        interest: AtomicUsize,
        meta: &'static Metadata<'static>,
        register: Once,
        registration: &'static Registration<T>,
    }

    impl<T: 'static> MacroCallsite<T> {
        /// Returns a new `MacroCallsite` with the specified `Metadata`.
        ///
        /// /!\ WARNING: This is *not* a stable API! /!\
        /// This method, and all code contained in the `__macro_support` module, is
        /// a *private* API of `tracing`. It is exposed publicly because it is used
        /// by the `tracing` macros, but it is not part of the stable versioned API.
        /// Breaking changes to this module may occur in small-numbered versions
        /// without warning.
        pub const fn new(
            meta: &'static Metadata<'static>,
            registration: &'static Registration<T>,
        ) -> Self {
            Self {
                interest: AtomicUsize::new(0xDEADFACED),
                meta,
                register: Once::new(),
                registration,
            }
        }
    }

    impl MacroCallsite<&'static dyn Callsite> {
        /// Registers this callsite with the global callsite registry.
        ///
        /// If the callsite is already registered, this does nothing.
        ///
        /// /!\ WARNING: This is *not* a stable API! /!\
        /// This method, and all code contained in the `__macro_support` module, is
        /// a *private* API of `tracing`. It is exposed publicly because it is used
        /// by the `tracing` macros, but it is not part of the stable versioned API.
        /// Breaking changes to this module may occur in small-numbered versions
        /// without warning.
        #[inline(never)]
        // This only happens once (or if the cached interest value was corrupted).
        #[cold]
        pub fn register(&'static self) -> Interest {
            self.register
                .call_once(|| crate::callsite::register(self.registration));
            match self.interest.load(Ordering::Relaxed) {
                0 => Interest::never(),
                2 => Interest::always(),
                _ => Interest::sometimes(),
            }
        }

        /// Returns the callsite's cached Interest, or registers it for the
        /// first time if it has not yet been registered.
        ///
        /// /!\ WARNING: This is *not* a stable API! /!\
        /// This method, and all code contained in the `__macro_support` module, is
        /// a *private* API of `tracing`. It is exposed publicly because it is used
        /// by the `tracing` macros, but it is not part of the stable versioned API.
        /// Breaking changes to this module may occur in small-numbered versions
        /// without warning.
        #[inline]
        pub fn interest(&'static self) -> Interest {
            match self.interest.load(Ordering::Relaxed) {
                0 => Interest::never(),
                1 => Interest::sometimes(),
                2 => Interest::always(),
                _ => self.register(),
            }
        }

        pub fn is_enabled(&self, interest: Interest) -> bool {
            interest.is_always()
                || crate::dispatcher::get_default(|default| default.enabled(self.meta))
        }

        #[inline]
        #[cfg(feature = "log")]
        pub fn disabled_span(&self) -> crate::Span {
            crate::Span::new_disabled(self.meta)
        }

        #[inline]
        #[cfg(not(feature = "log"))]
        pub fn disabled_span(&self) -> crate::Span {
            crate::Span::none()
        }
    }

    impl Callsite for MacroCallsite {
        fn set_interest(&self, interest: Interest) {
            let interest = match () {
                _ if interest.is_never() => 0,
                _ if interest.is_always() => 2,
                _ => 1,
            };
            self.interest.store(interest, Ordering::SeqCst);
        }

        #[inline(always)]
        fn metadata(&self) -> &Metadata<'static> {
            &self.meta
        }
    }

    impl fmt::Debug for MacroCallsite {
        fn fmt(&self, f: &mut fmt::Formatter<'_>) -> fmt::Result {
            f.debug_struct("MacroCallsite")
                .field("interest", &self.interest)
                .field("meta", &self.meta)
                .field("register", &self.register)
                .field("registration", &self.registration)
                .finish()
        }
    }
}

mod sealed {
    pub trait Sealed {}
}<|MERGE_RESOLUTION|>--- conflicted
+++ resolved
@@ -538,12 +538,7 @@
 //! function:
 //!
 //! ```
-<<<<<<< HEAD
-//! extern crate tracing;
 //! # pub struct FooCollector;
-=======
-//! # pub struct FooSubscriber;
->>>>>>> 288f71da
 //! # use tracing::{span::{Id, Attributes, Record}, Metadata};
 //! # impl tracing::Collector for FooCollector {
 //! #   fn new_span(&self, _: &Attributes) -> Id { Id::from_u64(0) }
@@ -559,15 +554,10 @@
 //! # }
 //! # fn main() {
 //!
-<<<<<<< HEAD
-//! let my_collector = FooCollector::new();
-//! tracing::collector::set_global_default(my_collector)
-=======
 //! # #[cfg(feature = "alloc")]
-//! let my_subscriber = FooSubscriber::new();
+//! let my_collector = FoodCollector::new();
 //! # #[cfg(feature = "alloc")]
-//! tracing::subscriber::set_global_default(my_subscriber)
->>>>>>> 288f71da
+//! tracing::subscriber::set_global_default(my_collector)
 //!     .expect("setting tracing default failed");
 //! # }
 //! ```
@@ -954,32 +944,20 @@
 mod macros;
 
 pub mod collector;
+pub mod collector;
 pub mod dispatcher;
 pub mod field;
 /// Attach a span to a `std::future::Future`.
 pub mod instrument;
 pub mod level_filters;
 pub mod span;
-<<<<<<< HEAD
-pub(crate) mod stdlib;
-=======
-pub mod subscriber;
->>>>>>> 288f71da
 
 #[doc(hidden)]
 pub mod __macro_support {
     pub use crate::callsite::{Callsite, Registration};
-<<<<<<< HEAD
-    use crate::stdlib::{
-        fmt,
-        sync::atomic::{AtomicUsize, Ordering},
-    };
     use crate::{collector::Interest, Metadata};
-=======
-    use crate::{subscriber::Interest, Metadata};
     use core::fmt;
     use core::sync::atomic::{AtomicUsize, Ordering};
->>>>>>> 288f71da
     use tracing_core::Once;
 
     /// Callsite implementation used by macro-generated code.
