--- conflicted
+++ resolved
@@ -85,11 +85,7 @@
                     .and(
                         expect::field("question").with_value(&"life, the universe, and everything"),
                     )
-<<<<<<< HEAD
                     .and(expect::msg(format_args!(
-=======
-                    .and(expect::message(format_args!(
->>>>>>> 21c5ce05
                         "hello from my event! tricky? {:?}!",
                         true
                     )))
@@ -118,11 +114,7 @@
                     .and(
                         expect::field("question").with_value(&"life, the universe, and everything"),
                     )
-<<<<<<< HEAD
                     .and(expect::msg(format_args!("hello from my event")))
-=======
-                    .and(expect::message(format_args!("hello from my event")))
->>>>>>> 21c5ce05
                     .only(),
             ),
         )
